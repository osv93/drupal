<?php

/**
 * @file
 * Contains \Drupal.
 */

use Drupal\Core\DependencyInjection\ContainerNotInitializedException;
use Symfony\Component\DependencyInjection\ContainerInterface;
use Drupal\Core\Url;

/**
 * Static Service Container wrapper.
 *
 * Generally, code in Drupal should accept its dependencies via either
 * constructor injection or setter method injection. However, there are cases,
 * particularly in legacy procedural code, where that is infeasible. This
 * class acts as a unified global accessor to arbitrary services within the
 * system in order to ease the transition from procedural code to injected OO
 * code.
 *
 * The container is built by the kernel and passed in to this class which stores
 * it statically. The container always contains the services from
 * \Drupal\Core\CoreServiceProvider, the service providers of enabled modules and any other
 * service providers defined in $GLOBALS['conf']['container_service_providers'].
 *
 * This class exists only to support legacy code that cannot be dependency
 * injected. If your code needs it, consider refactoring it to be object
 * oriented, if possible. When this is not possible, for instance in the case of
 * hook implementations, and your code is more than a few non-reusable lines, it
 * is recommended to instantiate an object implementing the actual logic.
 *
 * @code
 *   // Legacy procedural code.
 *   function hook_do_stuff() {
 *     $lock = lock()->acquire('stuff_lock');
 *     // ...
 *   }
 *
 *   // Correct procedural code.
 *   function hook_do_stuff() {
 *     $lock = \Drupal::lock()->acquire('stuff_lock');
 *     // ...
 *   }
 *
 *   // The preferred way: dependency injected code.
 *   function hook_do_stuff() {
 *     // Move the actual implementation to a class and instantiate it.
 *     $instance = new StuffDoingClass(\Drupal::lock());
 *     $instance->doStuff();
 *
 *     // Or, even better, rely on the service container to avoid hard coding a
 *     // specific interface implementation, so that the actual logic can be
 *     // swapped. This might not always make sense, but in general it is a good
 *     // practice.
 *     \Drupal::service('stuff.doing')->doStuff();
 *   }
 *
 *   interface StuffDoingInterface {
 *     public function doStuff();
 *   }
 *
 *   class StuffDoingClass implements StuffDoingInterface {
 *     protected $lockBackend;
 *
 *     public function __construct(LockBackendInterface $lock_backend) {
 *       $this->lockBackend = $lock_backend;
 *     }
 *
 *     public function doStuff() {
 *       $lock = $this->lockBackend->acquire('stuff_lock');
 *       // ...
 *     }
 *   }
 * @endcode
 *
 * @see \Drupal\Core\DrupalKernel
 */
class Drupal {

  /**
   * The current system version.
   */
<<<<<<< HEAD
  const VERSION = '8.0.4-dev';
=======
  const VERSION = '8.0.4';
>>>>>>> f25feddd

  /**
   * Core API compatibility.
   */
  const CORE_COMPATIBILITY = '8.x';

  /**
   * Core minimum schema version.
   */
  const CORE_MINIMUM_SCHEMA_VERSION = 8000;

  /**
   * The currently active container object, or NULL if not initialized yet.
   *
   * @var \Symfony\Component\DependencyInjection\ContainerInterface|null
   */
  protected static $container;

  /**
   * Sets a new global container.
   *
   * @param \Symfony\Component\DependencyInjection\ContainerInterface $container
   *   A new container instance to replace the current.
   */
  public static function setContainer(ContainerInterface $container) {
    static::$container = $container;
  }

  /**
   * Unsets the global container.
   */
  public static function unsetContainer() {
    static::$container = NULL;
  }

  /**
   * Returns the currently active global container.
   *
   * @return \Symfony\Component\DependencyInjection\ContainerInterface|null
   *
   * @throws \Drupal\Core\DependencyInjection\ContainerNotInitializedException
   */
  public static function getContainer() {
    if (static::$container === NULL) {
      throw new ContainerNotInitializedException('\Drupal::$container is not initialized yet. \Drupal::setContainer() must be called with a real container.');
    }
    return static::$container;
  }

  /**
   * Returns TRUE if the container has been initialized, FALSE otherwise.
   *
   * @return bool
   */
  public static function hasContainer() {
    return static::$container !== NULL;
  }


  /**
   * Retrieves a service from the container.
   *
   * Use this method if the desired service is not one of those with a dedicated
   * accessor method below. If it is listed below, those methods are preferred
   * as they can return useful type hints.
   *
   * @param string $id
   *   The ID of the service to retrieve.
   *
   * @return mixed
   *   The specified service.
   */
  public static function service($id) {
    return static::getContainer()->get($id);
  }

  /**
   * Indicates if a service is defined in the container.
   *
   * @param string $id
   *   The ID of the service to check.
   *
   * @return bool
   *   TRUE if the specified service exists, FALSE otherwise.
   */
  public static function hasService($id) {
    // Check hasContainer() first in order to always return a Boolean.
    return static::hasContainer() && static::getContainer()->has($id);
  }

  /**
   * Gets the app root.
   *
   * @return string
   */
  public static function root() {
    return static::getContainer()->get('app.root');
  }

  /**
   * Indicates if there is a currently active request object.
   *
   * @return bool
   *   TRUE if there is a currently active request object, FALSE otherwise.
   */
  public static function hasRequest() {
    // Check hasContainer() first in order to always return a Boolean.
    return static::hasContainer() && static::getContainer()->has('request_stack') && static::getContainer()->get('request_stack')->getCurrentRequest() !== NULL;
  }

  /**
   * Retrieves the currently active request object.
   *
   * Note: The use of this wrapper in particular is especially discouraged. Most
   * code should not need to access the request directly.  Doing so means it
   * will only function when handling an HTTP request, and will require special
   * modification or wrapping when run from a command line tool, from certain
   * queue processors, or from automated tests.
   *
   * If code must access the request, it is considerably better to register
   * an object with the Service Container and give it a setRequest() method
   * that is configured to run when the service is created.  That way, the
   * correct request object can always be provided by the container and the
   * service can still be unit tested.
   *
   * If this method must be used, never save the request object that is
   * returned.  Doing so may lead to inconsistencies as the request object is
   * volatile and may change at various times, such as during a subrequest.
   *
   * @return \Symfony\Component\HttpFoundation\Request
   *   The currently active request object.
   */
  public static function request() {
    return static::getContainer()->get('request_stack')->getCurrentRequest();
  }

  /**
   * Retrives the request stack.
   *
   * @return \Symfony\Component\HttpFoundation\RequestStack
   *   The request stack
   */
  public static function requestStack() {
    return static::getContainer()->get('request_stack');
  }

  /**
   * Retrieves the currently active route match object.
   *
   * @return \Drupal\Core\Routing\RouteMatchInterface
   *   The currently active route match object.
   */
  public static function routeMatch() {
    return static::getContainer()->get('current_route_match');
  }

  /**
   * Gets the current active user.
   *
   * @return \Drupal\Core\Session\AccountProxyInterface
   */
  public static function currentUser() {
    return static::getContainer()->get('current_user');
  }

  /**
   * Retrieves the entity manager service.
   *
   * @return \Drupal\Core\Entity\EntityManagerInterface
   *   The entity manager service.
   *
   * @deprecated in Drupal 8.0.0 and will be removed before Drupal 9.0.0.
   *   Use \Drupal::entityTypeManager() instead in most cases. If the needed
   *   method is not on \Drupal\Core\Entity\EntityTypeManagerInterface, see the
   *   deprecated \Drupal\Core\Entity\EntityManager to find the
   *   correct interface or service.
   */
  public static function entityManager() {
    return static::getContainer()->get('entity.manager');
  }

  /**
   * Retrieves the entity type manager.
   *
   * @return \Drupal\Core\Entity\EntityTypeManagerInterface
   *   The entity type manager.
   */
  public static function entityTypeManager() {
    return static::getContainer()->get('entity_type.manager');
  }

  /**
   * Returns the current primary database.
   *
   * @return \Drupal\Core\Database\Connection
   *   The current active database's master connection.
   */
  public static function database() {
    return static::getContainer()->get('database');
  }

  /**
   * Returns the requested cache bin.
   *
   * @param string $bin
   *   (optional) The cache bin for which the cache object should be returned,
   *   defaults to 'default'.
   *
   * @return \Drupal\Core\Cache\CacheBackendInterface
   *   The cache object associated with the specified bin.
   *
   * @ingroup cache
   */
  public static function cache($bin = 'default') {
    return static::getContainer()->get('cache.' . $bin);
  }

  /**
   * Returns an expirable key value store collection.
   *
   * @param string $collection
   *   The name of the collection holding key and value pairs.
   *
   * @return \Drupal\Core\KeyValueStore\KeyValueStoreExpirableInterface
   *   An expirable key value store collection.
   */
  public static function keyValueExpirable($collection) {
    return static::getContainer()->get('keyvalue.expirable')->get($collection);
  }

  /**
   * Returns the locking layer instance.
   *
   * @return \Drupal\Core\Lock\LockBackendInterface
   *
   * @ingroup lock
   */
  public static function lock() {
    return static::getContainer()->get('lock');
  }

  /**
   * Retrieves a configuration object.
   *
   * This is the main entry point to the configuration API. Calling
   * @code \Drupal::config('book.admin') @endcode will return a configuration
   * object in which the book module can store its administrative settings.
   *
   * @param string $name
   *   The name of the configuration object to retrieve. The name corresponds to
   *   a configuration file. For @code \Drupal::config('book.admin') @endcode, the config
   *   object returned will contain the contents of book.admin configuration file.
   *
   * @return \Drupal\Core\Config\ImmutableConfig
   *   An immutable configuration object.
   */
  public static function config($name) {
    return static::getContainer()->get('config.factory')->get($name);
  }

  /**
   * Retrieves the configuration factory.
   *
   * This is mostly used to change the override settings on the configuration
   * factory. For example, changing the language, or turning all overrides on
   * or off.
   *
   * @return \Drupal\Core\Config\ConfigFactoryInterface
   *   The configuration factory service.
   */
  public static function configFactory() {
    return static::getContainer()->get('config.factory');
  }

  /**
   * Returns a queue for the given queue name.
   *
   * The following values can be set in your settings.php file's $settings
   * array to define which services are used for queues:
   * - queue_reliable_service_$name: The container service to use for the
   *   reliable queue $name.
   * - queue_service_$name: The container service to use for the
   *   queue $name.
   * - queue_default: The container service to use by default for queues
   *   without overrides. This defaults to 'queue.database'.
   *
   * @param string $name
   *   The name of the queue to work with.
   * @param bool $reliable
   *   (optional) TRUE if the ordering of items and guaranteeing every item
   *   executes at least once is important, FALSE if scalability is the main
   *   concern. Defaults to FALSE.
   *
   * @return \Drupal\Core\Queue\QueueInterface
   *   The queue object for a given name.
   */
  public static function queue($name, $reliable = FALSE) {
    return static::getContainer()->get('queue')->get($name, $reliable);
  }

  /**
   * Returns a key/value storage collection.
   *
   * @param string $collection
   *   Name of the key/value collection to return.
   *
   * @return \Drupal\Core\KeyValueStore\KeyValueStoreInterface
   */
  public static function keyValue($collection) {
    return static::getContainer()->get('keyvalue')->get($collection);
  }

  /**
   * Returns the state storage service.
   *
   * Use this to store machine-generated data, local to a specific environment
   * that does not need deploying and does not need human editing; for example,
   * the last time cron was run. Data which needs to be edited by humans and
   * needs to be the same across development, production, etc. environments
   * (for example, the system maintenance message) should use \Drupal::config() instead.
   *
   * @return \Drupal\Core\State\StateInterface
   */
  public static function state() {
    return static::getContainer()->get('state');
  }

  /**
   * Returns the default http client.
   *
   * @return \GuzzleHttp\Client
   *   A guzzle http client instance.
   */
  public static function httpClient() {
    return static::getContainer()->get('http_client');
  }

  /**
   * Returns the entity query object for this entity type.
   *
   * @param string $entity_type
   *   The entity type (for example, node) for which the query object should be
   *   returned.
   * @param string $conjunction
   *   (optional) Either 'AND' if all conditions in the query need to apply, or
   *   'OR' if any of them is sufficient. Defaults to 'AND'.
   *
   * @return \Drupal\Core\Entity\Query\QueryInterface
   *   The query object that can query the given entity type.
   */
  public static function entityQuery($entity_type, $conjunction = 'AND') {
    return static::getContainer()->get('entity.query')->get($entity_type, $conjunction);
  }

  /**
   * Returns the entity query aggregate object for this entity type.
   *
   * @param string $entity_type
   *   The entity type (for example, node) for which the query object should be
   *   returned.
   * @param string $conjunction
   *   (optional) Either 'AND' if all conditions in the query need to apply, or
   *   'OR' if any of them is sufficient. Defaults to 'AND'.
   *
   * @return \Drupal\Core\Entity\Query\QueryAggregateInterface
   *   The query object that can query the given entity type.
   */
  public static function entityQueryAggregate($entity_type, $conjunction = 'AND') {
    return static::getContainer()->get('entity.query')->getAggregate($entity_type, $conjunction);
  }

  /**
   * Returns the flood instance.
   *
   * @return \Drupal\Core\Flood\FloodInterface
   */
  public static function flood() {
    return static::getContainer()->get('flood');
  }

  /**
   * Returns the module handler.
   *
   * @return \Drupal\Core\Extension\ModuleHandlerInterface
   */
  public static function moduleHandler() {
    return static::getContainer()->get('module_handler');
  }

  /**
   * Returns the typed data manager service.
   *
   * Use the typed data manager service for creating typed data objects.
   *
   * @return \Drupal\Core\TypedData\TypedDataManagerInterface
   *   The typed data manager.
   *
   * @see \Drupal\Core\TypedData\TypedDataManager::create()
   */
  public static function typedDataManager() {
    return static::getContainer()->get('typed_data_manager');
  }

  /**
   * Returns the token service.
   *
   * @return \Drupal\Core\Utility\Token
   *   The token service.
   */
  public static function token() {
    return static::getContainer()->get('token');
  }

  /**
   * Returns the url generator service.
   *
   * @return \Drupal\Core\Routing\UrlGeneratorInterface
   *   The url generator service.
   */
  public static function urlGenerator() {
    return static::getContainer()->get('url_generator');
  }

  /**
   * Generates a URL string for a specific route based on the given parameters.
   *
   * This method is a convenience wrapper for generating URL strings for URLs
   * that have Drupal routes (that is, most pages generated by Drupal) using
   * the \Drupal\Core\Url object. See \Drupal\Core\Url::fromRoute() for
   * detailed documentation. For non-routed local URIs relative to
   * the base path (like robots.txt) use Url::fromUri()->toString() with the
   * base: scheme.
   *
   * @param string $route_name
   *   The name of the route.
   * @param array $route_parameters
   *   (optional) An associative array of parameter names and values.
   * @param array $options
   *   (optional) An associative array of additional options.
   * @param bool $collect_bubbleable_metadata
   *   (optional) Defaults to FALSE. When TRUE, both the generated URL and its
   *   associated bubbleable metadata are returned.
   *
   * @return string|\Drupal\Core\GeneratedUrl
   *   A string containing a URL to the given path.
   *   When $collect_bubbleable_metadata is TRUE, a GeneratedUrl object is
   *   returned, containing the generated URL plus bubbleable metadata.
   *
   * @see \Drupal\Core\Routing\UrlGeneratorInterface::generateFromRoute()
   * @see \Drupal\Core\Url
   * @see \Drupal\Core\Url::fromRoute()
   * @see \Drupal\Core\Url::fromUri()
   *
   * @deprecated as of Drupal 8.0.x, will be removed before Drupal 9.0.0.
   *   Instead create a \Drupal\Core\Url object directly, for example using
   *   Url::fromRoute().
   */
  public static function url($route_name, $route_parameters = array(), $options = array(), $collect_bubbleable_metadata = FALSE) {
    return static::getContainer()->get('url_generator')->generateFromRoute($route_name, $route_parameters, $options, $collect_bubbleable_metadata);
  }

  /**
   * Returns the link generator service.
   *
   * @return \Drupal\Core\Utility\LinkGeneratorInterface
   */
  public static function linkGenerator() {
    return static::getContainer()->get('link_generator');
  }

  /**
   * Renders a link with a given link text and Url object.
   *
   * This method is a convenience wrapper for the link generator service's
   * generate() method. For detailed documentation, see
   * \Drupal\Core\Routing\LinkGeneratorInterface::generate().
   *
   * @param string $text
   *   The link text for the anchor tag.
   * @param \Drupal\Core\Url $url
   *   The URL object used for the link.
   *
   * @return \Drupal\Core\GeneratedLink
   *   A GeneratedLink object containing a link to the given route and
   *   parameters and bubbleable metadata.
   *
   * @see \Drupal\Core\Utility\LinkGeneratorInterface::generate()
   * @see \Drupal\Core\Url
   *
   * @deprecated in Drupal 8.0.0 and will be removed before Drupal 9.0.0.
   *   Use \Drupal\Core\Link instead.
   *   Example:
   *   @code
   *     $link = Link::fromTextAndUrl($text, $url);
   *   @endcode
   */
  public static function l($text, Url $url) {
    return static::getContainer()->get('link_generator')->generate($text, $url);
  }

  /**
   * Returns the string translation service.
   *
   * @return \Drupal\Core\StringTranslation\TranslationManager
   *   The string translation manager.
   */
  public static function translation() {
    return static::getContainer()->get('string_translation');
  }

  /**
   * Returns the language manager service.
   *
   * @return \Drupal\Core\Language\LanguageManagerInterface
   *   The language manager.
   */
  public static function languageManager() {
    return static::getContainer()->get('language_manager');
  }

  /**
   * Returns the CSRF token manager service.
   *
   * The generated token is based on the session ID of the current user. Normally,
   * anonymous users do not have a session, so the generated token will be
   * different on every page request. To generate a token for users without a
   * session, manually start a session prior to calling this function.
   *
   * @return \Drupal\Core\Access\CsrfTokenGenerator
   *   The CSRF token manager.
   *
   * @see \Drupal\Core\Session\SessionManager::start()
   */
  public static function csrfToken() {
    return static::getContainer()->get('csrf_token');
  }

  /**
   * Returns the transliteration service.
   *
   * @return \Drupal\Core\Transliteration\PhpTransliteration
   *   The transliteration manager.
   */
  public static function transliteration() {
    return static::getContainer()->get('transliteration');
  }

  /**
   * Returns the form builder service.
   *
   * @return \Drupal\Core\Form\FormBuilderInterface
   *   The form builder.
   */
  public static function formBuilder() {
    return static::getContainer()->get('form_builder');
  }

  /**
   * Gets the theme service.
   *
   * @return \Drupal\Core\Theme\ThemeManagerInterface
   */
  public static function theme() {
    return static::getContainer()->get('theme.manager');
  }

  /**
   * Gets the syncing state.
   *
   * @return bool
   *   Returns TRUE is syncing flag set.
   */
  public static function isConfigSyncing() {
    return static::getContainer()->get('config.installer')->isSyncing();
  }

  /**
   * Returns a channel logger object.
   *
   * @param string $channel
   *   The name of the channel. Can be any string, but the general practice is
   *   to use the name of the subsystem calling this.
   *
   * @return \Psr\Log\LoggerInterface
   *   The logger for this channel.
   */
  public static function logger($channel) {
    return static::getContainer()->get('logger.factory')->get($channel);
  }

  /**
   * Returns the menu tree.
   *
   * @return \Drupal\Core\Menu\MenuLinkTreeInterface
   *   The menu tree.
   */
  public static function menuTree() {
    return static::getContainer()->get('menu.link_tree');
  }

  /**
   * Returns the path validator.
   *
   * @return \Drupal\Core\Path\PathValidatorInterface
   */
  public static function pathValidator() {
    return static::getContainer()->get('path.validator');
  }

  /**
   * Returns the access manager service.
   *
   * @return \Drupal\Core\Access\AccessManagerInterface
   *   The access manager service.
   */
  public static function accessManager() {
    return static::getContainer()->get('access_manager');
  }

  /**
   * Returns the redirect destination helper.
   *
   * @return \Drupal\Core\Routing\RedirectDestinationInterface
   *   The redirect destination helper.
   */
  public static function destination() {
    return static::getContainer()->get('redirect.destination');
  }

  /**
   * Returns the entity definition update manager.
   *
   * @return \Drupal\Core\Entity\EntityDefinitionUpdateManagerInterface
   *   The entity definition update manager.
   */
  public static function entityDefinitionUpdateManager() {
    return static::getContainer()->get('entity.definition_update_manager');
  }

}<|MERGE_RESOLUTION|>--- conflicted
+++ resolved
@@ -81,11 +81,7 @@
   /**
    * The current system version.
    */
-<<<<<<< HEAD
-  const VERSION = '8.0.4-dev';
-=======
-  const VERSION = '8.0.4';
->>>>>>> f25feddd
+  const VERSION = '8.0.5-dev';
 
   /**
    * Core API compatibility.
