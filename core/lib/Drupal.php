--- conflicted
+++ resolved
@@ -81,11 +81,7 @@
   /**
    * The current system version.
    */
-<<<<<<< HEAD
-  const VERSION = '8.1.3-dev';
-=======
   const VERSION = '8.1.3';
->>>>>>> a87557fd
 
   /**
    * Core API compatibility.
