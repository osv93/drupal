<?php

/**
 * @file
 * Configuration system that lets administrators modify the workings of the site.
 */

/**
 * The current system version.
 */
<<<<<<< HEAD
define('VERSION', '6.31-dev');
=======
define('VERSION', '6.31');
>>>>>>> 66e94d74

/**
 * Core API compatibility.
 */
define('DRUPAL_CORE_COMPATIBILITY', '6.x');

/**
 * Minimum supported version of PHP.
 */
define('DRUPAL_MINIMUM_PHP',    '4.3.5');

/**
 * Minimum recommended value of PHP memory_limit.
 */
define('DRUPAL_MINIMUM_PHP_MEMORY_LIMIT',    '16M');

/**
 * Minimum supported version of MySQL, if it is used.
 */
define('DRUPAL_MINIMUM_MYSQL',  '4.1.1');

/**
 * Minimum supported version of PostgreSQL, if it is used.
 */
define('DRUPAL_MINIMUM_PGSQL',  '7.4');

/**
 * Maximum age of temporary files in seconds.
 */
define('DRUPAL_MAXIMUM_TEMP_FILE_AGE', 21600);

/**
 * Implementation of hook_help().
 */
function system_help($path, $arg) {
  global $base_url;

  switch ($path) {
    case 'admin/help#system':
      $output = '<p>'. t('The system module is at the foundation of your Drupal website, and provides basic but extensible functionality for use by other modules and themes. Some integral elements of Drupal are contained in and managed by the system module, including caching, enabling or disabling of modules and themes, preparing and displaying the administrative page, and configuring fundamental site settings. A number of key system maintenance operations are also part of the system module.') .'</p>';
      $output .= '<p>'. t('The system module provides:') .'</p>';
      $output .= '<ul><li>'. t('support for enabling and disabling <a href="@modules">modules</a>. Drupal comes packaged with a number of core modules; each module provides a discrete set of features and may be enabled depending on the needs of your site. A wide array of additional modules contributed by members of the Drupal community are available for download at the <a href="@drupal-modules">Drupal.org module page</a>.', array('@modules' => url('admin/build/modules'), '@drupal-modules' => 'http://drupal.org/project/modules')) .'</li>';
      $output .= '<li>'. t('support for enabling and disabling <a href="@themes">themes</a>, which determine the design and presentation of your site. Drupal comes packaged with several core themes and additional contributed themes are available at the <a href="@drupal-themes">Drupal.org theme page</a>.', array('@themes' => url('admin/build/themes'), '@drupal-themes' => 'http://drupal.org/project/themes')) .'</li>';
      $output .= '<li>'. t('a robust <a href="@cache-settings">caching system</a> that allows the efficient re-use of previously-constructed web pages and web page components. Drupal stores the pages requested by anonymous users in a compressed format; depending on your site configuration and the amount of your web traffic tied to anonymous visitors, Drupal\'s caching system may significantly increase the speed of your site.', array('@cache-settings' => url('admin/settings/performance'))) .'</li>';
      $output .= '<li>'. t('a set of routine administrative operations that rely on a correctly-configured <a href="@cron">cron maintenance task</a> to run automatically. A number of other modules, including the feed aggregator, ping module and search also rely on <a href="@cron">cron maintenance tasks</a>. For more information, see the online handbook entry for <a href="@handbook">configuring cron jobs</a>.', array('@cron' => url('admin/reports/status'), '@handbook' => 'http://drupal.org/cron')) .'</li>';
      $output .= '<li>'. t('basic configuration options for your site, including <a href="@date-settings">date and time settings</a>, <a href="@file-system">file system settings</a>, <a href="@clean-url">clean URL support</a>, <a href="@site-info">site name and other information</a>, and a <a href="@site-maintenance">site maintenance</a> function for taking your site temporarily off-line.', array('@date-settings' => url('admin/settings/date-time'), '@file-system' => url('admin/settings/file-system'), '@clean-url' => url('admin/settings/clean-urls'), '@site-info' => url('admin/settings/site-information'), '@site-maintenance' => url('admin/settings/site-maintenance'))) .'</li></ul>';
      $output .= '<p>'. t('For more information, see the online handbook entry for <a href="@system">System module</a>.', array('@system' => 'http://drupal.org/handbook/modules/system/')) .'</p>';
      return $output;
    case 'admin':
      return '<p>'. t('Welcome to the administration section. Here you may control how your site functions.') .'</p>';
    case 'admin/by-module':
      return '<p>'. t('This page shows you all available administration tasks for each module.') .'</p>';
    case 'admin/build/themes':
      $output = '<p>'. t('Select which themes are available to your users and specify the default theme. To configure site-wide display settings, click the "configure" task above. Alternatively, to override these settings in a specific theme, click the "configure" link for that theme. Note that different themes may have different regions available for displaying content; for consistency in presentation, you may wish to enable only one theme.') .'</p>';
      $output .= '<p>'. t('To change the appearance of your site, a number of <a href="@themes">contributed themes</a> are available.', array('@themes' => 'http://drupal.org/project/themes')) .'</p>';
      return $output;
    case 'admin/build/themes/settings/'. $arg[4]:
      $reference = explode('.', $arg[4], 2);
      $theme = array_pop($reference);
      return '<p>'. t('These options control the display settings for the <code>%template</code> theme. When your site is displayed using this theme, these settings will be used. By clicking "Reset to defaults," you can choose to use the <a href="@global">global settings</a> for this theme.', array('%template' => $theme, '@global' => url('admin/build/themes/settings'))) .'</p>';
    case 'admin/build/themes/settings':
      return '<p>'. t('These options control the default display settings for your entire site, across all themes. Unless they have been overridden by a specific theme, these settings will be used.') .'</p>';
    case 'admin/build/modules':
      $output = '<p>'. t('Modules are plugins that extend Drupal\'s core functionality. Enable modules by selecting the <em>Enabled</em> checkboxes below and clicking the <em>Save configuration</em> button. Once a module is enabled, new <a href="@permissions">permissions</a> may be available. To reduce server load, modules with their <em>Throttle</em> checkbox selected are temporarily disabled when your site becomes extremely busy. (Note that the <em>Throttle</em> checkbox is only available if the Throttle module is enabled.)', array('@permissions' => url('admin/user/permissions')));
      if (module_exists('throttle')) {
        $output .= ' '. t('The auto-throttle functionality must be enabled on the <a href="@throttle">throttle configuration page</a> after having enabled the throttle module.', array('@throttle' => url('admin/settings/throttle')));
      }
      $output .= '</p>';
      $output .= '<p>'. t('It is important that <a href="@update-php">update.php</a> is run every time a module is updated to a newer version.', array('@update-php' => $base_url .'/update.php')) .'</p>';
      $output .= '<p>'. t('You can find all administration tasks belonging to a particular module on the <a href="@by-module">administration by module page</a>.', array('@by-module' => url('admin/by-module'))) .'</p>';
      $output .= '<p>'. t('To extend the functionality of your site, a number of <a href="@modules">contributed modules</a> are available.', array('@modules' => 'http://drupal.org/project/modules')) .'</p>';
      $output .= '<p>'. t('To clear all caches, click the button on the <a href="@performance">Performance page</a>.', array('@performance' => url('admin/settings/performance', array('fragment' => 'edit-clear')))) .'</p>';
      return $output;
    case 'admin/build/modules/uninstall':
      return '<p>'. t('The uninstall process removes all data related to a module. To uninstall a module, you must first disable it. Not all modules support this feature.') .'</p>';
    case 'admin/build/block/configure':
      if ($arg[4] == 'system' && $arg[5] == 0) {
        return '<p>'. t('The <em>Powered by Drupal</em> block is an optional link to the home page of the Drupal project. While there is absolutely no requirement that sites feature this link, it may be used to show support for Drupal.') .'</p>';
      }
      break;
    case 'admin/settings/actions':
    case 'admin/settings/actions/manage':
      $output = '<p>'. t('Actions are individual tasks that the system can do, such as unpublishing a piece of content or banning a user. Modules, such as the trigger module, can fire these actions when certain system events happen; for example, when a new post is added or when a user logs in. Modules may also provide additional actions.') .'</p>';
      $output .= '<p>'. t('There are two types of actions: simple and advanced. Simple actions do not require any additional configuration, and are listed here automatically. Advanced actions can do more than simple actions; for example, send an e-mail to a specified address, or check for certain words within a piece of content. These actions need to be created and configured first before they may be used. To create an advanced action, select the action from the drop-down below and click the <em>Create</em> button.') .'</p>';
      if (module_exists('trigger')) {
        $output .= '<p>'. t('You may proceed to the <a href="@url">Triggers</a> page to assign these actions to system events.', array('@url' => url('admin/build/trigger'))) .'</p>';
      }
      return $output;
    case 'admin/settings/actions/configure':
      return t('An advanced action offers additional configuration options which may be filled out below. Changing the <em>Description</em> field is recommended, in order to better identify the precise action taking place. This description will be displayed in modules such as the trigger module when assigning actions to system events, so it is best if it is as descriptive as possible (for example, "Send e-mail to Moderation Team" rather than simply "Send e-mail").');
    case 'admin/reports/status':
      return '<p>'. t("Here you can find a short overview of your site's parameters as well as any problems detected with your installation. It may be useful to copy and paste this information into support requests filed on drupal.org's support forums and project issue queues.") .'</p>';
  }
}

/**
 * Implementation of hook_theme().
 */
function system_theme() {
  return array_merge(drupal_common_theme(), array(
    'system_theme_select_form' => array(
      'arguments' => array('form' => NULL),
      'file' => 'system.admin.inc',
    ),
    'system_themes_form' => array(
      'arguments' => array('form' => NULL),
      'file' => 'system.admin.inc',
    ),
    'system_modules' => array(
      'arguments' => array('form' => NULL),
      'file' => 'system.admin.inc',
    ),
    'system_modules_uninstall' => array(
      'arguments' => array('form' => NULL),
      'file' => 'system.admin.inc',
    ),
    'status_report' => array(
      'arguments' => array('requirements' => NULL),
      'file' => 'system.admin.inc',
    ),
    'admin_page' => array(
      'arguments' => array('blocks' => NULL),
      'file' => 'system.admin.inc',
    ),
    'admin_block' => array(
      'arguments' => array('block' => NULL),
      'file' => 'system.admin.inc',
    ),
    'admin_block_content' => array(
      'arguments' => array('content' => NULL),
      'file' => 'system.admin.inc',
    ),
    'system_admin_by_module' => array(
      'arguments' => array('menu_items' => NULL),
      'file' => 'system.admin.inc',
    ),
    'system_powered_by' => array(
      'arguments' => array('image_path' => NULL),
    ),
  ));
}

/**
 * Implementation of hook_perm().
 */
function system_perm() {
  return array('administer site configuration', 'access administration pages', 'administer actions', 'access site reports', 'select different theme', 'administer files');
}

/**
 * Implementation of hook_elements().
 */
function system_elements() {
  // Top level form
  $type['form'] = array('#method' => 'post', '#action' => request_uri());

  // Inputs
  $type['submit'] = array('#input' => TRUE, '#name' => 'op', '#button_type' => 'submit', '#executes_submit_callback' => TRUE, '#process' => array('form_expand_ahah'));
  $type['button'] = array('#input' => TRUE, '#name' => 'op', '#button_type' => 'submit', '#executes_submit_callback' => FALSE, '#process' => array('form_expand_ahah'));
  $type['image_button'] = array('#input' => TRUE, '#button_type' => 'submit', '#executes_submit_callback' => TRUE, '#process' => array('form_expand_ahah'), '#return_value' => TRUE, '#has_garbage_value' => TRUE, '#src' => NULL);
  $type['textfield'] = array('#input' => TRUE, '#size' => 60, '#maxlength' => 128, '#autocomplete_path' => FALSE, '#process' => array('form_expand_ahah'));
  $type['password'] = array('#input' => TRUE, '#size' => 60, '#maxlength' => 128, '#process' => array('form_expand_ahah'));
  $type['password_confirm'] = array('#input' => TRUE, '#process' => array('expand_password_confirm'));
  $type['textarea'] = array('#input' => TRUE, '#cols' => 60, '#rows' => 5, '#resizable' => TRUE, '#process' => array('form_expand_ahah'));
  $type['radios'] = array('#input' => TRUE, '#process' => array('expand_radios'));
  $type['radio'] = array('#input' => TRUE, '#default_value' => NULL, '#process' => array('form_expand_ahah'));
  $type['checkboxes'] = array('#input' => TRUE, '#process' => array('expand_checkboxes'), '#tree' => TRUE);
  $type['checkbox'] = array('#input' => TRUE, '#return_value' => 1, '#process' => array('form_expand_ahah'));
  $type['select'] = array('#input' => TRUE, '#size' => 0, '#multiple' => FALSE, '#process' => array('form_expand_ahah'));
  $type['weight'] = array('#input' => TRUE, '#delta' => 10, '#default_value' => 0, '#process' => array('process_weight', 'form_expand_ahah'));
  $type['date'] = array('#input' => TRUE, '#process' => array('expand_date'), '#element_validate' => array('date_validate'));
  $type['file'] = array('#input' => TRUE, '#size' => 60);

  // Form structure
  $type['item'] = array('#value' => '');
  $type['hidden'] = array('#input' => TRUE, '#process' => array('form_expand_ahah'));
  $type['value'] = array('#input' => TRUE);
  $type['markup'] = array('#prefix' => '', '#suffix' => '');
  $type['fieldset'] = array('#collapsible' => FALSE, '#collapsed' => FALSE, '#value' => NULL, '#process' => array('form_expand_ahah'));
  $type['token'] = array('#input' => TRUE);
  return $type;
}

/**
 * Implementation of hook_menu().
 */
function system_menu() {
  $items['system/files'] = array(
    'title' => 'File download',
    'page callback' => 'file_download',
    'access callback' => TRUE,
    'type' => MENU_CALLBACK,
  );
  $items['admin'] = array(
    'title' => 'Administer',
    'access arguments' => array('access administration pages'),
    'page callback' => 'system_main_admin_page',
    'weight' => 9,
    'file' => 'system.admin.inc',
  );
  $items['admin/compact'] = array(
    'title' => 'Compact mode',
    'page callback' => 'system_admin_compact_page',
    'access arguments' => array('access administration pages'),
    'type' => MENU_CALLBACK,
    'file' => 'system.admin.inc',
  );
  $items['admin/by-task'] = array(
    'title' => 'By task',
    'page callback' => 'system_main_admin_page',
    'access arguments' => array('access administration pages'),
    'file' => 'system.admin.inc',
    'type' => MENU_DEFAULT_LOCAL_TASK,
  );
  $items['admin/by-module'] = array(
    'title' => 'By module',
    'page callback' => 'system_admin_by_module',
    'access arguments' => array('access administration pages'),
    'file' => 'system.admin.inc',
    'type' => MENU_LOCAL_TASK,
    'weight' => 2,
  );
  $items['admin/content'] = array(
    'title' => 'Content management',
    'description' => "Manage your site's content.",
    'position' => 'left',
    'weight' => -10,
    'page callback' => 'system_admin_menu_block_page',
    'access arguments' => array('access administration pages'),
    'file' => 'system.admin.inc',
  );

  // menu items that are basically just menu blocks
  $items['admin/settings'] = array(
    'title' => 'Site configuration',
    'description' => 'Adjust basic site configuration options.',
    'position' => 'right',
    'weight' => -5,
    'page callback' => 'system_settings_overview',
    'access arguments' => array('access administration pages'),
    'file' => 'system.admin.inc',
  );
  $items['admin/build'] = array(
    'title' => 'Site building',
    'description' => 'Control how your site looks and feels.',
    'position' => 'right',
    'weight' => -10,
    'page callback' => 'system_admin_menu_block_page',
    'access arguments' => array('access administration pages'),
    'file' => 'system.admin.inc',
  );
  $items['admin/settings/admin'] = array(
    'title' => 'Administration theme',
    'description' => 'Settings for how your administrative pages should look.',
    'position' => 'left',
    'page callback' => 'drupal_get_form',
    'page arguments' => array('system_admin_theme_settings'),
    'access arguments' => array('administer site configuration'),
    'block callback' => 'system_admin_theme_settings',
    'file' => 'system.admin.inc',
  );
  // Themes:
  $items['admin/build/themes'] = array(
    'title' => 'Themes',
    'description' => 'Change which theme your site uses or allows users to set.',
    'page callback' => 'drupal_get_form',
    'page arguments' => array('system_themes_form', NULL),
    'access arguments' => array('administer site configuration'),
    'file' => 'system.admin.inc',
  );
  $items['admin/build/themes/select'] = array(
    'title' => 'List',
    'description' => 'Select the default theme.',
    'type' => MENU_DEFAULT_LOCAL_TASK,
    'weight' => -1,
  );
  $items['admin/build/themes/settings'] = array(
    'title' => 'Configure',
    'page arguments' => array('system_theme_settings'),
    'access arguments' => array('administer site configuration'),
    'type' => MENU_LOCAL_TASK,
  );
  // Theme configuration subtabs
  $items['admin/build/themes/settings/global'] = array(
    'title' => 'Global settings',
    'type' => MENU_DEFAULT_LOCAL_TASK,
    'weight' => -1,
  );

  foreach (list_themes() as $theme) {
    $items['admin/build/themes/settings/'. $theme->name] = array(
      'title' => $theme->info['name'],
      'page arguments' => array('system_theme_settings', $theme->name),
      'type' => MENU_LOCAL_TASK,
      'access callback' => '_system_themes_access',
      'access arguments' => array($theme),
    );
  }

  // Modules:
  $items['admin/build/modules'] = array(
    'title' => 'Modules',
    'description' => 'Enable or disable add-on modules for your site.',
    'page callback' => 'drupal_get_form',
    'page arguments' => array('system_modules'),
    'access arguments' => array('administer site configuration'),
    'file' => 'system.admin.inc',
  );
  $items['admin/build/modules/list'] = array(
    'title' => 'List',
    'type' => MENU_DEFAULT_LOCAL_TASK,
  );
  $items['admin/build/modules/list/confirm'] = array(
    'title' => 'List',
    'access arguments' => array('administer site configuration'),
    'type' => MENU_CALLBACK,
  );
  $items['admin/build/modules/uninstall'] = array(
    'title' => 'Uninstall',
    'page arguments' => array('system_modules_uninstall'),
    'access arguments' => array('administer site configuration'),
    'type' => MENU_LOCAL_TASK,
  );
  $items['admin/build/modules/uninstall/confirm'] = array(
    'title' => 'Uninstall',
    'access arguments' => array('administer site configuration'),
    'type' => MENU_CALLBACK,
  );

  // Actions:
  $items['admin/settings/actions'] = array(
    'title' => 'Actions',
    'description' => 'Manage the actions defined for your site.',
    'access arguments' => array('administer actions'),
    'page callback' => 'system_actions_manage'
  );
  $items['admin/settings/actions/manage'] = array(
    'title' => 'Manage actions',
    'description' => 'Manage the actions defined for your site.',
    'page callback' => 'system_actions_manage',
    'type' => MENU_DEFAULT_LOCAL_TASK,
    'weight' => -2,
  );
  $items['admin/settings/actions/configure'] = array(
    'title' => 'Configure an advanced action',
    'page callback' => 'drupal_get_form',
    'page arguments' => array('system_actions_configure'),
    'access arguments' => array('administer actions'),
    'type' => MENU_CALLBACK,
  );
  $items['admin/settings/actions/delete/%actions'] = array(
    'title' => 'Delete action',
    'description' => 'Delete an action.',
    'page callback' => 'drupal_get_form',
    'page arguments' => array('system_actions_delete_form', 4),
    'access arguments' => array('administer actions'),
    'type' => MENU_CALLBACK,
  );
  $items['admin/settings/actions/orphan'] = array(
    'title' => 'Remove orphans',
    'page callback' => 'system_actions_remove_orphans',
    'access arguments' => array('administer actions'),
    'type' => MENU_CALLBACK,
  );

  // Settings:
  $items['admin/settings/site-information'] = array(
    'title' => 'Site information',
    'description' => 'Change basic site information, such as the site name, slogan, e-mail address, mission, front page and more.',
    'page callback' => 'drupal_get_form',
    'page arguments' => array('system_site_information_settings'),
    'access arguments' => array('administer site configuration'),
    'file' => 'system.admin.inc',
  );
  $items['admin/settings/error-reporting'] = array(
    'title' => 'Error reporting',
    'description' => 'Control how Drupal deals with errors including 403/404 errors as well as PHP error reporting.',
    'page callback' => 'drupal_get_form',
    'page arguments' => array('system_error_reporting_settings'),
    'access arguments' => array('administer site configuration'),
    'file' => 'system.admin.inc',
  );
  $items['admin/settings/logging'] = array(
    'title' => 'Logging and alerts',
    'description' => "Settings for logging and alerts modules. Various modules can route Drupal's system events to different destination, such as syslog, database, email, ...etc.",
    'page callback' => 'system_logging_overview',
    'access arguments' => array('administer site configuration'),
    'file' => 'system.admin.inc',
  );
  $items['admin/settings/performance'] = array(
    'title' => 'Performance',
    'description' => 'Enable or disable page caching for anonymous users and set CSS and JS bandwidth optimization options.',
    'page callback' => 'drupal_get_form',
    'page arguments' => array('system_performance_settings'),
    'access arguments' => array('administer site configuration'),
    'file' => 'system.admin.inc',
  );
  $items['admin/settings/file-system'] = array(
    'title' => 'File system',
    'description' => 'Tell Drupal where to store uploaded files and how they are accessed.',
    'page callback' => 'drupal_get_form',
    'page arguments' => array('system_file_system_settings'),
    'access arguments' => array('administer site configuration'),
    'file' => 'system.admin.inc',
  );
  $items['admin/settings/image-toolkit'] = array(
    'title' => 'Image toolkit',
    'description' => 'Choose which image toolkit to use if you have installed optional toolkits.',
    'page callback' => 'drupal_get_form',
    'page arguments' => array('system_image_toolkit_settings'),
    'access arguments' => array('administer site configuration'),
    'file' => 'system.admin.inc',
  );
  $items['admin/content/rss-publishing'] = array(
    'title' => 'RSS publishing',
    'description' => 'Configure the number of items per feed and whether feeds should be titles/teasers/full-text.',
    'page callback' => 'drupal_get_form',
    'page arguments' => array('system_rss_feeds_settings'),
    'access arguments' => array('administer site configuration'),
    'file' => 'system.admin.inc',
  );
  $items['admin/settings/date-time'] = array(
    'title' => 'Date and time',
    'description' => "Settings for how Drupal displays date and time, as well as the system's default timezone.",
    'page callback' => 'drupal_get_form',
    'page arguments' => array('system_date_time_settings'),
    'access arguments' => array('administer site configuration'),
    'file' => 'system.admin.inc',
  );
  $items['admin/settings/date-time/lookup'] = array(
    'title' => 'Date and time lookup',
    'type' => MENU_CALLBACK,
    'page callback' => 'system_date_time_lookup',
    'access arguments' => array('administer site configuration'),
    'file' => 'system.admin.inc',
  );
  $items['admin/settings/site-maintenance'] = array(
    'title' => 'Site maintenance',
    'description' => 'Take the site off-line for maintenance or bring it back online.',
    'page callback' => 'drupal_get_form',
    'page arguments' => array('system_site_maintenance_settings'),
    'access arguments' => array('administer site configuration'),
    'file' => 'system.admin.inc',
  );
  $items['admin/settings/clean-urls'] = array(
    'title' => 'Clean URLs',
    'description' => 'Enable or disable clean URLs for your site.',
    'page callback' => 'drupal_get_form',
    'page arguments' => array('system_clean_url_settings'),
    'access arguments' => array('administer site configuration'),
    'file' => 'system.admin.inc',
  );
  $items['admin/settings/clean-urls/check'] = array(
    'title' => 'Clean URL check',
    'page callback' => 'drupal_json',
    'page arguments' => array(array('status' => TRUE)),
    'access callback' => TRUE,
    'type' => MENU_CALLBACK,
  );

  // Reports:
  $items['admin/reports'] = array(
    'title' => 'Reports',
    'description' => 'View reports from system logs and other status information.',
    'page callback' => 'system_admin_menu_block_page',
    'access arguments' => array('access site reports'),
    'weight' => 5,
    'position' => 'left',
    'file' => 'system.admin.inc',
  );
  $items['admin/reports/status'] = array(
    'title' => 'Status report',
    'description' => "Get a status report about your site's operation and any detected problems.",
    'page callback' => 'system_status',
    'weight' => 10,
    'access arguments' => array('administer site configuration'),
    'file' => 'system.admin.inc',
  );
  $items['admin/reports/status/run-cron'] = array(
    'title' => 'Run cron',
    'page callback' => 'system_run_cron',
    'access arguments' => array('administer site configuration'),
    'type' => MENU_CALLBACK,
    'file' => 'system.admin.inc',
  );
  $items['admin/reports/status/php'] = array(
    'title' => 'PHP',
    'page callback' => 'system_php',
    'access arguments' => array('administer site configuration'),
    'type' => MENU_CALLBACK,
    'file' => 'system.admin.inc',
  );
  $items['admin/reports/status/sql'] = array(
    'title' => 'SQL',
    'page callback' => 'system_sql',
    'access arguments' => array('administer site configuration'),
    'type' => MENU_CALLBACK,
    'file' => 'system.admin.inc',
  );
  // Default page for batch operations
  $items['batch'] = array(
    'page callback' => 'system_batch_page',
    'access callback' => TRUE,
    'type' => MENU_CALLBACK,
    'file' => 'system.admin.inc',
  );
  return $items;
}

/**
 * Menu item access callback - only admin or enabled themes can be accessed.
 */
function _system_themes_access($theme) {
  return user_access('administer site configuration') && ($theme->status || $theme->name == variable_get('admin_theme', '0'));
}

/**
 * Implementation of hook_init().
 */
function system_init() {
  // Use the administrative theme if the user is looking at a page in the admin/* path.
  if (arg(0) == 'admin' || (variable_get('node_admin_theme', '0') && arg(0) == 'node' && (arg(1) == 'add' || arg(2) == 'edit'))) {
    global $custom_theme;
    $custom_theme = variable_get('admin_theme', '0');
    drupal_add_css(drupal_get_path('module', 'system') .'/admin.css', 'module');
  }

  // Add the CSS for this module.
  drupal_add_css(drupal_get_path('module', 'system') .'/defaults.css', 'module');
  drupal_add_css(drupal_get_path('module', 'system') .'/system.css', 'module');
  drupal_add_css(drupal_get_path('module', 'system') .'/system-menus.css', 'module');
}

/**
 * Implementation of hook_user().
 *
 * Allows users to individually set their theme and time zone.
 */
function system_user($type, $edit, &$user, $category = NULL) {
  if ($type == 'form' && $category == 'account') {
    $form['theme_select'] = system_theme_select_form(t('Selecting a different theme will change the look and feel of the site.'), isset($edit['theme']) ? $edit['theme'] : NULL, 2);

    if (variable_get('configurable_timezones', 1)) {
      $zones = _system_zonelist();
      $form['timezone'] = array(
        '#type' => 'fieldset',
        '#title' => t('Locale settings'),
        '#weight' => 6,
        '#collapsible' => TRUE,
      );
      $form['timezone']['timezone'] = array(
        '#type' => 'select',
        '#title' => t('Time zone'),
        '#default_value' => strlen($edit['timezone']) ? $edit['timezone'] : variable_get('date_default_timezone', 0),
        '#options' => $zones,
        '#description' => t('Select your current local time. Dates and times throughout this site will be displayed using this time zone.'),
      );
    }

    return $form;
  }
}

/**
 * Implementation of hook_block().
 *
 * Generate a block with a promotional link to Drupal.org.
 */
function system_block($op = 'list', $delta = 0, $edit = NULL) {
  switch ($op) {
    case 'list':
      $blocks[0] = array(
        'info' => t('Powered by Drupal'),
        'weight' => '10',
         // Not worth caching.
        'cache' => BLOCK_NO_CACHE,
      );
      return $blocks;
    case 'configure':
      // Compile a list of fields to show
      $form['wrapper']['color'] = array(
        '#type' => 'select',
        '#title' => t('Badge color'),
        '#default_value' => variable_get('drupal_badge_color', 'powered-blue'),
        '#options' => array('powered-black' => t('Black'), 'powered-blue' => t('Blue'), 'powered-gray' => t('Gray')),
      );
      $form['wrapper']['size'] = array(
        '#type' => 'select',
        '#title' => t('Badge size'),
        '#default_value' => variable_get('drupal_badge_size', '80x15'),
        '#options' => array('80x15' => t('Small'), '88x31' => t('Medium'), '135x42' => t('Large')),
      );
      return $form;
    case 'save':
      variable_set('drupal_badge_color', $edit['color']);
      variable_set('drupal_badge_size', $edit['size']);
      break;
    case 'view':
      $image_path = 'misc/'. variable_get('drupal_badge_color', 'powered-blue') .'-'. variable_get('drupal_badge_size', '80x15') .'.png';
      $block['subject'] = NULL; // Don't display a title
      $block['content'] = theme('system_powered_by', $image_path);
      return $block;
  }
}

/**
 * Provide a single block on the administration overview page.
 *
 * @param $item
 *   The menu item to be displayed.
 */
function system_admin_menu_block($item) {
  $content = array();
  if (!isset($item['mlid'])) {
    $item += db_fetch_array(db_query("SELECT mlid, menu_name FROM {menu_links} ml WHERE ml.router_path = '%s' AND module = 'system'", $item['path']));
  }
  $result = db_query("
    SELECT m.load_functions, m.to_arg_functions, m.access_callback, m.access_arguments, m.page_callback, m.page_arguments, m.title, m.title_callback, m.title_arguments, m.type, m.description, ml.*
    FROM {menu_links} ml
    LEFT JOIN {menu_router} m ON ml.router_path = m.path
    WHERE ml.plid = %d AND ml.menu_name = '%s' AND hidden = 0", $item['mlid'], $item['menu_name']);
  while ($item = db_fetch_array($result)) {
    _menu_link_translate($item);
    if (!$item['access']) {
      continue;
    }
    // The link 'description' either derived from the hook_menu 'description' or
    // entered by the user via menu module is saved as the title attribute.
    if (!empty($item['localized_options']['attributes']['title'])) {
      $item['description'] = $item['localized_options']['attributes']['title'];
    }
    // Prepare for sorting as in function _menu_tree_check_access().
    // The weight is offset so it is always positive, with a uniform 5-digits.
    $content[(50000 + $item['weight']) .' '. drupal_strtolower($item['title']) .' '. $item['mlid']] = $item;
  }
  ksort($content);
  return $content;
}

/**
 * Process admin theme form submissions.
 */
function system_admin_theme_submit($form, &$form_state) {
  // If we're changing themes, make sure the theme has its blocks initialized.
  if ($form_state['values']['admin_theme'] && $form_state['values']['admin_theme'] != variable_get('admin_theme', '0')) {
    $result = db_result(db_query("SELECT COUNT(*) FROM {blocks} WHERE theme = '%s'", $form_state['values']['admin_theme']));
    if (!$result) {
      system_initialize_theme_blocks($form_state['values']['admin_theme']);
    }
  }
}

/**
 * Returns a fieldset containing the theme select form.
 *
 * @param $description
 *    description of the fieldset
 * @param $default_value
 *    default value of theme radios
 * @param $weight
 *    weight of the fieldset
 * @return
 *    a form array
 */
function system_theme_select_form($description = '', $default_value = '', $weight = 0) {
  if (user_access('select different theme')) {
    $enabled = array();
    $themes = list_themes();

    foreach ($themes as $theme) {
      if ($theme->status) {
        $enabled[] = $theme;
      }
    }

    if (count($enabled) > 1) {
      ksort($enabled);

      $form['themes'] = array(
        '#type' => 'fieldset',
        '#title' => t('Theme configuration'),
        '#description' => $description,
        '#collapsible' => TRUE,
        '#theme' => 'system_theme_select_form'
      );

      foreach ($enabled as $info) {
        // For the default theme, revert to an empty string so the user's theme updates when the site theme is changed.
        $info->key = $info->name == variable_get('theme_default', 'garland') ? '' : $info->name;

        $screenshot = NULL;
        $theme_key = $info->name;
        while ($theme_key) {
          if (file_exists($themes[$theme_key]->info['screenshot'])) {
            $screenshot = $themes[$theme_key]->info['screenshot'];
            break;
          }
          $theme_key = isset($themes[$theme_key]->info['base theme']) ? $themes[$theme_key]->info['base theme'] : NULL;
        }

        $screenshot = $screenshot ? theme('image', $screenshot, t('Screenshot for %theme theme', array('%theme' => $info->name)), '', array('class' => 'screenshot'), FALSE) : t('no screenshot');

        $form['themes'][$info->key]['screenshot'] = array('#value' => $screenshot);
        $form['themes'][$info->key]['description'] = array('#type' => 'item', '#title' => $info->name, '#value' => dirname($info->filename) . ($info->name == variable_get('theme_default', 'garland') ? '<br /> <em>'. t('(site default theme)') .'</em>' : ''));
        $options[$info->key] = '';
      }

      $form['themes']['theme'] = array('#type' => 'radios', '#options' => $options, '#default_value' => $default_value ? $default_value : '');
      $form['#weight'] = $weight;
      return $form;
    }
  }
}

/**
 * Checks the existence of the directory specified in $form_element. This
 * function is called from the system_settings form to check both the
 * file_directory_path and file_directory_temp directories. If validation
 * fails, the form element is flagged with an error from within the
 * file_check_directory function.
 *
 * @param $form_element
 *   The form element containing the name of the directory to check.
 */
function system_check_directory($form_element) {
  file_check_directory($form_element['#value'], FILE_CREATE_DIRECTORY, $form_element['#parents'][0]);
  return $form_element;
}

/**
 * Retrieves the current status of an array of files in the system table.
 *
 * @param $files
 *   An array of files to check.
 * @param $type
 *   The type of the files.
 */
function system_get_files_database(&$files, $type) {
  // Extract current files from database.
  $result = db_query("SELECT filename, name, type, status, throttle, schema_version FROM {system} WHERE type = '%s'", $type);
  while ($file = db_fetch_object($result)) {
    if (isset($files[$file->name]) && is_object($files[$file->name])) {
      $file->old_filename = $file->filename;
      foreach ($file as $key => $value) {
        if (!isset($files[$file->name]) || !isset($files[$file->name]->$key)) {
          $files[$file->name]->$key = $value;
        }
      }
    }
  }
}

/**
 * Prepare defaults for themes.
 *
 * @return
 *   An array of default themes settings.
 */
function system_theme_default() {
  return array(
    'regions' => array(
      'left' => 'Left sidebar',
      'right' => 'Right sidebar',
      'content' => 'Content',
      'header' => 'Header',
      'footer' => 'Footer',
    ),
    'description' => '',
    'features' => array(
      'comment_user_picture',
      'favicon',
      'mission',
      'logo',
      'name',
      'node_user_picture',
      'search',
      'slogan',
      'primary_links',
      'secondary_links',
    ),
    'stylesheets' => array(
      'all' => array('style.css')
    ),
    'scripts' => array('script.js'),
    'screenshot' => 'screenshot.png',
    'php' => DRUPAL_MINIMUM_PHP,
  );
}

/**
 * Collect data about all currently available themes.
 *
 * @return
 *   Array of all available themes and their data.
 */
function system_theme_data() {
  $write_database = TRUE;
  // If lock not acquired, return $files data without writing to database.
  if (!lock_acquire('system_theme_data')) {
    $write_database = FALSE;
    // Wait for the parallel thread to be done so we are more likely
    // to get updated and consistent data.
    lock_wait('system_theme_data');
  }
  // Scan the installation theme .info files and their engines.
  $themes = _system_theme_data();
  foreach ($themes as $key => $theme) {
    if (!isset($theme->owner)) {
      $themes[$key]->owner = '';
    }
  }

  // Extract current files from database.
  system_get_files_database($themes, 'theme');

  // If lock not acquired, return $themes data without writing to database.
  if ($write_database) {
    $filenames = array();

    foreach ($themes as $theme) {
      // Record the filename of each theme that was found.
      $filenames[] = $theme->filename;
      // Existing themes will always have $theme->status set, since it's a
      // property that is only stored in the database.
      if (isset($theme->status)) {
        db_query("UPDATE {system} SET owner = '%s', info = '%s', filename = '%s' WHERE name = '%s' AND type = '%s'", $theme->owner, serialize($theme->info), $theme->filename, $theme->name, 'theme');
      }
      // New themes must get a $theme->status before they are inserted into the
      // database. For the default theme, we force it to be enabled (to handle
      // the initial installation of Drupal), but otherwise new themes should
      // always start off as disabled.
      else {
        $theme->status = ($theme->name == variable_get('theme_default', 'garland'));
        db_query("INSERT INTO {system} (name, owner, info, type, filename, status, throttle, bootstrap) VALUES ('%s', '%s', '%s', '%s', '%s', %d, %d, %d)", $theme->name, $theme->owner, serialize($theme->info), 'theme', $theme->filename, $theme->status, 0, 0);
      }
    }
    // Delete from the system table any themes missing from the file system.
    if ($filenames) {
      db_query("DELETE FROM {system} WHERE type = 'theme' AND filename NOT IN (". db_placeholders($filenames, 'varchar') .")", $filenames);
    }
    lock_release('system_theme_data');
  }
  return $themes;
}

/**
 * Helper function to scan and collect theme .info data and their engines.
 *
 * @return
 *   An associative array of themes information.
 */
function _system_theme_data() {
  static $themes_info = array();

  if (empty($themes_info)) {
    // Find themes
    $themes = drupal_system_listing('\.info$', 'themes');
    // Find theme engines
    $engines = drupal_system_listing('\.engine$', 'themes/engines');

    $defaults = system_theme_default();

    $sub_themes = array();
    // Read info files for each theme
    foreach ($themes as $key => $theme) {
      $themes[$key]->info = drupal_parse_info_file($theme->filename) + $defaults;

      // Invoke hook_system_info_alter() to give installed modules a chance to
      // modify the data in the .info files if necessary.
      drupal_alter('system_info', $themes[$key]->info, $themes[$key]);

      if (!empty($themes[$key]->info['base theme'])) {
        $sub_themes[] = $key;
      }
      if (empty($themes[$key]->info['engine'])) {
        $filename = dirname($themes[$key]->filename) .'/'. $themes[$key]->name .'.theme';
        if (file_exists($filename)) {
          $themes[$key]->owner = $filename;
          $themes[$key]->prefix = $key;
        }
      }
      else {
        $engine = $themes[$key]->info['engine'];
        if (isset($engines[$engine])) {
          $themes[$key]->owner = $engines[$engine]->filename;
          $themes[$key]->prefix = $engines[$engine]->name;
          $themes[$key]->template = TRUE;
        }
      }

      // Give the stylesheets proper path information.
      $pathed_stylesheets = array();
      foreach ($themes[$key]->info['stylesheets'] as $media => $stylesheets) {
        foreach ($stylesheets as $stylesheet) {
          $pathed_stylesheets[$media][$stylesheet] = dirname($themes[$key]->filename) .'/'. $stylesheet;
        }
      }
      $themes[$key]->info['stylesheets'] = $pathed_stylesheets;

      // Give the scripts proper path information.
      $scripts = array();
      foreach ($themes[$key]->info['scripts'] as $script) {
        $scripts[$script] = dirname($themes[$key]->filename) .'/'. $script;
      }
      $themes[$key]->info['scripts'] = $scripts;
      // Give the screenshot proper path information.
      if (!empty($themes[$key]->info['screenshot'])) {
        $themes[$key]->info['screenshot'] = dirname($themes[$key]->filename) .'/'. $themes[$key]->info['screenshot'];
      }
    }

    // Now that we've established all our master themes, go back and fill in
    // data for subthemes.
    foreach ($sub_themes as $key) {
      $themes[$key]->base_themes = system_find_base_themes($themes, $key);
      // Don't proceed if there was a problem with the root base theme.
      if (!current($themes[$key]->base_themes)) {
        continue;
      }
      $base_key = key($themes[$key]->base_themes);
      foreach (array_keys($themes[$key]->base_themes) as $base_theme) {
        $themes[$base_theme]->sub_themes[$key] = $themes[$key]->info['name'];
      }
      // Copy the 'owner' and 'engine' over if the top level theme uses a
      // theme engine.
      if (isset($themes[$base_key]->owner)) {
        if (isset($themes[$base_key]->info['engine'])) {
          $themes[$key]->info['engine'] = $themes[$base_key]->info['engine'];
          $themes[$key]->owner = $themes[$base_key]->owner;
          $themes[$key]->prefix = $themes[$base_key]->prefix;
        }
        else {
          $themes[$key]->prefix = $key;
        }
      }
    }

    $themes_info = $themes;
  }

  // To avoid side effects, we don't return the original objects.
  $themes_info_cloned = array();
  foreach ($themes_info as $key => $theme) {
    $themes_info_cloned[$key] = drupal_clone($theme);
  }

  return $themes_info_cloned;
}

/**
 * Find all the base themes for the specified theme.
 *
 * Themes can inherit templates and function implementations from earlier themes.
 *
 * @param $themes
 *   An array of available themes.
 * @param $key
 *   The name of the theme whose base we are looking for.
 * @param $used_keys
 *   A recursion parameter preventing endless loops.
 * @return
 *   Returns an array of all of the theme's ancestors; the first element's value
 *   will be NULL if an error occurred.
 */
function system_find_base_themes($themes, $key, $used_keys = array()) {
  $base_key = $themes[$key]->info['base theme'];
  // Does the base theme exist?
  if (!isset($themes[$base_key])) {
    return array($base_key => NULL);
  }

  $current_base_theme = array($base_key => $themes[$base_key]->info['name']);

  // Is the base theme itself a child of another theme?
  if (isset($themes[$base_key]->info['base theme'])) {
    // Do we already know the base themes of this theme?
    if (isset($themes[$base_key]->base_themes)) {
      return $themes[$base_key]->base_themes + $current_base_theme;
    }
    // Prevent loops.
    if (!empty($used_keys[$base_key])) {
      return array($base_key => NULL);
    }
    $used_keys[$base_key] = TRUE;
    return system_find_base_themes($themes, $base_key, $used_keys) + $current_base_theme;
  }
  // If we get here, then this is our parent theme.
  return $current_base_theme;
}

/**
 * This function has been deprecated in favor of system_find_base_themes().
 *
 * Recursive function to find the top level base theme. Themes can inherit
 * templates and function implementations from earlier themes.
 *
 * @param $themes
 *   An array of available themes.
 * @param $key
 *   The name of the theme whose base we are looking for.
 * @param $used_keys
 *   A recursion parameter preventing endless loops.
 * @return
 *   Returns the top level parent that has no ancestor or returns NULL if there isn't a valid parent.
 */
function system_find_base_theme($themes, $key, $used_keys = array()) {
  $base_key = $themes[$key]->info['base theme'];
  // Does the base theme exist?
  if (!isset($themes[$base_key])) {
    return NULL;
  }

  // Is the base theme itself a child of another theme?
  if (isset($themes[$base_key]->info['base theme'])) {
    // Prevent loops.
    if (!empty($used_keys[$base_key])) {
      return NULL;
    }
    $used_keys[$base_key] = TRUE;
    return system_find_base_theme($themes, $base_key, $used_keys);
  }
  // If we get here, then this is our parent theme.
  return $base_key;
}

/**
 * Get a list of available regions from a specified theme.
 *
 * @param $theme_key
 *   The name of a theme.
 * @return
 *   An array of regions in the form $region['name'] = 'description'.
 */
function system_region_list($theme_key) {
  static $list = array();

  if (!array_key_exists($theme_key, $list)) {
    $info = unserialize(db_result(db_query("SELECT info FROM {system} WHERE type = 'theme' AND name = '%s'", $theme_key)));
    $list[$theme_key] = array_map('t', $info['regions']);
  }

  return $list[$theme_key];
}

/**
 * Get the name of the default region for a given theme.
 *
 * @param $theme
 *   The name of a theme.
 * @return
 *   A string that is the region name.
 */
function system_default_region($theme) {
  $regions = array_keys(system_region_list($theme));
  return isset($regions[0]) ? $regions[0] : '';
}

/**
 * Assign an initial, default set of blocks for a theme.
 *
 * This function is called the first time a new theme is enabled. The new theme
 * gets a copy of the default theme's blocks, with the difference that if a
 * particular region isn't available in the new theme, the block is assigned
 * to the new theme's default region.
 *
 * @param $theme
 *   The name of a theme.
 */
function system_initialize_theme_blocks($theme) {
  // Initialize theme's blocks if none already registered.
  if (!(db_result(db_query("SELECT COUNT(*) FROM {blocks} WHERE theme = '%s'", $theme)))) {
    $default_theme = variable_get('theme_default', 'garland');
    $regions = system_region_list($theme);
    $result = db_query("SELECT * FROM {blocks} WHERE theme = '%s'", $default_theme);
    while ($block = db_fetch_array($result)) {
      // If the region isn't supported by the theme, assign the block to the theme's default region.
      if (!array_key_exists($block['region'], $regions)) {
        $block['region'] = system_default_region($theme);
      }
      db_query("INSERT INTO {blocks} (module, delta, theme, status, weight, region, visibility, pages, custom, throttle, cache) VALUES ('%s', '%s', '%s', %d, %d, '%s', %d, '%s', %d, %d, %d)",
          $block['module'], $block['delta'], $theme, $block['status'], $block['weight'], $block['region'], $block['visibility'], $block['pages'], $block['custom'], $block['throttle'], $block['cache']);
    }
  }
}

/**
 * Add default buttons to a form and set its prefix.
 *
 * @ingroup forms
 * @see system_settings_form_submit()
 * @param $form
 *   An associative array containing the structure of the form.
 * @return
 *   The form structure.
 */
function system_settings_form($form) {
  $form['buttons']['submit'] = array('#type' => 'submit', '#value' => t('Save configuration') );
  $form['buttons']['reset'] = array('#type' => 'submit', '#value' => t('Reset to defaults') );

  if (!empty($_POST) && form_get_errors()) {
    drupal_set_message(t('The settings have not been saved because of the errors.'), 'error');
  }
  $form['#submit'][] = 'system_settings_form_submit';
  $form['#theme'] = 'system_settings_form';
  return $form;
}

/**
 * Execute the system_settings_form.
 *
 * If you want node type configure style handling of your checkboxes,
 * add an array_filter value to your form.
 */
function system_settings_form_submit($form, &$form_state) {
  $op = isset($form_state['values']['op']) ? $form_state['values']['op'] : '';

  // Exclude unnecessary elements.
  unset($form_state['values']['submit'], $form_state['values']['reset'], $form_state['values']['form_id'], $form_state['values']['op'], $form_state['values']['form_token'], $form_state['values']['form_build_id']);

  foreach ($form_state['values'] as $key => $value) {
    if ($op == t('Reset to defaults')) {
      variable_del($key);
    }
    else {
      if (is_array($value) && isset($form_state['values']['array_filter'])) {
        $value = array_keys(array_filter($value));
      }
      variable_set($key, $value);
    }
  }
  if ($op == t('Reset to defaults')) {
    drupal_set_message(t('The configuration options have been reset to their default values.'));
  }
  else {
    drupal_set_message(t('The configuration options have been saved.'));
  }

  cache_clear_all();
  drupal_rebuild_theme_registry();
}

/**
 * Helper function to sort requirements.
 */
function _system_sort_requirements($a, $b) {
  if (!isset($a['weight'])) {
    if (!isset($b['weight'])) {
      return strcmp($a['title'], $b['title']);
    }
    return -$b['weight'];
  }
  return isset($b['weight']) ? $a['weight'] - $b['weight'] : $a['weight'];
}

/**
 * Implementation of hook_node_type().
 *
 * Updates theme settings after a node type change.
 */
function system_node_type($op, $info) {
  if ($op == 'update' && !empty($info->old_type) && $info->type != $info->old_type) {
    $old = 'toggle_node_info_'. $info->old_type;
    $new = 'toggle_node_info_'. $info->type;

    $theme_settings = variable_get('theme_settings', array());
    if (isset($theme_settings[$old])) {
      $theme_settings[$new] = $theme_settings[$old];
      unset($theme_settings[$old]);
      variable_set('theme_settings', $theme_settings);
    }
  }
}

/**
 * Generates a form array for a confirmation form.
 *
 * This function returns a complete form array for confirming an action. The
 * form contains a confirm button as well as a cancellation link that allows a
 * user to abort the action.
 *
 * If the submit handler for a form that implements confirm_form() is invoked,
 * the user successfully confirmed the action. You should never directly
 * inspect $_POST to see if an action was confirmed.
 *
 * Note - if the parameters $question, $description, $yes, or $no could contain
 * any user input (such as node titles or taxonomy terms), it is the
 * responsibility of the code calling confirm_form() to sanitize them first with
 * a function like check_plain() or filter_xss().
 *
 * @param $form
 *   Additional elements to add to the form; for example, hidden elements.
 * @param $question
 *   The question to ask the user (e.g. "Are you sure you want to delete the
 *   block <em>foo</em>?"). The page title will be set to this value.
 * @param $path
 *   The page to go to if the user cancels the action. This can be either:
 *   - A string containing a Drupal path.
 *   - An associative array with a 'path' key. Additional array values are
 *     passed as the $options parameter to l().
 * @param $description
 *   Additional text to display. Defaults to t('This action cannot be undone.').
 * @param $yes
 *   A caption for the button that confirms the action (e.g. "Delete",
 *   "Replace", ...). Defaults to t('Confirm').
 * @param $no
 *   A caption for the link which cancels the action (e.g. "Cancel"). Defaults
 *   to t('Cancel').
 * @param $name
 *   The internal name used to refer to the confirmation item.
 *
 * @return
 *   The form array.
 */
function confirm_form($form, $question, $path, $description = NULL, $yes = NULL, $no = NULL, $name = 'confirm') {
  $description = isset($description) ? $description : t('This action cannot be undone.');

  // Prepare cancel link
  $query = $fragment = NULL;
  if (is_array($path)) {
    $query = isset($path['query']) ? $path['query'] : NULL;
    $fragment = isset($path['fragment']) ? $path['fragment'] : NULL;
    $path = isset($path['path']) ? $path['path'] : NULL;
  }
  $cancel = l($no ? $no : t('Cancel'), $path, array('query' => $query, 'fragment' => $fragment));

  drupal_set_title($question);

  // Confirm form fails duplication check, as the form values rarely change -- so skip it.
  $form['#skip_duplicate_check'] = TRUE;

  $form['#attributes'] = array('class' => 'confirmation');
  $form['description'] = array('#value' => $description);
  $form[$name] = array('#type' => 'hidden', '#value' => 1);

  $form['actions'] = array('#prefix' => '<div class="container-inline">', '#suffix' => '</div>');
  $form['actions']['submit'] = array('#type' => 'submit', '#value' => $yes ? $yes : t('Confirm'));
  $form['actions']['cancel'] = array('#value' => $cancel);
  $form['#theme'] = 'confirm_form';
  return $form;
}

/**
 * Determine if a user is in compact mode.
 */
function system_admin_compact_mode() {
  global $user;
  return (isset($user->admin_compact_mode)) ? $user->admin_compact_mode : variable_get('admin_compact_mode', FALSE);
}

/**
 * Generate a list of tasks offered by a specified module.
 *
 * @param $module
 *   Module name.
 * @return
 *   An array of task links.
 */
function system_get_module_admin_tasks($module) {
  static $items;

  $admin_access = user_access('administer permissions');
  $admin_tasks = array();

  if (!isset($items)) {
    $result = db_query("
       SELECT m.load_functions, m.to_arg_functions, m.access_callback, m.access_arguments, m.page_callback, m.page_arguments, m.title, m.title_callback, m.title_arguments, m.type, ml.*
       FROM {menu_links} ml INNER JOIN {menu_router} m ON ml.router_path = m.path WHERE ml.link_path LIKE 'admin/%' AND hidden >= 0 AND module = 'system' AND m.number_parts > 2");
    $items = array();
    while ($item = db_fetch_array($result)) {
      _menu_link_translate($item);
      if ($item['access']) {
        $items[$item['router_path']] = $item;
      }
    }
  }
  $admin_tasks = array();
  $admin_task_count = 0;
  // Check for permissions.
  if (module_hook($module, 'perm') && $admin_access) {
    $admin_tasks[-1] = l(t('Configure permissions'), 'admin/user/permissions', array('fragment' => 'module-'. $module));
  }

  // Check for menu items that are admin links.
  if ($menu = module_invoke($module, 'menu')) {
    foreach (array_keys($menu) as $path) {
      if (isset($items[$path])) {
        $admin_tasks[$items[$path]['title'] . $admin_task_count ++] = l($items[$path]['title'], $path);
      }
    }
  }

  return $admin_tasks;
}

/**
 * Implementation of hook_cron().
 *
 * Remove older rows from flood and batch table. Remove old temporary files.
 */
function system_cron() {
  // Cleanup the flood.
  db_query('DELETE FROM {flood} WHERE timestamp < %d', time() - 3600);
  // Cleanup the batch table.
  db_query('DELETE FROM {batch} WHERE timestamp < %d', time() - 864000);

  // Remove temporary files that are older than DRUPAL_MAXIMUM_TEMP_FILE_AGE.
  $result = db_query('SELECT * FROM {files} WHERE status = %d and timestamp < %d', FILE_STATUS_TEMPORARY, time() - DRUPAL_MAXIMUM_TEMP_FILE_AGE);
  while ($file = db_fetch_object($result)) {
    if (file_exists($file->filepath)) {
      // If files that exist cannot be deleted, continue so the database remains
      // consistent.
      if (!file_delete($file->filepath)) {
        watchdog('file system', 'Could not delete temporary file "%path" during garbage collection', array('%path' => $file->filepath), 'error');
        continue;
      }
    }
    db_query('DELETE FROM {files} WHERE fid = %d', $file->fid);
  }
  $core = array('cache', 'cache_block', 'cache_filter', 'cache_page', 'cache_form', 'cache_menu');
  $cache_tables = array_merge(module_invoke_all('flush_caches'), $core);
  foreach ($cache_tables as $table) {
    cache_clear_all(NULL, $table);
  }
}

/**
 * Implementation of hook_hook_info().
 */
function system_hook_info() {
  return array(
    'system' => array(
      'cron' => array(
        'run' => array(
          'runs when' => t('When cron runs'),
        ),
      ),
    ),
  );
}

/**
 * Implementation of hook_action_info().
 */
function system_action_info() {
  return array(
    'system_message_action' => array(
      'type' => 'system',
      'description' => t('Display a message to the user'),
      'configurable' => TRUE,
      'hooks' => array(
        'nodeapi' => array('view', 'insert', 'update', 'delete'),
        'comment' => array('view', 'insert', 'update', 'delete'),
        'user' => array('view', 'insert', 'update', 'delete', 'login'),
        'taxonomy' => array('insert', 'update', 'delete'),
      ),
    ),
    'system_send_email_action' => array(
      'description' => t('Send e-mail'),
      'type' => 'system',
      'configurable' => TRUE,
      'hooks' => array(
        'nodeapi' => array('view', 'insert', 'update', 'delete'),
        'comment' => array('view', 'insert', 'update', 'delete'),
        'user' => array('view', 'insert', 'update', 'delete', 'login'),
        'taxonomy' => array('insert', 'update', 'delete'),
      )
    ),
    'system_goto_action' => array(
      'description' => t('Redirect to URL'),
      'type' => 'system',
      'configurable' => TRUE,
      'hooks' => array(
        'nodeapi' => array('view', 'insert', 'update', 'delete'),
        'comment' => array('view', 'insert', 'update', 'delete'),
        'user' => array('view', 'insert', 'update', 'delete', 'login'),
      )
    )
  );
}

/**
 * Menu callback. Display an overview of available and configured actions.
 */
function system_actions_manage() {
  $output = '';
  $actions = actions_list();
  actions_synchronize($actions);
  $actions_map = actions_actions_map($actions);
  $options = array(t('Choose an advanced action'));
  $unconfigurable = array();

  foreach ($actions_map as $key => $array) {
    if ($array['configurable']) {
      $options[$key] = $array['description'] .'...';
    }
    else {
      $unconfigurable[] = $array;
    }
  }

  $row = array();
  $instances_present = db_fetch_object(db_query("SELECT aid FROM {actions} WHERE parameters <> ''"));
  $header = array(
    array('data' => t('Action type'), 'field' => 'type'),
    array('data' => t('Description'), 'field' => 'description'),
    array('data' => $instances_present ? t('Operations') : '', 'colspan' => '2')
  );
  $sql = 'SELECT * FROM {actions}';
  $result = pager_query($sql . tablesort_sql($header), 50);
  while ($action = db_fetch_object($result)) {
    $row[] = array(
      array('data' => $action->type),
      array('data' => filter_xss_admin($action->description)),
      array('data' => $action->parameters ? l(t('configure'), "admin/settings/actions/configure/$action->aid") : ''),
      array('data' => $action->parameters ? l(t('delete'), "admin/settings/actions/delete/$action->aid") : '')
    );
  }

  if ($row) {
    $pager = theme('pager', NULL, 50, 0);
    if (!empty($pager)) {
      $row[] = array(array('data' => $pager, 'colspan' => '3'));
    }
    $output .= '<h3>'. t('Actions available to Drupal:') .'</h3>';
    $output .= theme('table', $header, $row);
  }

  if ($actions_map) {
    $output .= drupal_get_form('system_actions_manage_form', $options);
  }

  return $output;
}

/**
 * Define the form for the actions overview page.
 *
 * @see system_actions_manage_form_submit()
 * @ingroup forms
 * @param $form_state
 *   An associative array containing the current state of the form; not used.
 * @param $options
 *   An array of configurable actions.
 * @return
 *   Form definition.
 */
function system_actions_manage_form($form_state, $options = array()) {
  $form['parent'] = array(
    '#type' => 'fieldset',
    '#title' => t('Make a new advanced action available'),
    '#prefix' => '<div class="container-inline">',
    '#suffix' => '</div>',
  );
  $form['parent']['action'] = array(
    '#type' => 'select',
    '#default_value' => '',
    '#options' => $options,
    '#description' => '',
  );
  $form['parent']['buttons']['submit'] = array(
    '#type' => 'submit',
    '#value' => t('Create'),
  );
  return $form;
}

/**
 * Process system_actions_manage form submissions.
 */
function system_actions_manage_form_submit($form, &$form_state) {
  if ($form_state['values']['action']) {
    $form_state['redirect'] = 'admin/settings/actions/configure/'. $form_state['values']['action'];
  }
}

/**
 * Menu callback. Create the form for configuration of a single action.
 *
 * We provide the "Description" field. The rest of the form
 * is provided by the action. We then provide the Save button.
 * Because we are combining unknown form elements with the action
 * configuration form, we use actions_ prefix on our elements.
 *
 * @see system_actions_configure_validate()
 * @see system_actions_configure_submit()
 * @param $action
 *   md5 hash of action ID or an integer. If it's an md5 hash, we
 *   are creating a new instance. If it's an integer, we're editing
 *   an existing instance.
 * @return
 *   Form definition.
 */
function system_actions_configure($form_state, $action = NULL) {
  if ($action === NULL) {
    drupal_goto('admin/settings/actions');
  }

  $actions_map = actions_actions_map(actions_list());
  $edit = array();

  // Numeric action denotes saved instance of a configurable action;
  // else we are creating a new action instance.
  if (is_numeric($action)) {
    $aid = $action;
    // Load stored parameter values from database.
    $data = db_fetch_object(db_query("SELECT * FROM {actions} WHERE aid = '%s'", $aid));
    $edit['actions_description'] = $data->description;
    $edit['actions_type'] = $data->type;
    $function = $data->callback;
    $action = md5($data->callback);
    $params = unserialize($data->parameters);
    if ($params) {
      foreach ($params as $name => $val) {
        $edit[$name] = $val;
      }
    }
  }
  else {
    $function = $actions_map[$action]['callback'];
    $edit['actions_description'] = $actions_map[$action]['description'];
    $edit['actions_type'] = $actions_map[$action]['type'];
  }

  $form['actions_description'] = array(
    '#type' => 'textfield',
    '#title' => t('Description'),
    '#default_value' => $edit['actions_description'],
    '#maxlength' => '255',
    '#description' => t('A unique description for this advanced action. This description will be displayed in the interface of modules that integrate with actions, such as Trigger module.'),
    '#weight' => -10
  );
  $action_form = $function .'_form';
  $form = array_merge($form, $action_form($edit));
  $form['actions_type'] = array(
    '#type' => 'value',
    '#value' => $edit['actions_type'],
  );
  $form['actions_action'] = array(
    '#type' => 'hidden',
    '#value' => $action,
  );
  // $aid is set when configuring an existing action instance.
  if (isset($aid)) {
    $form['actions_aid'] = array(
      '#type' => 'hidden',
      '#value' => $aid,
    );
  }
  $form['actions_configured'] = array(
    '#type' => 'hidden',
    '#value' => '1',
  );
  $form['buttons']['submit'] = array(
    '#type' => 'submit',
    '#value' => t('Save'),
    '#weight' => 13
  );

  return $form;
}

/**
 * Validate system_actions_configure form submissions.
 */
function system_actions_configure_validate($form, $form_state) {
  $function = actions_function_lookup($form_state['values']['actions_action']) .'_validate';
  // Hand off validation to the action.
  if (function_exists($function)) {
    $function($form, $form_state);
  }
}

/**
 * Process system_actions_configure form submissions.
 */
function system_actions_configure_submit($form, &$form_state) {
  $function = actions_function_lookup($form_state['values']['actions_action']);
  $submit_function = $function .'_submit';

  // Action will return keyed array of values to store.
  $params = $submit_function($form, $form_state);
  $aid = isset($form_state['values']['actions_aid']) ? $form_state['values']['actions_aid'] : NULL;

  actions_save($function, $form_state['values']['actions_type'], $params, $form_state['values']['actions_description'], $aid);
  drupal_set_message(t('The action has been successfully saved.'));

  $form_state['redirect'] = 'admin/settings/actions/manage';
}

/**
 * Create the form for confirmation of deleting an action.
 *
 * @ingroup forms
 * @see system_actions_delete_form_submit()
 */
function system_actions_delete_form($form_state, $action) {

  $form['aid'] = array(
    '#type' => 'hidden',
    '#value' => $action->aid,
  );
  return confirm_form($form,
    t('Are you sure you want to delete the action %action?', array('%action' => $action->description)),
    'admin/settings/actions/manage',
    t('This cannot be undone.'),
    t('Delete'), t('Cancel')
  );
}

/**
 * Process system_actions_delete form submissions.
 *
 * Post-deletion operations for action deletion.
 */
function system_actions_delete_form_submit($form, &$form_state) {
  $aid = $form_state['values']['aid'];
  $action = actions_load($aid);
  actions_delete($aid);
  watchdog('user', 'Deleted action %aid (%action)', array('%aid' => $aid, '%action' => $action->description));
  drupal_set_message(t('Action %action was deleted', array('%action' => $action->description)));
  $form_state['redirect'] = 'admin/settings/actions/manage';
}

/**
 * Post-deletion operations for deleting action orphans.
 *
 * @param $orphaned
 *   An array of orphaned actions.
 */
function system_action_delete_orphans_post($orphaned) {
  foreach ($orphaned as $callback) {
    drupal_set_message(t("Deleted orphaned action (%action).", array('%action' => $callback)));
  }
}

/**
 * Remove actions that are in the database but not supported by any enabled module.
 */
function system_actions_remove_orphans() {
  actions_synchronize(actions_list(), TRUE);
  drupal_goto('admin/settings/actions/manage');
}

/**
 * Return a form definition so the Send email action can be configured.
 *
 * @see system_send_email_action_validate()
 * @see system_send_email_action_submit()
 * @param $context
 *   Default values (if we are editing an existing action instance).
 * @return
 *   Form definition.
 */
function system_send_email_action_form($context) {
  // Set default values for form.
  if (!isset($context['recipient'])) {
    $context['recipient'] = '';
  }
  if (!isset($context['subject'])) {
    $context['subject'] = '';
  }
  if (!isset($context['message'])) {
    $context['message'] = '';
  }

  $form['recipient'] = array(
    '#type' => 'textfield',
    '#title' => t('Recipient'),
    '#default_value' => $context['recipient'],
    '#maxlength' => '254',
    '#description' => t('The email address to which the message should be sent OR enter %author if you would like to send an e-mail to the author of the original post.', array('%author' => '%author')),
  );
  $form['subject'] = array(
    '#type' => 'textfield',
    '#title' => t('Subject'),
    '#default_value' => $context['subject'],
    '#maxlength' => '254',
    '#description' => t('The subject of the message.'),
  );
  $form['message'] = array(
    '#type' => 'textarea',
    '#title' => t('Message'),
    '#default_value' => $context['message'],
    '#cols' => '80',
    '#rows' => '20',
    '#description' => t('The message that should be sent. You may include the following variables: %site_name, %username, %node_url, %node_type, %title, %teaser, %body, %term_name, %term_description, %term_id, %vocabulary_name, %vocabulary_description, %vocabulary_id. Not all variables will be available in all contexts.'),
  );
  return $form;
}

/**
 * Validate system_send_email_action form submissions.
 */
function system_send_email_action_validate($form, $form_state) {
  $form_values = $form_state['values'];
  // Validate the configuration form.
  if (!valid_email_address($form_values['recipient']) && $form_values['recipient'] != '%author') {
    // We want the literal %author placeholder to be emphasized in the error message.
    form_set_error('recipient', t('Please enter a valid email address or %author.', array('%author' => '%author')));
  }
}

/**
 * Process system_send_email_action form submissions.
 */
function system_send_email_action_submit($form, $form_state) {
  $form_values = $form_state['values'];
  // Process the HTML form to store configuration. The keyed array that
  // we return will be serialized to the database.
  $params = array(
    'recipient' => $form_values['recipient'],
    'subject'   => $form_values['subject'],
    'message'   => $form_values['message'],
  );
  return $params;
}

/**
 * Implementation of a configurable Drupal action. Sends an email.
 */
function system_send_email_action($object, $context) {
  global $user;

  switch ($context['hook']) {
    case 'nodeapi':
      // Because this is not an action of type 'node' the node
      // will not be passed as $object, but it will still be available
      // in $context.
      $node = $context['node'];
      break;
    // The comment hook provides nid, in $context.
    case 'comment':
      $comment = $context['comment'];
      $node = node_load($comment->nid);
      break;
    case 'user':
      // Because this is not an action of type 'user' the user
      // object is not passed as $object, but it will still be available
      // in $context.
      $account = $context['account'];
      if (isset($context['node'])) {
        $node = $context['node'];
      }
      elseif ($context['recipient'] == '%author') {
        // If we don't have a node, we don't have a node author.
        watchdog('error', 'Cannot use %author token in this context.');
        return;
      }
      break;
    default:
      // We are being called directly.
      $node = $object;
  }

  $recipient = $context['recipient'];

  if (isset($node)) {
    if (!isset($account)) {
      $account = user_load(array('uid' => $node->uid));
    }
    if ($recipient == '%author') {
      $recipient = $account->mail;
    }
  }

  if (!isset($account)) {
    $account = $user;

  }
  $language = user_preferred_language($account);
  $params = array('account' => $account, 'object' => $object, 'context' => $context);
  if (isset($node)) {
    $params['node'] = $node;
  }

  if (drupal_mail('system', 'action_send_email', $recipient, $language, $params)) {
    watchdog('action', 'Sent email to %recipient', array('%recipient' => $recipient));
  }
  else {
    watchdog('error', 'Unable to send email to %recipient', array('%recipient' => $recipient));
  }
}

/**
 * Implementation of hook_mail().
 */
function system_mail($key, &$message, $params) {
  $account = $params['account'];
  $context = $params['context'];
  $variables = array(
    '%site_name' => variable_get('site_name', 'Drupal'),
    '%username' => $account->name,
  );
  if ($context['hook'] == 'taxonomy') {
    $object = $params['object'];
    $vocabulary = taxonomy_vocabulary_load($object->vid);
    $variables += array(
      '%term_name' => $object->name,
      '%term_description' => $object->description,
      '%term_id' => $object->tid,
      '%vocabulary_name' => $vocabulary->name,
      '%vocabulary_description' => $vocabulary->description,
      '%vocabulary_id' => $vocabulary->vid,
    );
  }

  // Node-based variable translation is only available if we have a node.
  if (isset($params['node'])) {
    $node = $params['node'];
    $variables += array(
      '%uid' => $node->uid,
      '%node_url' => url('node/'. $node->nid, array('absolute' => TRUE)),
      '%node_type' => node_get_types('name', $node),
      '%title' => $node->title,
      '%teaser' => $node->teaser,
      '%body' => $node->body,
    );
  }
  $subject = strtr($context['subject'], $variables);
  $body = strtr(filter_xss_admin($context['message']), $variables);
  $message['subject'] .= str_replace(array("\r", "\n"), '', $subject);
  $message['body'][] = drupal_html_to_text($body);
}

function system_message_action_form($context) {
  $form['message'] = array(
    '#type' => 'textarea',
    '#title' => t('Message'),
    '#default_value' => isset($context['message']) ? $context['message'] : '',
    '#required' => TRUE,
    '#rows' => '8',
    '#description' => t('The message to be displayed to the current user. You may include the following variables: %site_name, %username, %node_url, %node_type, %title, %teaser, %body. Not all variables will be available in all contexts.'),
  );
  return $form;
}

function system_message_action_submit($form, $form_state) {
  return array('message' => $form_state['values']['message']);
}

/**
 * A configurable Drupal action. Sends a message to the current user's screen.
 */
function system_message_action(&$object, $context = array()) {
  global $user;
  $variables = array(
    '%site_name' => variable_get('site_name', 'Drupal'),
    '%username' => $user->name ? $user->name : variable_get('anonymous', t('Anonymous')),
  );

  // This action can be called in any context, but if placeholders
  // are used a node object must be present to be the source
  // of substituted text.
  switch ($context['hook']) {
    case 'nodeapi':
      // Because this is not an action of type 'node' the node
      // will not be passed as $object, but it will still be available
      // in $context.
      $node = $context['node'];
      break;
    // The comment hook also provides the node, in context.
    case 'comment':
      $comment = $context['comment'];
      $node = node_load($comment->nid);
      break;
    case 'taxonomy':
      $vocabulary = taxonomy_vocabulary_load($object->vid);
      $variables = array_merge($variables, array(
        '%term_name' => check_plain($object->name),
        '%term_description' => filter_xss_admin($object->description),
        '%term_id' => $object->tid,
        '%vocabulary_name' => check_plain($vocabulary->name),
        '%vocabulary_description' => filter_xss_admin($vocabulary->description),
        '%vocabulary_id' => $vocabulary->vid,
        )
      );
      break;
    default:
      // We are being called directly.
      $node = $object;
  }

  if (isset($node) && is_object($node)) {
    $variables = array_merge($variables, array(
      '%uid' => $node->uid,
      '%node_url' => url('node/'. $node->nid, array('absolute' => TRUE)),
      '%node_type' => check_plain(node_get_types('name', $node)),
      '%title' => check_plain($node->title),
      '%teaser' => check_markup($node->teaser, $node->format, FALSE),
      '%body' => check_markup($node->body, $node->format, FALSE),
      )
    );
  }
  $context['message'] = strtr(filter_xss_admin($context['message']), $variables);
  drupal_set_message($context['message']);
}

/**
 * Implementation of a configurable Drupal action. Redirect user to a URL.
 */
function system_goto_action_form($context) {
  $form['url'] = array(
    '#type' => 'textfield',
    '#title' => t('URL'),
    '#description' => t('The URL to which the user should be redirected. This can be an internal URL like node/1234 or an external URL like http://drupal.org.'),
    '#default_value' => isset($context['url']) ? $context['url'] : '',
    '#required' => TRUE,
  );
  return $form;
}

function system_goto_action_submit($form, $form_state) {
  return array(
    'url' => $form_state['values']['url']
  );
}

function system_goto_action($object, $context) {
  drupal_goto($context['url']);
}

/**
 * Generate an array of time zones and their local time&date.
 */
function _system_zonelist() {
  $timestamp = time();
  $zonelist = array(-11, -10, -9.5, -9, -8, -7, -6, -5, -4.5, -4, -3.5, -3, -2.5, -2, -1, 0, 1, 2, 3, 3.5, 4, 5, 5.5, 5.75, 6, 6.5, 7, 8, 9, 9.5, 10, 10.5, 11, 11.5, 12, 12.75, 13, 14);
  $zones = array();
  foreach ($zonelist as $offset) {
    $zone = $offset * 3600;
    $zones[$zone] = format_date($timestamp, 'custom', variable_get('date_format_long', 'l, F j, Y - H:i') .' O', $zone);
  }
  return $zones;
}

/**
 * Checks whether the server is capable of issuing HTTP requests.
 *
 * The function sets the drupal_http_request_fail system variable to TRUE if
 * drupal_http_request() does not work and then the system status report page
 * will contain an error.
 *
 * @return
 *  TRUE if this installation can issue HTTP requests.
 */
function system_check_http_request() {
  // Try to get the content of the front page via drupal_http_request().
  $result = drupal_http_request(url('', array('absolute' => TRUE)), array(), 'GET', NULL, 0);
  // We only care that we get a HTTP response - this means that Drupal
  // can make a HTTP request.
  $works = isset($result->code) && ($result->code >= 100) && ($result->code < 600);
  variable_set('drupal_http_request_fails', !$works);
  return $works;
}

/**
 * Format the Powered by Drupal text.
 *
 * @ingroup themeable
 */
function theme_system_powered_by($image_path) {
  $image = theme('image', $image_path, t('Powered by Drupal, an open source content management system'), t('Powered by Drupal, an open source content management system'));
  return l($image, 'http://drupal.org', array('html' => TRUE, 'absolute' => TRUE, 'external' => TRUE));
}<|MERGE_RESOLUTION|>--- conflicted
+++ resolved
@@ -8,11 +8,7 @@
 /**
  * The current system version.
  */
-<<<<<<< HEAD
-define('VERSION', '6.31-dev');
-=======
-define('VERSION', '6.31');
->>>>>>> 66e94d74
+define('VERSION', '6.32-dev');
 
 /**
  * Core API compatibility.
