<?php

/**
 * @file
 * Configuration system that lets administrators modify the workings of the site.
 */

/**
 * The current system version.
 */
<<<<<<< HEAD
define('VERSION', '6.37-dev');
=======
define('VERSION', '6.37');
>>>>>>> e9d0768c

/**
 * Core API compatibility.
 */
define('DRUPAL_CORE_COMPATIBILITY', '6.x');

/**
 * Minimum supported version of PHP.
 */
define('DRUPAL_MINIMUM_PHP',    '4.3.5');

/**
 * Minimum recommended value of PHP memory_limit.
 */
define('DRUPAL_MINIMUM_PHP_MEMORY_LIMIT',    '16M');

/**
 * Minimum supported version of MySQL, if it is used.
 */
define('DRUPAL_MINIMUM_MYSQL',  '4.1.1');

/**
 * Minimum supported version of PostgreSQL, if it is used.
 */
define('DRUPAL_MINIMUM_PGSQL',  '7.4');

/**
 * Maximum age of temporary files in seconds.
 */
define('DRUPAL_MAXIMUM_TEMP_FILE_AGE', 21600);

/**
 * Implementation of hook_help().
 */
function system_help($path, $arg) {
  global $base_url;

  switch ($path) {
    case 'admin/help#system':
      $output = '<p>'. t('The system module is at the foundation of your Drupal website, and provides basic but extensible functionality for use by other modules and themes. Some integral elements of Drupal are contained in and managed by the system module, including caching, enabling or disabling of modules and themes, preparing and displaying the administrative page, and configuring fundamental site settings. A number of key system maintenance operations are also part of the system module.') .'</p>';
      $output .= '<p>'. t('The system module provides:') .'</p>';
      $output .= '<ul><li>'. t('support for enabling and disabling <a href="@modules">modules</a>. Drupal comes packaged with a number of core modules; each module provides a discrete set of features and may be enabled depending on the needs of your site. A wide array of additional modules contributed by members of the Drupal community are available for download at the <a href="@drupal-modules">Drupal.org module page</a>.', array('@modules' => url('admin/build/modules'), '@drupal-modules' => 'http://drupal.org/project/modules')) .'</li>';
      $output .= '<li>'. t('support for enabling and disabling <a href="@themes">themes</a>, which determine the design and presentation of your site. Drupal comes packaged with several core themes and additional contributed themes are available at the <a href="@drupal-themes">Drupal.org theme page</a>.', array('@themes' => url('admin/build/themes'), '@drupal-themes' => 'http://drupal.org/project/themes')) .'</li>';
      $output .= '<li>'. t('a robust <a href="@cache-settings">caching system</a> that allows the efficient re-use of previously-constructed web pages and web page components. Drupal stores the pages requested by anonymous users in a compressed format; depending on your site configuration and the amount of your web traffic tied to anonymous visitors, Drupal\'s caching system may significantly increase the speed of your site.', array('@cache-settings' => url('admin/settings/performance'))) .'</li>';
      $output .= '<li>'. t('a set of routine administrative operations that rely on a correctly-configured <a href="@cron">cron maintenance task</a> to run automatically. A number of other modules, including the feed aggregator, ping module and search also rely on <a href="@cron">cron maintenance tasks</a>. For more information, see the online handbook entry for <a href="@handbook">configuring cron jobs</a>.', array('@cron' => url('admin/reports/status'), '@handbook' => 'http://drupal.org/cron')) .'</li>';
      $output .= '<li>'. t('basic configuration options for your site, including <a href="@date-settings">date and time settings</a>, <a href="@file-system">file system settings</a>, <a href="@clean-url">clean URL support</a>, <a href="@site-info">site name and other information</a>, and a <a href="@site-maintenance">site maintenance</a> function for taking your site temporarily off-line.', array('@date-settings' => url('admin/settings/date-time'), '@file-system' => url('admin/settings/file-system'), '@clean-url' => url('admin/settings/clean-urls'), '@site-info' => url('admin/settings/site-information'), '@site-maintenance' => url('admin/settings/site-maintenance'))) .'</li></ul>';
      $output .= '<p>'. t('For more information, see the online handbook entry for <a href="@system">System module</a>.', array('@system' => 'http://drupal.org/handbook/modules/system/')) .'</p>';
      return $output;
    case 'admin':
      return '<p>'. t('Welcome to the administration section. Here you may control how your site functions.') .'</p>';
    case 'admin/by-module':
      return '<p>'. t('This page shows you all available administration tasks for each module.') .'</p>';
    case 'admin/build/themes':
      $output = '<p>'. t('Select which themes are available to your users and specify the default theme. To configure site-wide display settings, click the "configure" task above. Alternatively, to override these settings in a specific theme, click the "configure" link for that theme. Note that different themes may have different regions available for displaying content; for consistency in presentation, you may wish to enable only one theme.') .'</p>';
      $output .= '<p>'. t('To change the appearance of your site, a number of <a href="@themes">contributed themes</a> are available.', array('@themes' => 'http://drupal.org/project/themes')) .'</p>';
      return $output;
    case 'admin/build/themes/settings/'. $arg[4]:
      $reference = explode('.', $arg[4], 2);
      $theme = array_pop($reference);
      return '<p>'. t('These options control the display settings for the <code>%template</code> theme. When your site is displayed using this theme, these settings will be used. By clicking "Reset to defaults," you can choose to use the <a href="@global">global settings</a> for this theme.', array('%template' => $theme, '@global' => url('admin/build/themes/settings'))) .'</p>';
    case 'admin/build/themes/settings':
      return '<p>'. t('These options control the default display settings for your entire site, across all themes. Unless they have been overridden by a specific theme, these settings will be used.') .'</p>';
    case 'admin/build/modules':
      $output = '<p>'. t('Modules are plugins that extend Drupal\'s core functionality. Enable modules by selecting the <em>Enabled</em> checkboxes below and clicking the <em>Save configuration</em> button. Once a module is enabled, new <a href="@permissions">permissions</a> may be available. To reduce server load, modules with their <em>Throttle</em> checkbox selected are temporarily disabled when your site becomes extremely busy. (Note that the <em>Throttle</em> checkbox is only available if the Throttle module is enabled.)', array('@permissions' => url('admin/user/permissions')));
      if (module_exists('throttle')) {
        $output .= ' '. t('The auto-throttle functionality must be enabled on the <a href="@throttle">throttle configuration page</a> after having enabled the throttle module.', array('@throttle' => url('admin/settings/throttle')));
      }
      $output .= '</p>';
      $output .= '<p>'. t('It is important that <a href="@update-php">update.php</a> is run every time a module is updated to a newer version.', array('@update-php' => $base_url .'/update.php')) .'</p>';
      $output .= '<p>'. t('You can find all administration tasks belonging to a particular module on the <a href="@by-module">administration by module page</a>.', array('@by-module' => url('admin/by-module'))) .'</p>';
      $output .= '<p>'. t('To extend the functionality of your site, a number of <a href="@modules">contributed modules</a> are available.', array('@modules' => 'http://drupal.org/project/modules')) .'</p>';
      $output .= '<p>'. t('To clear all caches, click the button on the <a href="@performance">Performance page</a>.', array('@performance' => url('admin/settings/performance', array('fragment' => 'edit-clear')))) .'</p>';
      return $output;
    case 'admin/build/modules/uninstall':
      return '<p>'. t('The uninstall process removes all data related to a module. To uninstall a module, you must first disable it. Not all modules support this feature.') .'</p>';
    case 'admin/build/block/configure':
      if ($arg[4] == 'system' && $arg[5] == 0) {
        return '<p>'. t('The <em>Powered by Drupal</em> block is an optional link to the home page of the Drupal project. While there is absolutely no requirement that sites feature this link, it may be used to show support for Drupal.') .'</p>';
      }
      break;
    case 'admin/settings/actions':
    case 'admin/settings/actions/manage':
      $output = '<p>'. t('Actions are individual tasks that the system can do, such as unpublishing a piece of content or banning a user. Modules, such as the trigger module, can fire these actions when certain system events happen; for example, when a new post is added or when a user logs in. Modules may also provide additional actions.') .'</p>';
      $output .= '<p>'. t('There are two types of actions: simple and advanced. Simple actions do not require any additional configuration, and are listed here automatically. Advanced actions can do more than simple actions; for example, send an e-mail to a specified address, or check for certain words within a piece of content. These actions need to be created and configured first before they may be used. To create an advanced action, select the action from the drop-down below and click the <em>Create</em> button.') .'</p>';
      if (module_exists('trigger')) {
        $output .= '<p>'. t('You may proceed to the <a href="@url">Triggers</a> page to assign these actions to system events.', array('@url' => url('admin/build/trigger'))) .'</p>';
      }
      return $output;
    case 'admin/settings/actions/configure':
      return t('An advanced action offers additional configuration options which may be filled out below. Changing the <em>Description</em> field is recommended, in order to better identify the precise action taking place. This description will be displayed in modules such as the trigger module when assigning actions to system events, so it is best if it is as descriptive as possible (for example, "Send e-mail to Moderation Team" rather than simply "Send e-mail").');
    case 'admin/reports/status':
      return '<p>'. t("Here you can find a short overview of your site's parameters as well as any problems detected with your installation. It may be useful to copy and paste this information into support requests filed on drupal.org's support forums and project issue queues.") .'</p>';
  }
}

/**
 * Implementation of hook_theme().
 */
function system_theme() {
  return array_merge(drupal_common_theme(), array(
    'system_theme_select_form' => array(
      'arguments' => array('form' => NULL),
      'file' => 'system.admin.inc',
    ),
    'system_themes_form' => array(
      'arguments' => array('form' => NULL),
      'file' => 'system.admin.inc',
    ),
    'system_modules' => array(
      'arguments' => array('form' => NULL),
      'file' => 'system.admin.inc',
    ),
    'system_modules_uninstall' => array(
      'arguments' => array('form' => NULL),
      'file' => 'system.admin.inc',
    ),
    'status_report' => array(
      'arguments' => array('requirements' => NULL),
      'file' => 'system.admin.inc',
    ),
    'admin_page' => array(
      'arguments' => array('blocks' => NULL),
      'file' => 'system.admin.inc',
    ),
    'admin_block' => array(
      'arguments' => array('block' => NULL),
      'file' => 'system.admin.inc',
    ),
    'admin_block_content' => array(
      'arguments' => array('content' => NULL),
      'file' => 'system.admin.inc',
    ),
    'system_admin_by_module' => array(
      'arguments' => array('menu_items' => NULL),
      'file' => 'system.admin.inc',
    ),
    'system_powered_by' => array(
      'arguments' => array('image_path' => NULL),
    ),
  ));
}

/**
 * Implementation of hook_perm().
 */
function system_perm() {
  return array('administer site configuration', 'access administration pages', 'administer actions', 'access site reports', 'select different theme', 'administer files');
}

/**
 * Implementation of hook_elements().
 */
function system_elements() {
  // Top level form
  $type['form'] = array('#method' => 'post', '#action' => request_uri());

  // Inputs
  $type['submit'] = array('#input' => TRUE, '#name' => 'op', '#button_type' => 'submit', '#executes_submit_callback' => TRUE, '#process' => array('form_expand_ahah'));
  $type['button'] = array('#input' => TRUE, '#name' => 'op', '#button_type' => 'submit', '#executes_submit_callback' => FALSE, '#process' => array('form_expand_ahah'));
  $type['image_button'] = array('#input' => TRUE, '#button_type' => 'submit', '#executes_submit_callback' => TRUE, '#process' => array('form_expand_ahah'), '#return_value' => TRUE, '#has_garbage_value' => TRUE, '#src' => NULL);
  $type['textfield'] = array('#input' => TRUE, '#size' => 60, '#maxlength' => 128, '#autocomplete_path' => FALSE, '#process' => array('form_process_autocomplete', 'form_expand_ahah'));
  $type['password'] = array('#input' => TRUE, '#size' => 60, '#maxlength' => 128, '#process' => array('form_expand_ahah'));
  $type['password_confirm'] = array('#input' => TRUE, '#process' => array('expand_password_confirm'));
  $type['textarea'] = array('#input' => TRUE, '#cols' => 60, '#rows' => 5, '#resizable' => TRUE, '#process' => array('form_expand_ahah'));
  $type['radios'] = array('#input' => TRUE, '#process' => array('expand_radios'));
  $type['radio'] = array('#input' => TRUE, '#default_value' => NULL, '#process' => array('form_expand_ahah'));
  $type['checkboxes'] = array('#input' => TRUE, '#process' => array('expand_checkboxes'), '#tree' => TRUE);
  $type['checkbox'] = array('#input' => TRUE, '#return_value' => 1, '#process' => array('form_expand_ahah'));
  $type['select'] = array('#input' => TRUE, '#size' => 0, '#multiple' => FALSE, '#process' => array('form_expand_ahah'));
  $type['weight'] = array('#input' => TRUE, '#delta' => 10, '#default_value' => 0, '#process' => array('process_weight', 'form_expand_ahah'));
  $type['date'] = array('#input' => TRUE, '#process' => array('expand_date'), '#element_validate' => array('date_validate'));
  $type['file'] = array('#input' => TRUE, '#size' => 60);

  // Form structure
  $type['item'] = array('#value' => '');
  $type['hidden'] = array('#input' => TRUE, '#process' => array('form_expand_ahah'));
  $type['value'] = array('#input' => TRUE);
  $type['markup'] = array('#prefix' => '', '#suffix' => '');
  $type['fieldset'] = array('#collapsible' => FALSE, '#collapsed' => FALSE, '#value' => NULL, '#process' => array('form_expand_ahah'));
  $type['token'] = array('#input' => TRUE);
  return $type;
}

/**
 * Implementation of hook_menu().
 */
function system_menu() {
  $items['system/files'] = array(
    'title' => 'File download',
    'page callback' => 'file_download',
    'access callback' => TRUE,
    'type' => MENU_CALLBACK,
  );
  $items['admin'] = array(
    'title' => 'Administer',
    'access arguments' => array('access administration pages'),
    'page callback' => 'system_main_admin_page',
    'weight' => 9,
    'file' => 'system.admin.inc',
  );
  $items['admin/compact'] = array(
    'title' => 'Compact mode',
    'page callback' => 'system_admin_compact_page',
    'access arguments' => array('access administration pages'),
    'type' => MENU_CALLBACK,
    'file' => 'system.admin.inc',
  );
  $items['admin/by-task'] = array(
    'title' => 'By task',
    'page callback' => 'system_main_admin_page',
    'access arguments' => array('access administration pages'),
    'file' => 'system.admin.inc',
    'type' => MENU_DEFAULT_LOCAL_TASK,
  );
  $items['admin/by-module'] = array(
    'title' => 'By module',
    'page callback' => 'system_admin_by_module',
    'access arguments' => array('access administration pages'),
    'file' => 'system.admin.inc',
    'type' => MENU_LOCAL_TASK,
    'weight' => 2,
  );
  $items['admin/content'] = array(
    'title' => 'Content management',
    'description' => "Manage your site's content.",
    'position' => 'left',
    'weight' => -10,
    'page callback' => 'system_admin_menu_block_page',
    'access arguments' => array('access administration pages'),
    'file' => 'system.admin.inc',
  );

  // menu items that are basically just menu blocks
  $items['admin/settings'] = array(
    'title' => 'Site configuration',
    'description' => 'Adjust basic site configuration options.',
    'position' => 'right',
    'weight' => -5,
    'page callback' => 'system_settings_overview',
    'access arguments' => array('access administration pages'),
    'file' => 'system.admin.inc',
  );
  $items['admin/build'] = array(
    'title' => 'Site building',
    'description' => 'Control how your site looks and feels.',
    'position' => 'right',
    'weight' => -10,
    'page callback' => 'system_admin_menu_block_page',
    'access arguments' => array('access administration pages'),
    'file' => 'system.admin.inc',
  );
  $items['admin/settings/admin'] = array(
    'title' => 'Administration theme',
    'description' => 'Settings for how your administrative pages should look.',
    'position' => 'left',
    'page callback' => 'drupal_get_form',
    'page arguments' => array('system_admin_theme_settings'),
    'access arguments' => array('administer site configuration'),
    'block callback' => 'system_admin_theme_settings',
    'file' => 'system.admin.inc',
  );
  // Themes:
  $items['admin/build/themes'] = array(
    'title' => 'Themes',
    'description' => 'Change which theme your site uses or allows users to set.',
    'page callback' => 'drupal_get_form',
    'page arguments' => array('system_themes_form', NULL),
    'access arguments' => array('administer site configuration'),
    'file' => 'system.admin.inc',
  );
  $items['admin/build/themes/select'] = array(
    'title' => 'List',
    'description' => 'Select the default theme.',
    'type' => MENU_DEFAULT_LOCAL_TASK,
    'weight' => -1,
  );
  $items['admin/build/themes/settings'] = array(
    'title' => 'Configure',
    'page arguments' => array('system_theme_settings'),
    'access arguments' => array('administer site configuration'),
    'type' => MENU_LOCAL_TASK,
  );
  // Theme configuration subtabs
  $items['admin/build/themes/settings/global'] = array(
    'title' => 'Global settings',
    'type' => MENU_DEFAULT_LOCAL_TASK,
    'weight' => -1,
  );

  foreach (list_themes() as $theme) {
    $items['admin/build/themes/settings/'. $theme->name] = array(
      'title' => $theme->info['name'],
      'page arguments' => array('system_theme_settings', $theme->name),
      'type' => MENU_LOCAL_TASK,
      'access callback' => '_system_themes_access',
      'access arguments' => array($theme),
    );
  }

  // Modules:
  $items['admin/build/modules'] = array(
    'title' => 'Modules',
    'description' => 'Enable or disable add-on modules for your site.',
    'page callback' => 'drupal_get_form',
    'page arguments' => array('system_modules'),
    'access arguments' => array('administer site configuration'),
    'file' => 'system.admin.inc',
  );
  $items['admin/build/modules/list'] = array(
    'title' => 'List',
    'type' => MENU_DEFAULT_LOCAL_TASK,
  );
  $items['admin/build/modules/list/confirm'] = array(
    'title' => 'List',
    'access arguments' => array('administer site configuration'),
    'type' => MENU_CALLBACK,
  );
  $items['admin/build/modules/uninstall'] = array(
    'title' => 'Uninstall',
    'page arguments' => array('system_modules_uninstall'),
    'access arguments' => array('administer site configuration'),
    'type' => MENU_LOCAL_TASK,
  );
  $items['admin/build/modules/uninstall/confirm'] = array(
    'title' => 'Uninstall',
    'access arguments' => array('administer site configuration'),
    'type' => MENU_CALLBACK,
  );

  // Actions:
  $items['admin/settings/actions'] = array(
    'title' => 'Actions',
    'description' => 'Manage the actions defined for your site.',
    'access arguments' => array('administer actions'),
    'page callback' => 'system_actions_manage'
  );
  $items['admin/settings/actions/manage'] = array(
    'title' => 'Manage actions',
    'description' => 'Manage the actions defined for your site.',
    'page callback' => 'system_actions_manage',
    'type' => MENU_DEFAULT_LOCAL_TASK,
    'weight' => -2,
  );
  $items['admin/settings/actions/configure'] = array(
    'title' => 'Configure an advanced action',
    'page callback' => 'drupal_get_form',
    'page arguments' => array('system_actions_configure'),
    'access arguments' => array('administer actions'),
    'type' => MENU_CALLBACK,
  );
  $items['admin/settings/actions/delete/%actions'] = array(
    'title' => 'Delete action',
    'description' => 'Delete an action.',
    'page callback' => 'drupal_get_form',
    'page arguments' => array('system_actions_delete_form', 4),
    'access arguments' => array('administer actions'),
    'type' => MENU_CALLBACK,
  );
  $items['admin/settings/actions/orphan'] = array(
    'title' => 'Remove orphans',
    'page callback' => 'system_actions_remove_orphans',
    'access arguments' => array('administer actions'),
    'type' => MENU_CALLBACK,
  );

  // Settings:
  $items['admin/settings/site-information'] = array(
    'title' => 'Site information',
    'description' => 'Change basic site information, such as the site name, slogan, e-mail address, mission, front page and more.',
    'page callback' => 'drupal_get_form',
    'page arguments' => array('system_site_information_settings'),
    'access arguments' => array('administer site configuration'),
    'file' => 'system.admin.inc',
  );
  $items['admin/settings/error-reporting'] = array(
    'title' => 'Error reporting',
    'description' => 'Control how Drupal deals with errors including 403/404 errors as well as PHP error reporting.',
    'page callback' => 'drupal_get_form',
    'page arguments' => array('system_error_reporting_settings'),
    'access arguments' => array('administer site configuration'),
    'file' => 'system.admin.inc',
  );
  $items['admin/settings/logging'] = array(
    'title' => 'Logging and alerts',
    'description' => "Settings for logging and alerts modules. Various modules can route Drupal's system events to different destination, such as syslog, database, email, ...etc.",
    'page callback' => 'system_logging_overview',
    'access arguments' => array('administer site configuration'),
    'file' => 'system.admin.inc',
  );
  $items['admin/settings/performance'] = array(
    'title' => 'Performance',
    'description' => 'Enable or disable page caching for anonymous users and set CSS and JS bandwidth optimization options.',
    'page callback' => 'drupal_get_form',
    'page arguments' => array('system_performance_settings'),
    'access arguments' => array('administer site configuration'),
    'file' => 'system.admin.inc',
  );
  $items['admin/settings/file-system'] = array(
    'title' => 'File system',
    'description' => 'Tell Drupal where to store uploaded files and how they are accessed.',
    'page callback' => 'drupal_get_form',
    'page arguments' => array('system_file_system_settings'),
    'access arguments' => array('administer site configuration'),
    'file' => 'system.admin.inc',
  );
  $items['admin/settings/image-toolkit'] = array(
    'title' => 'Image toolkit',
    'description' => 'Choose which image toolkit to use if you have installed optional toolkits.',
    'page callback' => 'drupal_get_form',
    'page arguments' => array('system_image_toolkit_settings'),
    'access arguments' => array('administer site configuration'),
    'file' => 'system.admin.inc',
  );
  $items['admin/content/rss-publishing'] = array(
    'title' => 'RSS publishing',
    'description' => 'Configure the number of items per feed and whether feeds should be titles/teasers/full-text.',
    'page callback' => 'drupal_get_form',
    'page arguments' => array('system_rss_feeds_settings'),
    'access arguments' => array('administer site configuration'),
    'file' => 'system.admin.inc',
  );
  $items['admin/settings/date-time'] = array(
    'title' => 'Date and time',
    'description' => "Settings for how Drupal displays date and time, as well as the system's default timezone.",
    'page callback' => 'drupal_get_form',
    'page arguments' => array('system_date_time_settings'),
    'access arguments' => array('administer site configuration'),
    'file' => 'system.admin.inc',
  );
  $items['admin/settings/date-time/lookup'] = array(
    'title' => 'Date and time lookup',
    'type' => MENU_CALLBACK,
    'page callback' => 'system_date_time_lookup',
    'access arguments' => array('administer site configuration'),
    'file' => 'system.admin.inc',
  );
  $items['admin/settings/site-maintenance'] = array(
    'title' => 'Site maintenance',
    'description' => 'Take the site off-line for maintenance or bring it back online.',
    'page callback' => 'drupal_get_form',
    'page arguments' => array('system_site_maintenance_settings'),
    'access arguments' => array('administer site configuration'),
    'file' => 'system.admin.inc',
  );
  $items['admin/settings/clean-urls'] = array(
    'title' => 'Clean URLs',
    'description' => 'Enable or disable clean URLs for your site.',
    'page callback' => 'drupal_get_form',
    'page arguments' => array('system_clean_url_settings'),
    'access arguments' => array('administer site configuration'),
    'file' => 'system.admin.inc',
  );
  $items['admin/settings/clean-urls/check'] = array(
    'title' => 'Clean URL check',
    'page callback' => 'drupal_json',
    'page arguments' => array(array('status' => TRUE)),
    'access callback' => TRUE,
    'type' => MENU_CALLBACK,
  );

  // Reports:
  $items['admin/reports'] = array(
    'title' => 'Reports',
    'description' => 'View reports from system logs and other status information.',
    'page callback' => 'system_admin_menu_block_page',
    'access arguments' => array('access site reports'),
    'weight' => 5,
    'position' => 'left',
    'file' => 'system.admin.inc',
  );
  $items['admin/reports/status'] = array(
    'title' => 'Status report',
    'description' => "Get a status report about your site's operation and any detected problems.",
    'page callback' => 'system_status',
    'weight' => 10,
    'access arguments' => array('administer site configuration'),
    'file' => 'system.admin.inc',
  );
  $items['admin/reports/status/run-cron'] = array(
    'title' => 'Run cron',
    'page callback' => 'system_run_cron',
    'access arguments' => array('administer site configuration'),
    'type' => MENU_CALLBACK,
    'file' => 'system.admin.inc',
  );
  $items['admin/reports/status/php'] = array(
    'title' => 'PHP',
    'page callback' => 'system_php',
    'access arguments' => array('administer site configuration'),
    'type' => MENU_CALLBACK,
    'file' => 'system.admin.inc',
  );
  $items['admin/reports/status/sql'] = array(
    'title' => 'SQL',
    'page callback' => 'system_sql',
    'access arguments' => array('administer site configuration'),
    'type' => MENU_CALLBACK,
    'file' => 'system.admin.inc',
  );
  // Default page for batch operations
  $items['batch'] = array(
    'page callback' => 'system_batch_page',
    'access callback' => TRUE,
    'type' => MENU_CALLBACK,
    'file' => 'system.admin.inc',
  );
  return $items;
}

/**
 * Menu item access callback - only admin or enabled themes can be accessed.
 */
function _system_themes_access($theme) {
  return user_access('administer site configuration') && ($theme->status || $theme->name == variable_get('admin_theme', '0'));
}

/**
 * Implementation of hook_init().
 */
function system_init() {
  // Use the administrative theme if the user is looking at a page in the admin/* path.
  if (arg(0) == 'admin' || (variable_get('node_admin_theme', '0') && arg(0) == 'node' && (arg(1) == 'add' || arg(2) == 'edit'))) {
    global $custom_theme;
    $custom_theme = variable_get('admin_theme', '0');
    drupal_add_css(drupal_get_path('module', 'system') .'/admin.css', 'module');
  }

  // Add the CSS for this module.
  drupal_add_css(drupal_get_path('module', 'system') .'/defaults.css', 'module');
  drupal_add_css(drupal_get_path('module', 'system') .'/system.css', 'module');
  drupal_add_css(drupal_get_path('module', 'system') .'/system-menus.css', 'module');
}

/**
 * Implementation of hook_user().
 *
 * Allows users to individually set their theme and time zone.
 */
function system_user($type, $edit, &$user, $category = NULL) {
  if ($type == 'form' && $category == 'account') {
    $form['theme_select'] = system_theme_select_form(t('Selecting a different theme will change the look and feel of the site.'), isset($edit['theme']) ? $edit['theme'] : NULL, 2);

    if (variable_get('configurable_timezones', 1)) {
      $zones = _system_zonelist();
      $form['timezone'] = array(
        '#type' => 'fieldset',
        '#title' => t('Locale settings'),
        '#weight' => 6,
        '#collapsible' => TRUE,
      );
      $form['timezone']['timezone'] = array(
        '#type' => 'select',
        '#title' => t('Time zone'),
        '#default_value' => strlen($edit['timezone']) ? $edit['timezone'] : variable_get('date_default_timezone', 0),
        '#options' => $zones,
        '#description' => t('Select your current local time. Dates and times throughout this site will be displayed using this time zone.'),
      );
    }

    return $form;
  }
}

/**
 * Implementation of hook_block().
 *
 * Generate a block with a promotional link to Drupal.org.
 */
function system_block($op = 'list', $delta = 0, $edit = NULL) {
  switch ($op) {
    case 'list':
      $blocks[0] = array(
        'info' => t('Powered by Drupal'),
        'weight' => '10',
         // Not worth caching.
        'cache' => BLOCK_NO_CACHE,
      );
      return $blocks;
    case 'configure':
      // Compile a list of fields to show
      $form['wrapper']['color'] = array(
        '#type' => 'select',
        '#title' => t('Badge color'),
        '#default_value' => variable_get('drupal_badge_color', 'powered-blue'),
        '#options' => array('powered-black' => t('Black'), 'powered-blue' => t('Blue'), 'powered-gray' => t('Gray')),
      );
      $form['wrapper']['size'] = array(
        '#type' => 'select',
        '#title' => t('Badge size'),
        '#default_value' => variable_get('drupal_badge_size', '80x15'),
        '#options' => array('80x15' => t('Small'), '88x31' => t('Medium'), '135x42' => t('Large')),
      );
      return $form;
    case 'save':
      variable_set('drupal_badge_color', $edit['color']);
      variable_set('drupal_badge_size', $edit['size']);
      break;
    case 'view':
      $image_path = 'misc/'. variable_get('drupal_badge_color', 'powered-blue') .'-'. variable_get('drupal_badge_size', '80x15') .'.png';
      $block['subject'] = NULL; // Don't display a title
      $block['content'] = theme('system_powered_by', $image_path);
      return $block;
  }
}

/**
 * Provide a single block on the administration overview page.
 *
 * @param $item
 *   The menu item to be displayed.
 */
function system_admin_menu_block($item) {
  $content = array();
  if (!isset($item['mlid'])) {
    $item += db_fetch_array(db_query("SELECT mlid, menu_name FROM {menu_links} ml WHERE ml.router_path = '%s' AND module = 'system'", $item['path']));
  }
  $result = db_query("
    SELECT m.load_functions, m.to_arg_functions, m.access_callback, m.access_arguments, m.page_callback, m.page_arguments, m.title, m.title_callback, m.title_arguments, m.type, m.description, ml.*
    FROM {menu_links} ml
    LEFT JOIN {menu_router} m ON ml.router_path = m.path
    WHERE ml.plid = %d AND ml.menu_name = '%s' AND hidden = 0", $item['mlid'], $item['menu_name']);
  while ($item = db_fetch_array($result)) {
    _menu_link_translate($item);
    if (!$item['access']) {
      continue;
    }
    // The link 'description' either derived from the hook_menu 'description' or
    // entered by the user via menu module is saved as the title attribute.
    if (!empty($item['localized_options']['attributes']['title'])) {
      $item['description'] = $item['localized_options']['attributes']['title'];
    }
    // Prepare for sorting as in function _menu_tree_check_access().
    // The weight is offset so it is always positive, with a uniform 5-digits.
    $content[(50000 + $item['weight']) .' '. drupal_strtolower($item['title']) .' '. $item['mlid']] = $item;
  }
  ksort($content);
  return $content;
}

/**
 * Process admin theme form submissions.
 */
function system_admin_theme_submit($form, &$form_state) {
  // If we're changing themes, make sure the theme has its blocks initialized.
  if ($form_state['values']['admin_theme'] && $form_state['values']['admin_theme'] != variable_get('admin_theme', '0')) {
    $result = db_result(db_query("SELECT COUNT(*) FROM {blocks} WHERE theme = '%s'", $form_state['values']['admin_theme']));
    if (!$result) {
      system_initialize_theme_blocks($form_state['values']['admin_theme']);
    }
  }
}

/**
 * Returns a fieldset containing the theme select form.
 *
 * @param $description
 *    description of the fieldset
 * @param $default_value
 *    default value of theme radios
 * @param $weight
 *    weight of the fieldset
 * @return
 *    a form array
 */
function system_theme_select_form($description = '', $default_value = '', $weight = 0) {
  if (user_access('select different theme')) {
    $enabled = array();
    $themes = list_themes();

    foreach ($themes as $theme) {
      if ($theme->status) {
        $enabled[] = $theme;
      }
    }

    if (count($enabled) > 1) {
      ksort($enabled);

      $form['themes'] = array(
        '#type' => 'fieldset',
        '#title' => t('Theme configuration'),
        '#description' => $description,
        '#collapsible' => TRUE,
        '#theme' => 'system_theme_select_form'
      );

      foreach ($enabled as $info) {
        // For the default theme, revert to an empty string so the user's theme updates when the site theme is changed.
        $info->key = $info->name == variable_get('theme_default', 'garland') ? '' : $info->name;

        $screenshot = NULL;
        $theme_key = $info->name;
        while ($theme_key) {
          if (file_exists($themes[$theme_key]->info['screenshot'])) {
            $screenshot = $themes[$theme_key]->info['screenshot'];
            break;
          }
          $theme_key = isset($themes[$theme_key]->info['base theme']) ? $themes[$theme_key]->info['base theme'] : NULL;
        }

        $screenshot = $screenshot ? theme('image', $screenshot, t('Screenshot for %theme theme', array('%theme' => $info->name)), '', array('class' => 'screenshot'), FALSE) : t('no screenshot');

        $form['themes'][$info->key]['screenshot'] = array('#value' => $screenshot);
        $form['themes'][$info->key]['description'] = array('#type' => 'item', '#title' => $info->name, '#value' => dirname($info->filename) . ($info->name == variable_get('theme_default', 'garland') ? '<br /> <em>'. t('(site default theme)') .'</em>' : ''));
        $options[$info->key] = '';
      }

      $form['themes']['theme'] = array('#type' => 'radios', '#options' => $options, '#default_value' => $default_value ? $default_value : '');
      $form['#weight'] = $weight;
      return $form;
    }
  }
}

/**
 * Checks the existence of the directory specified in $form_element. This
 * function is called from the system_settings form to check both the
 * file_directory_path and file_directory_temp directories. If validation
 * fails, the form element is flagged with an error from within the
 * file_check_directory function.
 *
 * @param $form_element
 *   The form element containing the name of the directory to check.
 */
function system_check_directory($form_element) {
  file_check_directory($form_element['#value'], FILE_CREATE_DIRECTORY, $form_element['#parents'][0]);
  return $form_element;
}

/**
 * Retrieves the current status of an array of files in the system table.
 *
 * @param $files
 *   An array of files to check.
 * @param $type
 *   The type of the files.
 */
function system_get_files_database(&$files, $type) {
  // Extract current files from database.
  $result = db_query("SELECT filename, name, type, status, throttle, schema_version FROM {system} WHERE type = '%s'", $type);
  while ($file = db_fetch_object($result)) {
    if (isset($files[$file->name]) && is_object($files[$file->name])) {
      $file->old_filename = $file->filename;
      foreach ($file as $key => $value) {
        if (!isset($files[$file->name]) || !isset($files[$file->name]->$key)) {
          $files[$file->name]->$key = $value;
        }
      }
    }
  }
}

/**
 * Prepare defaults for themes.
 *
 * @return
 *   An array of default themes settings.
 */
function system_theme_default() {
  return array(
    'regions' => array(
      'left' => 'Left sidebar',
      'right' => 'Right sidebar',
      'content' => 'Content',
      'header' => 'Header',
      'footer' => 'Footer',
    ),
    'description' => '',
    'features' => array(
      'comment_user_picture',
      'favicon',
      'mission',
      'logo',
      'name',
      'node_user_picture',
      'search',
      'slogan',
      'primary_links',
      'secondary_links',
    ),
    'stylesheets' => array(
      'all' => array('style.css')
    ),
    'scripts' => array('script.js'),
    'screenshot' => 'screenshot.png',
    'php' => DRUPAL_MINIMUM_PHP,
  );
}

/**
 * Collect data about all currently available themes.
 *
 * @return
 *   Array of all available themes and their data.
 */
function system_theme_data() {
  $write_database = TRUE;
  // If lock not acquired, return $files data without writing to database.
  if (!lock_acquire('system_theme_data')) {
    $write_database = FALSE;
    // Wait for the parallel thread to be done so we are more likely
    // to get updated and consistent data.
    lock_wait('system_theme_data');
  }
  // Scan the installation theme .info files and their engines.
  $themes = _system_theme_data();
  foreach ($themes as $key => $theme) {
    if (!isset($theme->owner)) {
      $themes[$key]->owner = '';
    }
  }

  // Extract current files from database.
  system_get_files_database($themes, 'theme');

  // If lock not acquired, return $themes data without writing to database.
  if ($write_database) {
    $filenames = array();

    foreach ($themes as $theme) {
      // Record the filename of each theme that was found.
      $filenames[] = $theme->filename;
      // Existing themes will always have $theme->status set, since it's a
      // property that is only stored in the database.
      if (isset($theme->status)) {
        db_query("UPDATE {system} SET owner = '%s', info = '%s', filename = '%s' WHERE name = '%s' AND type = '%s'", $theme->owner, serialize($theme->info), $theme->filename, $theme->name, 'theme');
      }
      // New themes must get a $theme->status before they are inserted into the
      // database. For the default theme, we force it to be enabled (to handle
      // the initial installation of Drupal), but otherwise new themes should
      // always start off as disabled.
      else {
        $theme->status = ($theme->name == variable_get('theme_default', 'garland'));
        db_query("INSERT INTO {system} (name, owner, info, type, filename, status, throttle, bootstrap) VALUES ('%s', '%s', '%s', '%s', '%s', %d, %d, %d)", $theme->name, $theme->owner, serialize($theme->info), 'theme', $theme->filename, $theme->status, 0, 0);
      }
    }
    // Delete from the system table any themes missing from the file system.
    if ($filenames) {
      db_query("DELETE FROM {system} WHERE type = 'theme' AND filename NOT IN (". db_placeholders($filenames, 'varchar') .")", $filenames);
    }
    lock_release('system_theme_data');
  }
  return $themes;
}

/**
 * Helper function to scan and collect theme .info data and their engines.
 *
 * @return
 *   An associative array of themes information.
 */
function _system_theme_data() {
  static $themes_info = array();

  if (empty($themes_info)) {
    // Find themes
    $themes = drupal_system_listing('\.info$', 'themes');
    // Find theme engines
    $engines = drupal_system_listing('\.engine$', 'themes/engines');

    $defaults = system_theme_default();

    $sub_themes = array();
    // Read info files for each theme
    foreach ($themes as $key => $theme) {
      $themes[$key]->info = drupal_parse_info_file($theme->filename) + $defaults;

      // Invoke hook_system_info_alter() to give installed modules a chance to
      // modify the data in the .info files if necessary.
      drupal_alter('system_info', $themes[$key]->info, $themes[$key]);

      if (!empty($themes[$key]->info['base theme'])) {
        $sub_themes[] = $key;
      }
      if (empty($themes[$key]->info['engine'])) {
        $filename = dirname($themes[$key]->filename) .'/'. $themes[$key]->name .'.theme';
        if (file_exists($filename)) {
          $themes[$key]->owner = $filename;
          $themes[$key]->prefix = $key;
        }
      }
      else {
        $engine = $themes[$key]->info['engine'];
        if (isset($engines[$engine])) {
          $themes[$key]->owner = $engines[$engine]->filename;
          $themes[$key]->prefix = $engines[$engine]->name;
          $themes[$key]->template = TRUE;
        }
      }

      // Give the stylesheets proper path information.
      $pathed_stylesheets = array();
      foreach ($themes[$key]->info['stylesheets'] as $media => $stylesheets) {
        foreach ($stylesheets as $stylesheet) {
          $pathed_stylesheets[$media][$stylesheet] = dirname($themes[$key]->filename) .'/'. $stylesheet;
        }
      }
      $themes[$key]->info['stylesheets'] = $pathed_stylesheets;

      // Give the scripts proper path information.
      $scripts = array();
      foreach ($themes[$key]->info['scripts'] as $script) {
        $scripts[$script] = dirname($themes[$key]->filename) .'/'. $script;
      }
      $themes[$key]->info['scripts'] = $scripts;
      // Give the screenshot proper path information.
      if (!empty($themes[$key]->info['screenshot'])) {
        $themes[$key]->info['screenshot'] = dirname($themes[$key]->filename) .'/'. $themes[$key]->info['screenshot'];
      }
    }

    // Now that we've established all our master themes, go back and fill in
    // data for subthemes.
    foreach ($sub_themes as $key) {
      $themes[$key]->base_themes = system_find_base_themes($themes, $key);
      // Don't proceed if there was a problem with the root base theme.
      if (!current($themes[$key]->base_themes)) {
        continue;
      }
      $base_key = key($themes[$key]->base_themes);
      foreach (array_keys($themes[$key]->base_themes) as $base_theme) {
        $themes[$base_theme]->sub_themes[$key] = $themes[$key]->info['name'];
      }
      // Copy the 'owner' and 'engine' over if the top level theme uses a
      // theme engine.
      if (isset($themes[$base_key]->owner)) {
        if (isset($themes[$base_key]->info['engine'])) {
          $themes[$key]->info['engine'] = $themes[$base_key]->info['engine'];
          $themes[$key]->owner = $themes[$base_key]->owner;
          $themes[$key]->prefix = $themes[$base_key]->prefix;
        }
        else {
          $themes[$key]->prefix = $key;
        }
      }
    }

    $themes_info = $themes;
  }

  // To avoid side effects, we don't return the original objects.
  $themes_info_cloned = array();
  foreach ($themes_info as $key => $theme) {
    $themes_info_cloned[$key] = drupal_clone($theme);
  }

  return $themes_info_cloned;
}

/**
 * Find all the base themes for the specified theme.
 *
 * Themes can inherit templates and function implementations from earlier themes.
 *
 * @param $themes
 *   An array of available themes.
 * @param $key
 *   The name of the theme whose base we are looking for.
 * @param $used_keys
 *   A recursion parameter preventing endless loops.
 * @return
 *   Returns an array of all of the theme's ancestors; the first element's value
 *   will be NULL if an error occurred.
 */
function system_find_base_themes($themes, $key, $used_keys = array()) {
  $base_key = $themes[$key]->info['base theme'];
  // Does the base theme exist?
  if (!isset($themes[$base_key])) {
    return array($base_key => NULL);
  }

  $current_base_theme = array($base_key => $themes[$base_key]->info['name']);

  // Is the base theme itself a child of another theme?
  if (isset($themes[$base_key]->info['base theme'])) {
    // Do we already know the base themes of this theme?
    if (isset($themes[$base_key]->base_themes)) {
      return $themes[$base_key]->base_themes + $current_base_theme;
    }
    // Prevent loops.
    if (!empty($used_keys[$base_key])) {
      return array($base_key => NULL);
    }
    $used_keys[$base_key] = TRUE;
    return system_find_base_themes($themes, $base_key, $used_keys) + $current_base_theme;
  }
  // If we get here, then this is our parent theme.
  return $current_base_theme;
}

/**
 * This function has been deprecated in favor of system_find_base_themes().
 *
 * Recursive function to find the top level base theme. Themes can inherit
 * templates and function implementations from earlier themes.
 *
 * @param $themes
 *   An array of available themes.
 * @param $key
 *   The name of the theme whose base we are looking for.
 * @param $used_keys
 *   A recursion parameter preventing endless loops.
 * @return
 *   Returns the top level parent that has no ancestor or returns NULL if there isn't a valid parent.
 */
function system_find_base_theme($themes, $key, $used_keys = array()) {
  $base_key = $themes[$key]->info['base theme'];
  // Does the base theme exist?
  if (!isset($themes[$base_key])) {
    return NULL;
  }

  // Is the base theme itself a child of another theme?
  if (isset($themes[$base_key]->info['base theme'])) {
    // Prevent loops.
    if (!empty($used_keys[$base_key])) {
      return NULL;
    }
    $used_keys[$base_key] = TRUE;
    return system_find_base_theme($themes, $base_key, $used_keys);
  }
  // If we get here, then this is our parent theme.
  return $base_key;
}

/**
 * Get a list of available regions from a specified theme.
 *
 * @param $theme_key
 *   The name of a theme.
 * @return
 *   An array of regions in the form $region['name'] = 'description'.
 */
function system_region_list($theme_key) {
  static $list = array();

  if (!array_key_exists($theme_key, $list)) {
    $info = unserialize(db_result(db_query("SELECT info FROM {system} WHERE type = 'theme' AND name = '%s'", $theme_key)));
    $list[$theme_key] = array_map('t', $info['regions']);
  }

  return $list[$theme_key];
}

/**
 * Get the name of the default region for a given theme.
 *
 * @param $theme
 *   The name of a theme.
 * @return
 *   A string that is the region name.
 */
function system_default_region($theme) {
  $regions = array_keys(system_region_list($theme));
  return isset($regions[0]) ? $regions[0] : '';
}

/**
 * Assign an initial, default set of blocks for a theme.
 *
 * This function is called the first time a new theme is enabled. The new theme
 * gets a copy of the default theme's blocks, with the difference that if a
 * particular region isn't available in the new theme, the block is assigned
 * to the new theme's default region.
 *
 * @param $theme
 *   The name of a theme.
 */
function system_initialize_theme_blocks($theme) {
  // Initialize theme's blocks if none already registered.
  if (!(db_result(db_query("SELECT COUNT(*) FROM {blocks} WHERE theme = '%s'", $theme)))) {
    $default_theme = variable_get('theme_default', 'garland');
    $regions = system_region_list($theme);
    $result = db_query("SELECT * FROM {blocks} WHERE theme = '%s'", $default_theme);
    while ($block = db_fetch_array($result)) {
      // If the region isn't supported by the theme, assign the block to the theme's default region.
      if (!array_key_exists($block['region'], $regions)) {
        $block['region'] = system_default_region($theme);
      }
      db_query("INSERT INTO {blocks} (module, delta, theme, status, weight, region, visibility, pages, custom, throttle, cache) VALUES ('%s', '%s', '%s', %d, %d, '%s', %d, '%s', %d, %d, %d)",
          $block['module'], $block['delta'], $theme, $block['status'], $block['weight'], $block['region'], $block['visibility'], $block['pages'], $block['custom'], $block['throttle'], $block['cache']);
    }
  }
}

/**
 * Add default buttons to a form and set its prefix.
 *
 * @ingroup forms
 * @see system_settings_form_submit()
 * @param $form
 *   An associative array containing the structure of the form.
 * @return
 *   The form structure.
 */
function system_settings_form($form) {
  $form['buttons']['submit'] = array('#type' => 'submit', '#value' => t('Save configuration') );
  $form['buttons']['reset'] = array('#type' => 'submit', '#value' => t('Reset to defaults') );

  if (!empty($_POST) && form_get_errors()) {
    drupal_set_message(t('The settings have not been saved because of the errors.'), 'error');
  }
  $form['#submit'][] = 'system_settings_form_submit';
  $form['#theme'] = 'system_settings_form';
  return $form;
}

/**
 * Execute the system_settings_form.
 *
 * If you want node type configure style handling of your checkboxes,
 * add an array_filter value to your form.
 */
function system_settings_form_submit($form, &$form_state) {
  $op = isset($form_state['values']['op']) ? $form_state['values']['op'] : '';

  // Exclude unnecessary elements.
  unset($form_state['values']['submit'], $form_state['values']['reset'], $form_state['values']['form_id'], $form_state['values']['op'], $form_state['values']['form_token'], $form_state['values']['form_build_id']);

  foreach ($form_state['values'] as $key => $value) {
    if ($op == t('Reset to defaults')) {
      variable_del($key);
    }
    else {
      if (is_array($value) && isset($form_state['values']['array_filter'])) {
        $value = array_keys(array_filter($value));
      }
      variable_set($key, $value);
    }
  }
  if ($op == t('Reset to defaults')) {
    drupal_set_message(t('The configuration options have been reset to their default values.'));
  }
  else {
    drupal_set_message(t('The configuration options have been saved.'));
  }

  cache_clear_all();
  drupal_rebuild_theme_registry();
}

/**
 * Helper function to sort requirements.
 */
function _system_sort_requirements($a, $b) {
  if (!isset($a['weight'])) {
    if (!isset($b['weight'])) {
      return strcmp($a['title'], $b['title']);
    }
    return -$b['weight'];
  }
  return isset($b['weight']) ? $a['weight'] - $b['weight'] : $a['weight'];
}

/**
 * Implementation of hook_node_type().
 *
 * Updates theme settings after a node type change.
 */
function system_node_type($op, $info) {
  if ($op == 'update' && !empty($info->old_type) && $info->type != $info->old_type) {
    $old = 'toggle_node_info_'. $info->old_type;
    $new = 'toggle_node_info_'. $info->type;

    $theme_settings = variable_get('theme_settings', array());
    if (isset($theme_settings[$old])) {
      $theme_settings[$new] = $theme_settings[$old];
      unset($theme_settings[$old]);
      variable_set('theme_settings', $theme_settings);
    }
  }
}

/**
 * Generates a form array for a confirmation form.
 *
 * This function returns a complete form array for confirming an action. The
 * form contains a confirm button as well as a cancellation link that allows a
 * user to abort the action.
 *
 * If the submit handler for a form that implements confirm_form() is invoked,
 * the user successfully confirmed the action. You should never directly
 * inspect $_POST to see if an action was confirmed.
 *
 * Note - if the parameters $question, $description, $yes, or $no could contain
 * any user input (such as node titles or taxonomy terms), it is the
 * responsibility of the code calling confirm_form() to sanitize them first with
 * a function like check_plain() or filter_xss().
 *
 * @param $form
 *   Additional elements to add to the form; for example, hidden elements.
 * @param $question
 *   The question to ask the user (e.g. "Are you sure you want to delete the
 *   block <em>foo</em>?"). The page title will be set to this value.
 * @param $path
 *   The page to go to if the user cancels the action. This can be either:
 *   - A string containing a Drupal path.
 *   - An associative array with a 'path' key. Additional array values are
 *     passed as the $options parameter to l().
 * @param $description
 *   Additional text to display. Defaults to t('This action cannot be undone.').
 * @param $yes
 *   A caption for the button that confirms the action (e.g. "Delete",
 *   "Replace", ...). Defaults to t('Confirm').
 * @param $no
 *   A caption for the link which cancels the action (e.g. "Cancel"). Defaults
 *   to t('Cancel').
 * @param $name
 *   The internal name used to refer to the confirmation item.
 *
 * @return
 *   The form array.
 */
function confirm_form($form, $question, $path, $description = NULL, $yes = NULL, $no = NULL, $name = 'confirm') {
  $description = isset($description) ? $description : t('This action cannot be undone.');

  // Prepare cancel link
  $query = $fragment = NULL;
  if (is_array($path)) {
    $query = isset($path['query']) ? $path['query'] : NULL;
    $fragment = isset($path['fragment']) ? $path['fragment'] : NULL;
    $path = isset($path['path']) ? $path['path'] : NULL;
  }
  $cancel = l($no ? $no : t('Cancel'), $path, array('query' => $query, 'fragment' => $fragment));

  drupal_set_title($question);

  // Confirm form fails duplication check, as the form values rarely change -- so skip it.
  $form['#skip_duplicate_check'] = TRUE;

  $form['#attributes'] = array('class' => 'confirmation');
  $form['description'] = array('#value' => $description);
  $form[$name] = array('#type' => 'hidden', '#value' => 1);

  $form['actions'] = array('#prefix' => '<div class="container-inline">', '#suffix' => '</div>');
  $form['actions']['submit'] = array('#type' => 'submit', '#value' => $yes ? $yes : t('Confirm'));
  $form['actions']['cancel'] = array('#value' => $cancel);
  $form['#theme'] = 'confirm_form';
  return $form;
}

/**
 * Determine if a user is in compact mode.
 */
function system_admin_compact_mode() {
  global $user;
  return (isset($user->admin_compact_mode)) ? $user->admin_compact_mode : variable_get('admin_compact_mode', FALSE);
}

/**
 * Generate a list of tasks offered by a specified module.
 *
 * @param $module
 *   Module name.
 * @return
 *   An array of task links.
 */
function system_get_module_admin_tasks($module) {
  static $items;

  $admin_access = user_access('administer permissions');
  $admin_tasks = array();

  if (!isset($items)) {
    $result = db_query("
       SELECT m.load_functions, m.to_arg_functions, m.access_callback, m.access_arguments, m.page_callback, m.page_arguments, m.title, m.title_callback, m.title_arguments, m.type, ml.*
       FROM {menu_links} ml INNER JOIN {menu_router} m ON ml.router_path = m.path WHERE ml.link_path LIKE 'admin/%' AND hidden >= 0 AND module = 'system' AND m.number_parts > 2");
    $items = array();
    while ($item = db_fetch_array($result)) {
      _menu_link_translate($item);
      if ($item['access']) {
        $items[$item['router_path']] = $item;
      }
    }
  }
  $admin_tasks = array();
  $admin_task_count = 0;
  // Check for permissions.
  if (module_hook($module, 'perm') && $admin_access) {
    $admin_tasks[-1] = l(t('Configure permissions'), 'admin/user/permissions', array('fragment' => 'module-'. $module));
  }

  // Check for menu items that are admin links.
  if ($menu = module_invoke($module, 'menu')) {
    foreach (array_keys($menu) as $path) {
      if (isset($items[$path])) {
        $admin_tasks[$items[$path]['title'] . $admin_task_count ++] = l($items[$path]['title'], $path);
      }
    }
  }

  return $admin_tasks;
}

/**
 * Implementation of hook_cron().
 *
 * Remove older rows from flood and batch table. Remove old temporary files.
 */
function system_cron() {
  // Cleanup the flood.
  db_query('DELETE FROM {flood} WHERE timestamp < %d', time() - 3600);
  // Cleanup the batch table.
  db_query('DELETE FROM {batch} WHERE timestamp < %d', time() - 864000);

  // Remove temporary files that are older than DRUPAL_MAXIMUM_TEMP_FILE_AGE.
  $result = db_query('SELECT * FROM {files} WHERE status = %d and timestamp < %d', FILE_STATUS_TEMPORARY, time() - DRUPAL_MAXIMUM_TEMP_FILE_AGE);
  while ($file = db_fetch_object($result)) {
    if (file_exists($file->filepath)) {
      // If files that exist cannot be deleted, continue so the database remains
      // consistent.
      if (!file_delete($file->filepath)) {
        watchdog('file system', 'Could not delete temporary file "%path" during garbage collection', array('%path' => $file->filepath), 'error');
        continue;
      }
    }
    db_query('DELETE FROM {files} WHERE fid = %d', $file->fid);
  }
  $core = array('cache', 'cache_block', 'cache_filter', 'cache_page', 'cache_form', 'cache_menu');
  $cache_tables = array_merge(module_invoke_all('flush_caches'), $core);
  foreach ($cache_tables as $table) {
    cache_clear_all(NULL, $table);
  }
}

/**
 * Implementation of hook_hook_info().
 */
function system_hook_info() {
  return array(
    'system' => array(
      'cron' => array(
        'run' => array(
          'runs when' => t('When cron runs'),
        ),
      ),
    ),
  );
}

/**
 * Implementation of hook_action_info().
 */
function system_action_info() {
  return array(
    'system_message_action' => array(
      'type' => 'system',
      'description' => t('Display a message to the user'),
      'configurable' => TRUE,
      'hooks' => array(
        'nodeapi' => array('view', 'insert', 'update', 'delete'),
        'comment' => array('view', 'insert', 'update', 'delete'),
        'user' => array('view', 'insert', 'update', 'delete', 'login'),
        'taxonomy' => array('insert', 'update', 'delete'),
      ),
    ),
    'system_send_email_action' => array(
      'description' => t('Send e-mail'),
      'type' => 'system',
      'configurable' => TRUE,
      'hooks' => array(
        'nodeapi' => array('view', 'insert', 'update', 'delete'),
        'comment' => array('view', 'insert', 'update', 'delete'),
        'user' => array('view', 'insert', 'update', 'delete', 'login'),
        'taxonomy' => array('insert', 'update', 'delete'),
      )
    ),
    'system_goto_action' => array(
      'description' => t('Redirect to URL'),
      'type' => 'system',
      'configurable' => TRUE,
      'hooks' => array(
        'nodeapi' => array('view', 'insert', 'update', 'delete'),
        'comment' => array('view', 'insert', 'update', 'delete'),
        'user' => array('view', 'insert', 'update', 'delete', 'login'),
      )
    )
  );
}

/**
 * Menu callback. Display an overview of available and configured actions.
 */
function system_actions_manage() {
  $output = '';
  $actions = actions_list();
  actions_synchronize($actions);
  $actions_map = actions_actions_map($actions);
  $options = array(t('Choose an advanced action'));
  $unconfigurable = array();

  foreach ($actions_map as $key => $array) {
    if ($array['configurable']) {
      $options[$key] = $array['description'] .'...';
    }
    else {
      $unconfigurable[] = $array;
    }
  }

  $row = array();
  $instances_present = db_fetch_object(db_query("SELECT aid FROM {actions} WHERE parameters <> ''"));
  $header = array(
    array('data' => t('Action type'), 'field' => 'type'),
    array('data' => t('Description'), 'field' => 'description'),
    array('data' => $instances_present ? t('Operations') : '', 'colspan' => '2')
  );
  $sql = 'SELECT * FROM {actions}';
  $result = pager_query($sql . tablesort_sql($header), 50);
  while ($action = db_fetch_object($result)) {
    $row[] = array(
      array('data' => $action->type),
      array('data' => filter_xss_admin($action->description)),
      array('data' => $action->parameters ? l(t('configure'), "admin/settings/actions/configure/$action->aid") : ''),
      array('data' => $action->parameters ? l(t('delete'), "admin/settings/actions/delete/$action->aid") : '')
    );
  }

  if ($row) {
    $pager = theme('pager', NULL, 50, 0);
    if (!empty($pager)) {
      $row[] = array(array('data' => $pager, 'colspan' => '3'));
    }
    $output .= '<h3>'. t('Actions available to Drupal:') .'</h3>';
    $output .= theme('table', $header, $row);
  }

  if ($actions_map) {
    $output .= drupal_get_form('system_actions_manage_form', $options);
  }

  return $output;
}

/**
 * Define the form for the actions overview page.
 *
 * @see system_actions_manage_form_submit()
 * @ingroup forms
 * @param $form_state
 *   An associative array containing the current state of the form; not used.
 * @param $options
 *   An array of configurable actions.
 * @return
 *   Form definition.
 */
function system_actions_manage_form($form_state, $options = array()) {
  $form['parent'] = array(
    '#type' => 'fieldset',
    '#title' => t('Make a new advanced action available'),
    '#prefix' => '<div class="container-inline">',
    '#suffix' => '</div>',
  );
  $form['parent']['action'] = array(
    '#type' => 'select',
    '#default_value' => '',
    '#options' => $options,
    '#description' => '',
  );
  $form['parent']['buttons']['submit'] = array(
    '#type' => 'submit',
    '#value' => t('Create'),
  );
  return $form;
}

/**
 * Process system_actions_manage form submissions.
 */
function system_actions_manage_form_submit($form, &$form_state) {
  if ($form_state['values']['action']) {
    $form_state['redirect'] = 'admin/settings/actions/configure/'. $form_state['values']['action'];
  }
}

/**
 * Menu callback. Create the form for configuration of a single action.
 *
 * We provide the "Description" field. The rest of the form
 * is provided by the action. We then provide the Save button.
 * Because we are combining unknown form elements with the action
 * configuration form, we use actions_ prefix on our elements.
 *
 * @see system_actions_configure_validate()
 * @see system_actions_configure_submit()
 * @param $action
 *   md5 hash of action ID or an integer. If it's an md5 hash, we
 *   are creating a new instance. If it's an integer, we're editing
 *   an existing instance.
 * @return
 *   Form definition.
 */
function system_actions_configure($form_state, $action = NULL) {
  if ($action === NULL) {
    drupal_goto('admin/settings/actions');
  }

  $actions_map = actions_actions_map(actions_list());
  $edit = array();

  // Numeric action denotes saved instance of a configurable action;
  // else we are creating a new action instance.
  if (is_numeric($action)) {
    $aid = $action;
    // Load stored parameter values from database.
    $data = db_fetch_object(db_query("SELECT * FROM {actions} WHERE aid = '%s'", $aid));
    $edit['actions_description'] = $data->description;
    $edit['actions_type'] = $data->type;
    $function = $data->callback;
    $action = md5($data->callback);
    $params = unserialize($data->parameters);
    if ($params) {
      foreach ($params as $name => $val) {
        $edit[$name] = $val;
      }
    }
  }
  else {
    $function = $actions_map[$action]['callback'];
    $edit['actions_description'] = $actions_map[$action]['description'];
    $edit['actions_type'] = $actions_map[$action]['type'];
  }

  $form['actions_description'] = array(
    '#type' => 'textfield',
    '#title' => t('Description'),
    '#default_value' => $edit['actions_description'],
    '#maxlength' => '255',
    '#description' => t('A unique description for this advanced action. This description will be displayed in the interface of modules that integrate with actions, such as Trigger module.'),
    '#weight' => -10
  );
  $action_form = $function .'_form';
  $form = array_merge($form, $action_form($edit));
  $form['actions_type'] = array(
    '#type' => 'value',
    '#value' => $edit['actions_type'],
  );
  $form['actions_action'] = array(
    '#type' => 'hidden',
    '#value' => $action,
  );
  // $aid is set when configuring an existing action instance.
  if (isset($aid)) {
    $form['actions_aid'] = array(
      '#type' => 'hidden',
      '#value' => $aid,
    );
  }
  $form['actions_configured'] = array(
    '#type' => 'hidden',
    '#value' => '1',
  );
  $form['buttons']['submit'] = array(
    '#type' => 'submit',
    '#value' => t('Save'),
    '#weight' => 13
  );

  return $form;
}

/**
 * Validate system_actions_configure form submissions.
 */
function system_actions_configure_validate($form, $form_state) {
  $function = actions_function_lookup($form_state['values']['actions_action']) .'_validate';
  // Hand off validation to the action.
  if (function_exists($function)) {
    $function($form, $form_state);
  }
}

/**
 * Process system_actions_configure form submissions.
 */
function system_actions_configure_submit($form, &$form_state) {
  $function = actions_function_lookup($form_state['values']['actions_action']);
  $submit_function = $function .'_submit';

  // Action will return keyed array of values to store.
  $params = $submit_function($form, $form_state);
  $aid = isset($form_state['values']['actions_aid']) ? $form_state['values']['actions_aid'] : NULL;

  actions_save($function, $form_state['values']['actions_type'], $params, $form_state['values']['actions_description'], $aid);
  drupal_set_message(t('The action has been successfully saved.'));

  $form_state['redirect'] = 'admin/settings/actions/manage';
}

/**
 * Create the form for confirmation of deleting an action.
 *
 * @ingroup forms
 * @see system_actions_delete_form_submit()
 */
function system_actions_delete_form($form_state, $action) {

  $form['aid'] = array(
    '#type' => 'hidden',
    '#value' => $action->aid,
  );
  return confirm_form($form,
    t('Are you sure you want to delete the action %action?', array('%action' => $action->description)),
    'admin/settings/actions/manage',
    t('This cannot be undone.'),
    t('Delete'), t('Cancel')
  );
}

/**
 * Process system_actions_delete form submissions.
 *
 * Post-deletion operations for action deletion.
 */
function system_actions_delete_form_submit($form, &$form_state) {
  $aid = $form_state['values']['aid'];
  $action = actions_load($aid);
  actions_delete($aid);
  watchdog('user', 'Deleted action %aid (%action)', array('%aid' => $aid, '%action' => $action->description));
  drupal_set_message(t('Action %action was deleted', array('%action' => $action->description)));
  $form_state['redirect'] = 'admin/settings/actions/manage';
}

/**
 * Post-deletion operations for deleting action orphans.
 *
 * @param $orphaned
 *   An array of orphaned actions.
 */
function system_action_delete_orphans_post($orphaned) {
  foreach ($orphaned as $callback) {
    drupal_set_message(t("Deleted orphaned action (%action).", array('%action' => $callback)));
  }
}

/**
 * Remove actions that are in the database but not supported by any enabled module.
 */
function system_actions_remove_orphans() {
  actions_synchronize(actions_list(), TRUE);
  drupal_goto('admin/settings/actions/manage');
}

/**
 * Return a form definition so the Send email action can be configured.
 *
 * @see system_send_email_action_validate()
 * @see system_send_email_action_submit()
 * @param $context
 *   Default values (if we are editing an existing action instance).
 * @return
 *   Form definition.
 */
function system_send_email_action_form($context) {
  // Set default values for form.
  if (!isset($context['recipient'])) {
    $context['recipient'] = '';
  }
  if (!isset($context['subject'])) {
    $context['subject'] = '';
  }
  if (!isset($context['message'])) {
    $context['message'] = '';
  }

  $form['recipient'] = array(
    '#type' => 'textfield',
    '#title' => t('Recipient'),
    '#default_value' => $context['recipient'],
    '#maxlength' => '254',
    '#description' => t('The email address to which the message should be sent OR enter %author if you would like to send an e-mail to the author of the original post.', array('%author' => '%author')),
  );
  $form['subject'] = array(
    '#type' => 'textfield',
    '#title' => t('Subject'),
    '#default_value' => $context['subject'],
    '#maxlength' => '254',
    '#description' => t('The subject of the message.'),
  );
  $form['message'] = array(
    '#type' => 'textarea',
    '#title' => t('Message'),
    '#default_value' => $context['message'],
    '#cols' => '80',
    '#rows' => '20',
    '#description' => t('The message that should be sent. You may include the following variables: %site_name, %username, %node_url, %node_type, %title, %teaser, %body, %term_name, %term_description, %term_id, %vocabulary_name, %vocabulary_description, %vocabulary_id. Not all variables will be available in all contexts.'),
  );
  return $form;
}

/**
 * Validate system_send_email_action form submissions.
 */
function system_send_email_action_validate($form, $form_state) {
  $form_values = $form_state['values'];
  // Validate the configuration form.
  if (!valid_email_address($form_values['recipient']) && $form_values['recipient'] != '%author') {
    // We want the literal %author placeholder to be emphasized in the error message.
    form_set_error('recipient', t('Please enter a valid email address or %author.', array('%author' => '%author')));
  }
}

/**
 * Process system_send_email_action form submissions.
 */
function system_send_email_action_submit($form, $form_state) {
  $form_values = $form_state['values'];
  // Process the HTML form to store configuration. The keyed array that
  // we return will be serialized to the database.
  $params = array(
    'recipient' => $form_values['recipient'],
    'subject'   => $form_values['subject'],
    'message'   => $form_values['message'],
  );
  return $params;
}

/**
 * Implementation of a configurable Drupal action. Sends an email.
 */
function system_send_email_action($object, $context) {
  global $user;

  switch ($context['hook']) {
    case 'nodeapi':
      // Because this is not an action of type 'node' the node
      // will not be passed as $object, but it will still be available
      // in $context.
      $node = $context['node'];
      break;
    // The comment hook provides nid, in $context.
    case 'comment':
      $comment = $context['comment'];
      $node = node_load($comment->nid);
      break;
    case 'user':
      // Because this is not an action of type 'user' the user
      // object is not passed as $object, but it will still be available
      // in $context.
      $account = $context['account'];
      if (isset($context['node'])) {
        $node = $context['node'];
      }
      elseif ($context['recipient'] == '%author') {
        // If we don't have a node, we don't have a node author.
        watchdog('error', 'Cannot use %author token in this context.');
        return;
      }
      break;
    default:
      // We are being called directly.
      $node = $object;
  }

  $recipient = $context['recipient'];

  if (isset($node)) {
    if (!isset($account)) {
      $account = user_load(array('uid' => $node->uid));
    }
    if ($recipient == '%author') {
      $recipient = $account->mail;
    }
  }

  if (!isset($account)) {
    $account = $user;

  }
  $language = user_preferred_language($account);
  $params = array('account' => $account, 'object' => $object, 'context' => $context);
  if (isset($node)) {
    $params['node'] = $node;
  }

  if (drupal_mail('system', 'action_send_email', $recipient, $language, $params)) {
    watchdog('action', 'Sent email to %recipient', array('%recipient' => $recipient));
  }
  else {
    watchdog('error', 'Unable to send email to %recipient', array('%recipient' => $recipient));
  }
}

/**
 * Implementation of hook_mail().
 */
function system_mail($key, &$message, $params) {
  $account = $params['account'];
  $context = $params['context'];
  $variables = array(
    '%site_name' => variable_get('site_name', 'Drupal'),
    '%username' => $account->name,
  );
  if ($context['hook'] == 'taxonomy') {
    $object = $params['object'];
    $vocabulary = taxonomy_vocabulary_load($object->vid);
    $variables += array(
      '%term_name' => $object->name,
      '%term_description' => $object->description,
      '%term_id' => $object->tid,
      '%vocabulary_name' => $vocabulary->name,
      '%vocabulary_description' => $vocabulary->description,
      '%vocabulary_id' => $vocabulary->vid,
    );
  }

  // Node-based variable translation is only available if we have a node.
  if (isset($params['node'])) {
    $node = $params['node'];
    $variables += array(
      '%uid' => $node->uid,
      '%node_url' => url('node/'. $node->nid, array('absolute' => TRUE)),
      '%node_type' => node_get_types('name', $node),
      '%title' => $node->title,
      '%teaser' => $node->teaser,
      '%body' => $node->body,
    );
  }
  $subject = strtr($context['subject'], $variables);
  $body = strtr(filter_xss_admin($context['message']), $variables);
  $message['subject'] .= str_replace(array("\r", "\n"), '', $subject);
  $message['body'][] = drupal_html_to_text($body);
}

function system_message_action_form($context) {
  $form['message'] = array(
    '#type' => 'textarea',
    '#title' => t('Message'),
    '#default_value' => isset($context['message']) ? $context['message'] : '',
    '#required' => TRUE,
    '#rows' => '8',
    '#description' => t('The message to be displayed to the current user. You may include the following variables: %site_name, %username, %node_url, %node_type, %title, %teaser, %body. Not all variables will be available in all contexts.'),
  );
  return $form;
}

function system_message_action_submit($form, $form_state) {
  return array('message' => $form_state['values']['message']);
}

/**
 * A configurable Drupal action. Sends a message to the current user's screen.
 */
function system_message_action(&$object, $context = array()) {
  global $user;
  $variables = array(
    '%site_name' => variable_get('site_name', 'Drupal'),
    '%username' => $user->name ? $user->name : variable_get('anonymous', t('Anonymous')),
  );

  // This action can be called in any context, but if placeholders
  // are used a node object must be present to be the source
  // of substituted text.
  switch ($context['hook']) {
    case 'nodeapi':
      // Because this is not an action of type 'node' the node
      // will not be passed as $object, but it will still be available
      // in $context.
      $node = $context['node'];
      break;
    // The comment hook also provides the node, in context.
    case 'comment':
      $comment = $context['comment'];
      $node = node_load($comment->nid);
      break;
    case 'taxonomy':
      $vocabulary = taxonomy_vocabulary_load($object->vid);
      $variables = array_merge($variables, array(
        '%term_name' => check_plain($object->name),
        '%term_description' => filter_xss_admin($object->description),
        '%term_id' => $object->tid,
        '%vocabulary_name' => check_plain($vocabulary->name),
        '%vocabulary_description' => filter_xss_admin($vocabulary->description),
        '%vocabulary_id' => $vocabulary->vid,
        )
      );
      break;
    default:
      // We are being called directly.
      $node = $object;
  }

  if (isset($node) && is_object($node)) {
    $variables = array_merge($variables, array(
      '%uid' => $node->uid,
      '%node_url' => url('node/'. $node->nid, array('absolute' => TRUE)),
      '%node_type' => check_plain(node_get_types('name', $node)),
      '%title' => check_plain($node->title),
      '%teaser' => check_markup($node->teaser, $node->format, FALSE),
      '%body' => check_markup($node->body, $node->format, FALSE),
      )
    );
  }
  $context['message'] = strtr(filter_xss_admin($context['message']), $variables);
  drupal_set_message($context['message']);
}

/**
 * Implementation of a configurable Drupal action. Redirect user to a URL.
 */
function system_goto_action_form($context) {
  $form['url'] = array(
    '#type' => 'textfield',
    '#title' => t('URL'),
    '#description' => t('The URL to which the user should be redirected. This can be an internal URL like node/1234 or an external URL like http://drupal.org.'),
    '#default_value' => isset($context['url']) ? $context['url'] : '',
    '#required' => TRUE,
  );
  return $form;
}

function system_goto_action_submit($form, $form_state) {
  return array(
    'url' => $form_state['values']['url']
  );
}

function system_goto_action($object, $context) {
  drupal_goto($context['url']);
}

/**
 * Generate an array of time zones and their local time&date.
 */
function _system_zonelist() {
  $timestamp = time();
  $zonelist = array(-11, -10, -9.5, -9, -8, -7, -6, -5, -4.5, -4, -3.5, -3, -2.5, -2, -1, 0, 1, 2, 3, 3.5, 4, 5, 5.5, 5.75, 6, 6.5, 7, 8, 9, 9.5, 10, 10.5, 11, 11.5, 12, 12.75, 13, 14);
  $zones = array();
  foreach ($zonelist as $offset) {
    $zone = $offset * 3600;
    $zones[$zone] = format_date($timestamp, 'custom', variable_get('date_format_long', 'l, F j, Y - H:i') .' O', $zone);
  }
  return $zones;
}

/**
 * Checks whether the server is capable of issuing HTTP requests.
 *
 * The function sets the drupal_http_request_fail system variable to TRUE if
 * drupal_http_request() does not work and then the system status report page
 * will contain an error.
 *
 * @return
 *  TRUE if this installation can issue HTTP requests.
 */
function system_check_http_request() {
  // Try to get the content of the front page via drupal_http_request().
  $result = drupal_http_request(url('', array('absolute' => TRUE)), array(), 'GET', NULL, 0);
  // We only care that we get a HTTP response - this means that Drupal
  // can make a HTTP request.
  $works = isset($result->code) && ($result->code >= 100) && ($result->code < 600);
  variable_set('drupal_http_request_fails', !$works);
  return $works;
}

/**
 * Format the Powered by Drupal text.
 *
 * @ingroup themeable
 */
function theme_system_powered_by($image_path) {
  $image = theme('image', $image_path, t('Powered by Drupal, an open source content management system'), t('Powered by Drupal, an open source content management system'));
  return l($image, 'http://drupal.org', array('html' => TRUE, 'absolute' => TRUE, 'external' => TRUE));
}<|MERGE_RESOLUTION|>--- conflicted
+++ resolved
@@ -8,11 +8,7 @@
 /**
  * The current system version.
  */
-<<<<<<< HEAD
-define('VERSION', '6.37-dev');
-=======
-define('VERSION', '6.37');
->>>>>>> e9d0768c
+define('VERSION', '6.38-dev');
 
 /**
  * Core API compatibility.
