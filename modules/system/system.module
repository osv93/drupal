<?php

/**
 * @file
 * Configuration system that lets administrators modify the workings of the site.
 */

/**
 * The current system version.
 */
<<<<<<< HEAD
define('VERSION', '6.35-dev');
=======
define('VERSION', '6.35');
>>>>>>> 8ffc5db3

/**
 * Core API compatibility.
 */
define('DRUPAL_CORE_COMPATIBILITY', '6.x');

/**
 * Minimum supported version of PHP.
 */
define('DRUPAL_MINIMUM_PHP',    '4.3.5');

/**
 * Minimum recommended value of PHP memory_limit.
 */
define('DRUPAL_MINIMUM_PHP_MEMORY_LIMIT',    '16M');

/**
 * Minimum supported version of MySQL, if it is used.
 */
define('DRUPAL_MINIMUM_MYSQL',  '4.1.1');

/**
 * Minimum supported version of PostgreSQL, if it is used.
 */
define('DRUPAL_MINIMUM_PGSQL',  '7.4');

/**
 * Maximum age of temporary files in seconds.
 */
define('DRUPAL_MAXIMUM_TEMP_FILE_AGE', 21600);

/**
 * Implementation of hook_help().
 */
function system_help($path, $arg) {
  global $base_url;

  switch ($path) {
    case 'admin/help#system':
      $output = '<p>'. t('The system module is at the foundation of your Drupal website, and provides basic but extensible functionality for use by other modules and themes. Some integral elements of Drupal are contained in and managed by the system module, including caching, enabling or disabling of modules and themes, preparing and displaying the administrative page, and configuring fundamental site settings. A number of key system maintenance operations are also part of the system module.') .'</p>';
      $output .= '<p>'. t('The system module provides:') .'</p>';
      $output .= '<ul><li>'. t('support for enabling and disabling <a href="@modules">modules</a>. Drupal comes packaged with a number of core modules; each module provides a discrete set of features and may be enabled depending on the needs of your site. A wide array of additional modules contributed by members of the Drupal community are available for download at the <a href="@drupal-modules">Drupal.org module page</a>.', array('@modules' => url('admin/build/modules'), '@drupal-modules' => 'http://drupal.org/project/modules')) .'</li>';
      $output .= '<li>'. t('support for enabling and disabling <a href="@themes">themes</a>, which determine the design and presentation of your site. Drupal comes packaged with several core themes and additional contributed themes are available at the <a href="@drupal-themes">Drupal.org theme page</a>.', array('@themes' => url('admin/build/themes'), '@drupal-themes' => 'http://drupal.org/project/themes')) .'</li>';
      $output .= '<li>'. t('a robust <a href="@cache-settings">caching system</a> that allows the efficient re-use of previously-constructed web pages and web page components. Drupal stores the pages requested by anonymous users in a compressed format; depending on your site configuration and the amount of your web traffic tied to anonymous visitors, Drupal\'s caching system may significantly increase the speed of your site.', array('@cache-settings' => url('admin/settings/performance'))) .'</li>';
      $output .= '<li>'. t('a set of routine administrative operations that rely on a correctly-configured <a href="@cron">cron maintenance task</a> to run automatically. A number of other modules, including the feed aggregator, ping module and search also rely on <a href="@cron">cron maintenance tasks</a>. For more information, see the online handbook entry for <a href="@handbook">configuring cron jobs</a>.', array('@cron' => url('admin/reports/status'), '@handbook' => 'http://drupal.org/cron')) .'</li>';
      $output .= '<li>'. t('basic configuration options for your site, including <a href="@date-settings">date and time settings</a>, <a href="@file-system">file system settings</a>, <a href="@clean-url">clean URL support</a>, <a href="@site-info">site name and other information</a>, and a <a href="@site-maintenance">site maintenance</a> function for taking your site temporarily off-line.', array('@date-settings' => url('admin/settings/date-time'), '@file-system' => url('admin/settings/file-system'), '@clean-url' => url('admin/settings/clean-urls'), '@site-info' => url('admin/settings/site-information'), '@site-maintenance' => url('admin/settings/site-maintenance'))) .'</li></ul>';
      $output .= '<p>'. t('For more information, see the online handbook entry for <a href="@system">System module</a>.', array('@system' => 'http://drupal.org/handbook/modules/system/')) .'</p>';
      return $output;
    case 'admin':
      return '<p>'. t('Welcome to the administration section. Here you may control how your site functions.') .'</p>';
    case 'admin/by-module':
      return '<p>'. t('This page shows you all available administration tasks for each module.') .'</p>';
    case 'admin/build/themes':
      $output = '<p>'. t('Select which themes are available to your users and specify the default theme. To configure site-wide display settings, click the "configure" task above. Alternatively, to override these settings in a specific theme, click the "configure" link for that theme. Note that different themes may have different regions available for displaying content; for consistency in presentation, you may wish to enable only one theme.') .'</p>';
      $output .= '<p>'. t('To change the appearance of your site, a number of <a href="@themes">contributed themes</a> are available.', array('@themes' => 'http://drupal.org/project/themes')) .'</p>';
      return $output;
    case 'admin/build/themes/settings/'. $arg[4]:
      $reference = explode('.', $arg[4], 2);
      $theme = array_pop($reference);
      return '<p>'. t('These options control the display settings for the <code>%template</code> theme. When your site is displayed using this theme, these settings will be used. By clicking "Reset to defaults," you can choose to use the <a href="@global">global settings</a> for this theme.', array('%template' => $theme, '@global' => url('admin/build/themes/settings'))) .'</p>';
    case 'admin/build/themes/settings':
      return '<p>'. t('These options control the default display settings for your entire site, across all themes. Unless they have been overridden by a specific theme, these settings will be used.') .'</p>';
    case 'admin/build/modules':
      $output = '<p>'. t('Modules are plugins that extend Drupal\'s core functionality. Enable modules by selecting the <em>Enabled</em> checkboxes below and clicking the <em>Save configuration</em> button. Once a module is enabled, new <a href="@permissions">permissions</a> may be available. To reduce server load, modules with their <em>Throttle</em> checkbox selected are temporarily disabled when your site becomes extremely busy. (Note that the <em>Throttle</em> checkbox is only available if the Throttle module is enabled.)', array('@permissions' => url('admin/user/permissions')));
      if (module_exists('throttle')) {
        $output .= ' '. t('The auto-throttle functionality must be enabled on the <a href="@throttle">throttle configuration page</a> after having enabled the throttle module.', array('@throttle' => url('admin/settings/throttle')));
      }
      $output .= '</p>';
      $output .= '<p>'. t('It is important that <a href="@update-php">update.php</a> is run every time a module is updated to a newer version.', array('@update-php' => $base_url .'/update.php')) .'</p>';
      $output .= '<p>'. t('You can find all administration tasks belonging to a particular module on the <a href="@by-module">administration by module page</a>.', array('@by-module' => url('admin/by-module'))) .'</p>';
      $output .= '<p>'. t('To extend the functionality of your site, a number of <a href="@modules">contributed modules</a> are available.', array('@modules' => 'http://drupal.org/project/modules')) .'</p>';
      $output .= '<p>'. t('To clear all caches, click the button on the <a href="@performance">Performance page</a>.', array('@performance' => url('admin/settings/performance', array('fragment' => 'edit-clear')))) .'</p>';
      return $output;
    case 'admin/build/modules/uninstall':
      return '<p>'. t('The uninstall process removes all data related to a module. To uninstall a module, you must first disable it. Not all modules support this feature.') .'</p>';
    case 'admin/build/block/configure':
      if ($arg[4] == 'system' && $arg[5] == 0) {
        return '<p>'. t('The <em>Powered by Drupal</em> block is an optional link to the home page of the Drupal project. While there is absolutely no requirement that sites feature this link, it may be used to show support for Drupal.') .'</p>';
      }
      break;
    case 'admin/settings/actions':
    case 'admin/settings/actions/manage':
      $output = '<p>'. t('Actions are individual tasks that the system can do, such as unpublishing a piece of content or banning a user. Modules, such as the trigger module, can fire these actions when certain system events happen; for example, when a new post is added or when a user logs in. Modules may also provide additional actions.') .'</p>';
      $output .= '<p>'. t('There are two types of actions: simple and advanced. Simple actions do not require any additional configuration, and are listed here automatically. Advanced actions can do more than simple actions; for example, send an e-mail to a specified address, or check for certain words within a piece of content. These actions need to be created and configured first before they may be used. To create an advanced action, select the action from the drop-down below and click the <em>Create</em> button.') .'</p>';
      if (module_exists('trigger')) {
        $output .= '<p>'. t('You may proceed to the <a href="@url">Triggers</a> page to assign these actions to system events.', array('@url' => url('admin/build/trigger'))) .'</p>';
      }
      return $output;
    case 'admin/settings/actions/configure':
      return t('An advanced action offers additional configuration options which may be filled out below. Changing the <em>Description</em> field is recommended, in order to better identify the precise action taking place. This description will be displayed in modules such as the trigger module when assigning actions to system events, so it is best if it is as descriptive as possible (for example, "Send e-mail to Moderation Team" rather than simply "Send e-mail").');
    case 'admin/reports/status':
      return '<p>'. t("Here you can find a short overview of your site's parameters as well as any problems detected with your installation. It may be useful to copy and paste this information into support requests filed on drupal.org's support forums and project issue queues.") .'</p>';
  }
}

/**
 * Implementation of hook_theme().
 */
function system_theme() {
  return array_merge(drupal_common_theme(), array(
    'system_theme_select_form' => array(
      'arguments' => array('form' => NULL),
      'file' => 'system.admin.inc',
    ),
    'system_themes_form' => array(
      'arguments' => array('form' => NULL),
      'file' => 'system.admin.inc',
    ),
    'system_modules' => array(
      'arguments' => array('form' => NULL),
      'file' => 'system.admin.inc',
    ),
    'system_modules_uninstall' => array(
      'arguments' => array('form' => NULL),
      'file' => 'system.admin.inc',
    ),
    'status_report' => array(
      'arguments' => array('requirements' => NULL),
      'file' => 'system.admin.inc',
    ),
    'admin_page' => array(
      'arguments' => array('blocks' => NULL),
      'file' => 'system.admin.inc',
    ),
    'admin_block' => array(
      'arguments' => array('block' => NULL),
      'file' => 'system.admin.inc',
    ),
    'admin_block_content' => array(
      'arguments' => array('content' => NULL),
      'file' => 'system.admin.inc',
    ),
    'system_admin_by_module' => array(
      'arguments' => array('menu_items' => NULL),
      'file' => 'system.admin.inc',
    ),
    'system_powered_by' => array(
      'arguments' => array('image_path' => NULL),
    ),
  ));
}

/**
 * Implementation of hook_perm().
 */
function system_perm() {
  return array('administer site configuration', 'access administration pages', 'administer actions', 'access site reports', 'select different theme', 'administer files');
}

/**
 * Implementation of hook_elements().
 */
function system_elements() {
  // Top level form
  $type['form'] = array('#method' => 'post', '#action' => request_uri());

  // Inputs
  $type['submit'] = array('#input' => TRUE, '#name' => 'op', '#button_type' => 'submit', '#executes_submit_callback' => TRUE, '#process' => array('form_expand_ahah'));
  $type['button'] = array('#input' => TRUE, '#name' => 'op', '#button_type' => 'submit', '#executes_submit_callback' => FALSE, '#process' => array('form_expand_ahah'));
  $type['image_button'] = array('#input' => TRUE, '#button_type' => 'submit', '#executes_submit_callback' => TRUE, '#process' => array('form_expand_ahah'), '#return_value' => TRUE, '#has_garbage_value' => TRUE, '#src' => NULL);
  $type['textfield'] = array('#input' => TRUE, '#size' => 60, '#maxlength' => 128, '#autocomplete_path' => FALSE, '#process' => array('form_expand_ahah'));
  $type['password'] = array('#input' => TRUE, '#size' => 60, '#maxlength' => 128, '#process' => array('form_expand_ahah'));
  $type['password_confirm'] = array('#input' => TRUE, '#process' => array('expand_password_confirm'));
  $type['textarea'] = array('#input' => TRUE, '#cols' => 60, '#rows' => 5, '#resizable' => TRUE, '#process' => array('form_expand_ahah'));
  $type['radios'] = array('#input' => TRUE, '#process' => array('expand_radios'));
  $type['radio'] = array('#input' => TRUE, '#default_value' => NULL, '#process' => array('form_expand_ahah'));
  $type['checkboxes'] = array('#input' => TRUE, '#process' => array('expand_checkboxes'), '#tree' => TRUE);
  $type['checkbox'] = array('#input' => TRUE, '#return_value' => 1, '#process' => array('form_expand_ahah'));
  $type['select'] = array('#input' => TRUE, '#size' => 0, '#multiple' => FALSE, '#process' => array('form_expand_ahah'));
  $type['weight'] = array('#input' => TRUE, '#delta' => 10, '#default_value' => 0, '#process' => array('process_weight', 'form_expand_ahah'));
  $type['date'] = array('#input' => TRUE, '#process' => array('expand_date'), '#element_validate' => array('date_validate'));
  $type['file'] = array('#input' => TRUE, '#size' => 60);

  // Form structure
  $type['item'] = array('#value' => '');
  $type['hidden'] = array('#input' => TRUE, '#process' => array('form_expand_ahah'));
  $type['value'] = array('#input' => TRUE);
  $type['markup'] = array('#prefix' => '', '#suffix' => '');
  $type['fieldset'] = array('#collapsible' => FALSE, '#collapsed' => FALSE, '#value' => NULL, '#process' => array('form_expand_ahah'));
  $type['token'] = array('#input' => TRUE);
  return $type;
}

/**
 * Implementation of hook_menu().
 */
function system_menu() {
  $items['system/files'] = array(
    'title' => 'File download',
    'page callback' => 'file_download',
    'access callback' => TRUE,
    'type' => MENU_CALLBACK,
  );
  $items['admin'] = array(
    'title' => 'Administer',
    'access arguments' => array('access administration pages'),
    'page callback' => 'system_main_admin_page',
    'weight' => 9,
    'file' => 'system.admin.inc',
  );
  $items['admin/compact'] = array(
    'title' => 'Compact mode',
    'page callback' => 'system_admin_compact_page',
    'access arguments' => array('access administration pages'),
    'type' => MENU_CALLBACK,
    'file' => 'system.admin.inc',
  );
  $items['admin/by-task'] = array(
    'title' => 'By task',
    'page callback' => 'system_main_admin_page',
    'access arguments' => array('access administration pages'),
    'file' => 'system.admin.inc',
    'type' => MENU_DEFAULT_LOCAL_TASK,
  );
  $items['admin/by-module'] = array(
    'title' => 'By module',
    'page callback' => 'system_admin_by_module',
    'access arguments' => array('access administration pages'),
    'file' => 'system.admin.inc',
    'type' => MENU_LOCAL_TASK,
    'weight' => 2,
  );
  $items['admin/content'] = array(
    'title' => 'Content management',
    'description' => "Manage your site's content.",
    'position' => 'left',
    'weight' => -10,
    'page callback' => 'system_admin_menu_block_page',
    'access arguments' => array('access administration pages'),
    'file' => 'system.admin.inc',
  );

  // menu items that are basically just menu blocks
  $items['admin/settings'] = array(
    'title' => 'Site configuration',
    'description' => 'Adjust basic site configuration options.',
    'position' => 'right',
    'weight' => -5,
    'page callback' => 'system_settings_overview',
    'access arguments' => array('access administration pages'),
    'file' => 'system.admin.inc',
  );
  $items['admin/build'] = array(
    'title' => 'Site building',
    'description' => 'Control how your site looks and feels.',
    'position' => 'right',
    'weight' => -10,
    'page callback' => 'system_admin_menu_block_page',
    'access arguments' => array('access administration pages'),
    'file' => 'system.admin.inc',
  );
  $items['admin/settings/admin'] = array(
    'title' => 'Administration theme',
    'description' => 'Settings for how your administrative pages should look.',
    'position' => 'left',
    'page callback' => 'drupal_get_form',
    'page arguments' => array('system_admin_theme_settings'),
    'access arguments' => array('administer site configuration'),
    'block callback' => 'system_admin_theme_settings',
    'file' => 'system.admin.inc',
  );
  // Themes:
  $items['admin/build/themes'] = array(
    'title' => 'Themes',
    'description' => 'Change which theme your site uses or allows users to set.',
    'page callback' => 'drupal_get_form',
    'page arguments' => array('system_themes_form', NULL),
    'access arguments' => array('administer site configuration'),
    'file' => 'system.admin.inc',
  );
  $items['admin/build/themes/select'] = array(
    'title' => 'List',
    'description' => 'Select the default theme.',
    'type' => MENU_DEFAULT_LOCAL_TASK,
    'weight' => -1,
  );
  $items['admin/build/themes/settings'] = array(
    'title' => 'Configure',
    'page arguments' => array('system_theme_settings'),
    'access arguments' => array('administer site configuration'),
    'type' => MENU_LOCAL_TASK,
  );
  // Theme configuration subtabs
  $items['admin/build/themes/settings/global'] = array(
    'title' => 'Global settings',
    'type' => MENU_DEFAULT_LOCAL_TASK,
    'weight' => -1,
  );

  foreach (list_themes() as $theme) {
    $items['admin/build/themes/settings/'. $theme->name] = array(
      'title' => $theme->info['name'],
      'page arguments' => array('system_theme_settings', $theme->name),
      'type' => MENU_LOCAL_TASK,
      'access callback' => '_system_themes_access',
      'access arguments' => array($theme),
    );
  }

  // Modules:
  $items['admin/build/modules'] = array(
    'title' => 'Modules',
    'description' => 'Enable or disable add-on modules for your site.',
    'page callback' => 'drupal_get_form',
    'page arguments' => array('system_modules'),
    'access arguments' => array('administer site configuration'),
    'file' => 'system.admin.inc',
  );
  $items['admin/build/modules/list'] = array(
    'title' => 'List',
    'type' => MENU_DEFAULT_LOCAL_TASK,
  );
  $items['admin/build/modules/list/confirm'] = array(
    'title' => 'List',
    'access arguments' => array('administer site configuration'),
    'type' => MENU_CALLBACK,
  );
  $items['admin/build/modules/uninstall'] = array(
    'title' => 'Uninstall',
    'page arguments' => array('system_modules_uninstall'),
    'access arguments' => array('administer site configuration'),
    'type' => MENU_LOCAL_TASK,
  );
  $items['admin/build/modules/uninstall/confirm'] = array(
    'title' => 'Uninstall',
    'access arguments' => array('administer site configuration'),
    'type' => MENU_CALLBACK,
  );

  // Actions:
  $items['admin/settings/actions'] = array(
    'title' => 'Actions',
    'description' => 'Manage the actions defined for your site.',
    'access arguments' => array('administer actions'),
    'page callback' => 'system_actions_manage'
  );
  $items['admin/settings/actions/manage'] = array(
    'title' => 'Manage actions',
    'description' => 'Manage the actions defined for your site.',
    'page callback' => 'system_actions_manage',
    'type' => MENU_DEFAULT_LOCAL_TASK,
    'weight' => -2,
  );
  $items['admin/settings/actions/configure'] = array(
    'title' => 'Configure an advanced action',
    'page callback' => 'drupal_get_form',
    'page arguments' => array('system_actions_configure'),
    'access arguments' => array('administer actions'),
    'type' => MENU_CALLBACK,
  );
  $items['admin/settings/actions/delete/%actions'] = array(
    'title' => 'Delete action',
    'description' => 'Delete an action.',
    'page callback' => 'drupal_get_form',
    'page arguments' => array('system_actions_delete_form', 4),
    'access arguments' => array('administer actions'),
    'type' => MENU_CALLBACK,
  );
  $items['admin/settings/actions/orphan'] = array(
    'title' => 'Remove orphans',
    'page callback' => 'system_actions_remove_orphans',
    'access arguments' => array('administer actions'),
    'type' => MENU_CALLBACK,
  );

  // Settings:
  $items['admin/settings/site-information'] = array(
    'title' => 'Site information',
    'description' => 'Change basic site information, such as the site name, slogan, e-mail address, mission, front page and more.',
    'page callback' => 'drupal_get_form',
    'page arguments' => array('system_site_information_settings'),
    'access arguments' => array('administer site configuration'),
    'file' => 'system.admin.inc',
  );
  $items['admin/settings/error-reporting'] = array(
    'title' => 'Error reporting',
    'description' => 'Control how Drupal deals with errors including 403/404 errors as well as PHP error reporting.',
    'page callback' => 'drupal_get_form',
    'page arguments' => array('system_error_reporting_settings'),
    'access arguments' => array('administer site configuration'),
    'file' => 'system.admin.inc',
  );
  $items['admin/settings/logging'] = array(
    'title' => 'Logging and alerts',
    'description' => "Settings for logging and alerts modules. Various modules can route Drupal's system events to different destination, such as syslog, database, email, ...etc.",
    'page callback' => 'system_logging_overview',
    'access arguments' => array('administer site configuration'),
    'file' => 'system.admin.inc',
  );
  $items['admin/settings/performance'] = array(
    'title' => 'Performance',
    'description' => 'Enable or disable page caching for anonymous users and set CSS and JS bandwidth optimization options.',
    'page callback' => 'drupal_get_form',
    'page arguments' => array('system_performance_settings'),
    'access arguments' => array('administer site configuration'),
    'file' => 'system.admin.inc',
  );
  $items['admin/settings/file-system'] = array(
    'title' => 'File system',
    'description' => 'Tell Drupal where to store uploaded files and how they are accessed.',
    'page callback' => 'drupal_get_form',
    'page arguments' => array('system_file_system_settings'),
    'access arguments' => array('administer site configuration'),
    'file' => 'system.admin.inc',
  );
  $items['admin/settings/image-toolkit'] = array(
    'title' => 'Image toolkit',
    'description' => 'Choose which image toolkit to use if you have installed optional toolkits.',
    'page callback' => 'drupal_get_form',
    'page arguments' => array('system_image_toolkit_settings'),
    'access arguments' => array('administer site configuration'),
    'file' => 'system.admin.inc',
  );
  $items['admin/content/rss-publishing'] = array(
    'title' => 'RSS publishing',
    'description' => 'Configure the number of items per feed and whether feeds should be titles/teasers/full-text.',
    'page callback' => 'drupal_get_form',
    'page arguments' => array('system_rss_feeds_settings'),
    'access arguments' => array('administer site configuration'),
    'file' => 'system.admin.inc',
  );
  $items['admin/settings/date-time'] = array(
    'title' => 'Date and time',
    'description' => "Settings for how Drupal displays date and time, as well as the system's default timezone.",
    'page callback' => 'drupal_get_form',
    'page arguments' => array('system_date_time_settings'),
    'access arguments' => array('administer site configuration'),
    'file' => 'system.admin.inc',
  );
  $items['admin/settings/date-time/lookup'] = array(
    'title' => 'Date and time lookup',
    'type' => MENU_CALLBACK,
    'page callback' => 'system_date_time_lookup',
    'access arguments' => array('administer site configuration'),
    'file' => 'system.admin.inc',
  );
  $items['admin/settings/site-maintenance'] = array(
    'title' => 'Site maintenance',
    'description' => 'Take the site off-line for maintenance or bring it back online.',
    'page callback' => 'drupal_get_form',
    'page arguments' => array('system_site_maintenance_settings'),
    'access arguments' => array('administer site configuration'),
    'file' => 'system.admin.inc',
  );
  $items['admin/settings/clean-urls'] = array(
    'title' => 'Clean URLs',
    'description' => 'Enable or disable clean URLs for your site.',
    'page callback' => 'drupal_get_form',
    'page arguments' => array('system_clean_url_settings'),
    'access arguments' => array('administer site configuration'),
    'file' => 'system.admin.inc',
  );
  $items['admin/settings/clean-urls/check'] = array(
    'title' => 'Clean URL check',
    'page callback' => 'drupal_json',
    'page arguments' => array(array('status' => TRUE)),
    'access callback' => TRUE,
    'type' => MENU_CALLBACK,
  );

  // Reports:
  $items['admin/reports'] = array(
    'title' => 'Reports',
    'description' => 'View reports from system logs and other status information.',
    'page callback' => 'system_admin_menu_block_page',
    'access arguments' => array('access site reports'),
    'weight' => 5,
    'position' => 'left',
    'file' => 'system.admin.inc',
  );
  $items['admin/reports/status'] = array(
    'title' => 'Status report',
    'description' => "Get a status report about your site's operation and any detected problems.",
    'page callback' => 'system_status',
    'weight' => 10,
    'access arguments' => array('administer site configuration'),
    'file' => 'system.admin.inc',
  );
  $items['admin/reports/status/run-cron'] = array(
    'title' => 'Run cron',
    'page callback' => 'system_run_cron',
    'access arguments' => array('administer site configuration'),
    'type' => MENU_CALLBACK,
    'file' => 'system.admin.inc',
  );
  $items['admin/reports/status/php'] = array(
    'title' => 'PHP',
    'page callback' => 'system_php',
    'access arguments' => array('administer site configuration'),
    'type' => MENU_CALLBACK,
    'file' => 'system.admin.inc',
  );
  $items['admin/reports/status/sql'] = array(
    'title' => 'SQL',
    'page callback' => 'system_sql',
    'access arguments' => array('administer site configuration'),
    'type' => MENU_CALLBACK,
    'file' => 'system.admin.inc',
  );
  // Default page for batch operations
  $items['batch'] = array(
    'page callback' => 'system_batch_page',
    'access callback' => TRUE,
    'type' => MENU_CALLBACK,
    'file' => 'system.admin.inc',
  );
  return $items;
}

/**
 * Menu item access callback - only admin or enabled themes can be accessed.
 */
function _system_themes_access($theme) {
  return user_access('administer site configuration') && ($theme->status || $theme->name == variable_get('admin_theme', '0'));
}

/**
 * Implementation of hook_init().
 */
function system_init() {
  // Use the administrative theme if the user is looking at a page in the admin/* path.
  if (arg(0) == 'admin' || (variable_get('node_admin_theme', '0') && arg(0) == 'node' && (arg(1) == 'add' || arg(2) == 'edit'))) {
    global $custom_theme;
    $custom_theme = variable_get('admin_theme', '0');
    drupal_add_css(drupal_get_path('module', 'system') .'/admin.css', 'module');
  }

  // Add the CSS for this module.
  drupal_add_css(drupal_get_path('module', 'system') .'/defaults.css', 'module');
  drupal_add_css(drupal_get_path('module', 'system') .'/system.css', 'module');
  drupal_add_css(drupal_get_path('module', 'system') .'/system-menus.css', 'module');
}

/**
 * Implementation of hook_user().
 *
 * Allows users to individually set their theme and time zone.
 */
function system_user($type, $edit, &$user, $category = NULL) {
  if ($type == 'form' && $category == 'account') {
    $form['theme_select'] = system_theme_select_form(t('Selecting a different theme will change the look and feel of the site.'), isset($edit['theme']) ? $edit['theme'] : NULL, 2);

    if (variable_get('configurable_timezones', 1)) {
      $zones = _system_zonelist();
      $form['timezone'] = array(
        '#type' => 'fieldset',
        '#title' => t('Locale settings'),
        '#weight' => 6,
        '#collapsible' => TRUE,
      );
      $form['timezone']['timezone'] = array(
        '#type' => 'select',
        '#title' => t('Time zone'),
        '#default_value' => strlen($edit['timezone']) ? $edit['timezone'] : variable_get('date_default_timezone', 0),
        '#options' => $zones,
        '#description' => t('Select your current local time. Dates and times throughout this site will be displayed using this time zone.'),
      );
    }

    return $form;
  }
}

/**
 * Implementation of hook_block().
 *
 * Generate a block with a promotional link to Drupal.org.
 */
function system_block($op = 'list', $delta = 0, $edit = NULL) {
  switch ($op) {
    case 'list':
      $blocks[0] = array(
        'info' => t('Powered by Drupal'),
        'weight' => '10',
         // Not worth caching.
        'cache' => BLOCK_NO_CACHE,
      );
      return $blocks;
    case 'configure':
      // Compile a list of fields to show
      $form['wrapper']['color'] = array(
        '#type' => 'select',
        '#title' => t('Badge color'),
        '#default_value' => variable_get('drupal_badge_color', 'powered-blue'),
        '#options' => array('powered-black' => t('Black'), 'powered-blue' => t('Blue'), 'powered-gray' => t('Gray')),
      );
      $form['wrapper']['size'] = array(
        '#type' => 'select',
        '#title' => t('Badge size'),
        '#default_value' => variable_get('drupal_badge_size', '80x15'),
        '#options' => array('80x15' => t('Small'), '88x31' => t('Medium'), '135x42' => t('Large')),
      );
      return $form;
    case 'save':
      variable_set('drupal_badge_color', $edit['color']);
      variable_set('drupal_badge_size', $edit['size']);
      break;
    case 'view':
      $image_path = 'misc/'. variable_get('drupal_badge_color', 'powered-blue') .'-'. variable_get('drupal_badge_size', '80x15') .'.png';
      $block['subject'] = NULL; // Don't display a title
      $block['content'] = theme('system_powered_by', $image_path);
      return $block;
  }
}

/**
 * Provide a single block on the administration overview page.
 *
 * @param $item
 *   The menu item to be displayed.
 */
function system_admin_menu_block($item) {
  $content = array();
  if (!isset($item['mlid'])) {
    $item += db_fetch_array(db_query("SELECT mlid, menu_name FROM {menu_links} ml WHERE ml.router_path = '%s' AND module = 'system'", $item['path']));
  }
  $result = db_query("
    SELECT m.load_functions, m.to_arg_functions, m.access_callback, m.access_arguments, m.page_callback, m.page_arguments, m.title, m.title_callback, m.title_arguments, m.type, m.description, ml.*
    FROM {menu_links} ml
    LEFT JOIN {menu_router} m ON ml.router_path = m.path
    WHERE ml.plid = %d AND ml.menu_name = '%s' AND hidden = 0", $item['mlid'], $item['menu_name']);
  while ($item = db_fetch_array($result)) {
    _menu_link_translate($item);
    if (!$item['access']) {
      continue;
    }
    // The link 'description' either derived from the hook_menu 'description' or
    // entered by the user via menu module is saved as the title attribute.
    if (!empty($item['localized_options']['attributes']['title'])) {
      $item['description'] = $item['localized_options']['attributes']['title'];
    }
    // Prepare for sorting as in function _menu_tree_check_access().
    // The weight is offset so it is always positive, with a uniform 5-digits.
    $content[(50000 + $item['weight']) .' '. drupal_strtolower($item['title']) .' '. $item['mlid']] = $item;
  }
  ksort($content);
  return $content;
}

/**
 * Process admin theme form submissions.
 */
function system_admin_theme_submit($form, &$form_state) {
  // If we're changing themes, make sure the theme has its blocks initialized.
  if ($form_state['values']['admin_theme'] && $form_state['values']['admin_theme'] != variable_get('admin_theme', '0')) {
    $result = db_result(db_query("SELECT COUNT(*) FROM {blocks} WHERE theme = '%s'", $form_state['values']['admin_theme']));
    if (!$result) {
      system_initialize_theme_blocks($form_state['values']['admin_theme']);
    }
  }
}

/**
 * Returns a fieldset containing the theme select form.
 *
 * @param $description
 *    description of the fieldset
 * @param $default_value
 *    default value of theme radios
 * @param $weight
 *    weight of the fieldset
 * @return
 *    a form array
 */
function system_theme_select_form($description = '', $default_value = '', $weight = 0) {
  if (user_access('select different theme')) {
    $enabled = array();
    $themes = list_themes();

    foreach ($themes as $theme) {
      if ($theme->status) {
        $enabled[] = $theme;
      }
    }

    if (count($enabled) > 1) {
      ksort($enabled);

      $form['themes'] = array(
        '#type' => 'fieldset',
        '#title' => t('Theme configuration'),
        '#description' => $description,
        '#collapsible' => TRUE,
        '#theme' => 'system_theme_select_form'
      );

      foreach ($enabled as $info) {
        // For the default theme, revert to an empty string so the user's theme updates when the site theme is changed.
        $info->key = $info->name == variable_get('theme_default', 'garland') ? '' : $info->name;

        $screenshot = NULL;
        $theme_key = $info->name;
        while ($theme_key) {
          if (file_exists($themes[$theme_key]->info['screenshot'])) {
            $screenshot = $themes[$theme_key]->info['screenshot'];
            break;
          }
          $theme_key = isset($themes[$theme_key]->info['base theme']) ? $themes[$theme_key]->info['base theme'] : NULL;
        }

        $screenshot = $screenshot ? theme('image', $screenshot, t('Screenshot for %theme theme', array('%theme' => $info->name)), '', array('class' => 'screenshot'), FALSE) : t('no screenshot');

        $form['themes'][$info->key]['screenshot'] = array('#value' => $screenshot);
        $form['themes'][$info->key]['description'] = array('#type' => 'item', '#title' => $info->name, '#value' => dirname($info->filename) . ($info->name == variable_get('theme_default', 'garland') ? '<br /> <em>'. t('(site default theme)') .'</em>' : ''));
        $options[$info->key] = '';
      }

      $form['themes']['theme'] = array('#type' => 'radios', '#options' => $options, '#default_value' => $default_value ? $default_value : '');
      $form['#weight'] = $weight;
      return $form;
    }
  }
}

/**
 * Checks the existence of the directory specified in $form_element. This
 * function is called from the system_settings form to check both the
 * file_directory_path and file_directory_temp directories. If validation
 * fails, the form element is flagged with an error from within the
 * file_check_directory function.
 *
 * @param $form_element
 *   The form element containing the name of the directory to check.
 */
function system_check_directory($form_element) {
  file_check_directory($form_element['#value'], FILE_CREATE_DIRECTORY, $form_element['#parents'][0]);
  return $form_element;
}

/**
 * Retrieves the current status of an array of files in the system table.
 *
 * @param $files
 *   An array of files to check.
 * @param $type
 *   The type of the files.
 */
function system_get_files_database(&$files, $type) {
  // Extract current files from database.
  $result = db_query("SELECT filename, name, type, status, throttle, schema_version FROM {system} WHERE type = '%s'", $type);
  while ($file = db_fetch_object($result)) {
    if (isset($files[$file->name]) && is_object($files[$file->name])) {
      $file->old_filename = $file->filename;
      foreach ($file as $key => $value) {
        if (!isset($files[$file->name]) || !isset($files[$file->name]->$key)) {
          $files[$file->name]->$key = $value;
        }
      }
    }
  }
}

/**
 * Prepare defaults for themes.
 *
 * @return
 *   An array of default themes settings.
 */
function system_theme_default() {
  return array(
    'regions' => array(
      'left' => 'Left sidebar',
      'right' => 'Right sidebar',
      'content' => 'Content',
      'header' => 'Header',
      'footer' => 'Footer',
    ),
    'description' => '',
    'features' => array(
      'comment_user_picture',
      'favicon',
      'mission',
      'logo',
      'name',
      'node_user_picture',
      'search',
      'slogan',
      'primary_links',
      'secondary_links',
    ),
    'stylesheets' => array(
      'all' => array('style.css')
    ),
    'scripts' => array('script.js'),
    'screenshot' => 'screenshot.png',
    'php' => DRUPAL_MINIMUM_PHP,
  );
}

/**
 * Collect data about all currently available themes.
 *
 * @return
 *   Array of all available themes and their data.
 */
function system_theme_data() {
  $write_database = TRUE;
  // If lock not acquired, return $files data without writing to database.
  if (!lock_acquire('system_theme_data')) {
    $write_database = FALSE;
    // Wait for the parallel thread to be done so we are more likely
    // to get updated and consistent data.
    lock_wait('system_theme_data');
  }
  // Scan the installation theme .info files and their engines.
  $themes = _system_theme_data();
  foreach ($themes as $key => $theme) {
    if (!isset($theme->owner)) {
      $themes[$key]->owner = '';
    }
  }

  // Extract current files from database.
  system_get_files_database($themes, 'theme');

  // If lock not acquired, return $themes data without writing to database.
  if ($write_database) {
    $filenames = array();

    foreach ($themes as $theme) {
      // Record the filename of each theme that was found.
      $filenames[] = $theme->filename;
      // Existing themes will always have $theme->status set, since it's a
      // property that is only stored in the database.
      if (isset($theme->status)) {
        db_query("UPDATE {system} SET owner = '%s', info = '%s', filename = '%s' WHERE name = '%s' AND type = '%s'", $theme->owner, serialize($theme->info), $theme->filename, $theme->name, 'theme');
      }
      // New themes must get a $theme->status before they are inserted into the
      // database. For the default theme, we force it to be enabled (to handle
      // the initial installation of Drupal), but otherwise new themes should
      // always start off as disabled.
      else {
        $theme->status = ($theme->name == variable_get('theme_default', 'garland'));
        db_query("INSERT INTO {system} (name, owner, info, type, filename, status, throttle, bootstrap) VALUES ('%s', '%s', '%s', '%s', '%s', %d, %d, %d)", $theme->name, $theme->owner, serialize($theme->info), 'theme', $theme->filename, $theme->status, 0, 0);
      }
    }
    // Delete from the system table any themes missing from the file system.
    if ($filenames) {
      db_query("DELETE FROM {system} WHERE type = 'theme' AND filename NOT IN (". db_placeholders($filenames, 'varchar') .")", $filenames);
    }
    lock_release('system_theme_data');
  }
  return $themes;
}

/**
 * Helper function to scan and collect theme .info data and their engines.
 *
 * @return
 *   An associative array of themes information.
 */
function _system_theme_data() {
  static $themes_info = array();

  if (empty($themes_info)) {
    // Find themes
    $themes = drupal_system_listing('\.info$', 'themes');
    // Find theme engines
    $engines = drupal_system_listing('\.engine$', 'themes/engines');

    $defaults = system_theme_default();

    $sub_themes = array();
    // Read info files for each theme
    foreach ($themes as $key => $theme) {
      $themes[$key]->info = drupal_parse_info_file($theme->filename) + $defaults;

      // Invoke hook_system_info_alter() to give installed modules a chance to
      // modify the data in the .info files if necessary.
      drupal_alter('system_info', $themes[$key]->info, $themes[$key]);

      if (!empty($themes[$key]->info['base theme'])) {
        $sub_themes[] = $key;
      }
      if (empty($themes[$key]->info['engine'])) {
        $filename = dirname($themes[$key]->filename) .'/'. $themes[$key]->name .'.theme';
        if (file_exists($filename)) {
          $themes[$key]->owner = $filename;
          $themes[$key]->prefix = $key;
        }
      }
      else {
        $engine = $themes[$key]->info['engine'];
        if (isset($engines[$engine])) {
          $themes[$key]->owner = $engines[$engine]->filename;
          $themes[$key]->prefix = $engines[$engine]->name;
          $themes[$key]->template = TRUE;
        }
      }

      // Give the stylesheets proper path information.
      $pathed_stylesheets = array();
      foreach ($themes[$key]->info['stylesheets'] as $media => $stylesheets) {
        foreach ($stylesheets as $stylesheet) {
          $pathed_stylesheets[$media][$stylesheet] = dirname($themes[$key]->filename) .'/'. $stylesheet;
        }
      }
      $themes[$key]->info['stylesheets'] = $pathed_stylesheets;

      // Give the scripts proper path information.
      $scripts = array();
      foreach ($themes[$key]->info['scripts'] as $script) {
        $scripts[$script] = dirname($themes[$key]->filename) .'/'. $script;
      }
      $themes[$key]->info['scripts'] = $scripts;
      // Give the screenshot proper path information.
      if (!empty($themes[$key]->info['screenshot'])) {
        $themes[$key]->info['screenshot'] = dirname($themes[$key]->filename) .'/'. $themes[$key]->info['screenshot'];
      }
    }

    // Now that we've established all our master themes, go back and fill in
    // data for subthemes.
    foreach ($sub_themes as $key) {
      $themes[$key]->base_themes = system_find_base_themes($themes, $key);
      // Don't proceed if there was a problem with the root base theme.
      if (!current($themes[$key]->base_themes)) {
        continue;
      }
      $base_key = key($themes[$key]->base_themes);
      foreach (array_keys($themes[$key]->base_themes) as $base_theme) {
        $themes[$base_theme]->sub_themes[$key] = $themes[$key]->info['name'];
      }
      // Copy the 'owner' and 'engine' over if the top level theme uses a
      // theme engine.
      if (isset($themes[$base_key]->owner)) {
        if (isset($themes[$base_key]->info['engine'])) {
          $themes[$key]->info['engine'] = $themes[$base_key]->info['engine'];
          $themes[$key]->owner = $themes[$base_key]->owner;
          $themes[$key]->prefix = $themes[$base_key]->prefix;
        }
        else {
          $themes[$key]->prefix = $key;
        }
      }
    }

    $themes_info = $themes;
  }

  // To avoid side effects, we don't return the original objects.
  $themes_info_cloned = array();
  foreach ($themes_info as $key => $theme) {
    $themes_info_cloned[$key] = drupal_clone($theme);
  }

  return $themes_info_cloned;
}

/**
 * Find all the base themes for the specified theme.
 *
 * Themes can inherit templates and function implementations from earlier themes.
 *
 * @param $themes
 *   An array of available themes.
 * @param $key
 *   The name of the theme whose base we are looking for.
 * @param $used_keys
 *   A recursion parameter preventing endless loops.
 * @return
 *   Returns an array of all of the theme's ancestors; the first element's value
 *   will be NULL if an error occurred.
 */
function system_find_base_themes($themes, $key, $used_keys = array()) {
  $base_key = $themes[$key]->info['base theme'];
  // Does the base theme exist?
  if (!isset($themes[$base_key])) {
    return array($base_key => NULL);
  }

  $current_base_theme = array($base_key => $themes[$base_key]->info['name']);

  // Is the base theme itself a child of another theme?
  if (isset($themes[$base_key]->info['base theme'])) {
    // Do we already know the base themes of this theme?
    if (isset($themes[$base_key]->base_themes)) {
      return $themes[$base_key]->base_themes + $current_base_theme;
    }
    // Prevent loops.
    if (!empty($used_keys[$base_key])) {
      return array($base_key => NULL);
    }
    $used_keys[$base_key] = TRUE;
    return system_find_base_themes($themes, $base_key, $used_keys) + $current_base_theme;
  }
  // If we get here, then this is our parent theme.
  return $current_base_theme;
}

/**
 * This function has been deprecated in favor of system_find_base_themes().
 *
 * Recursive function to find the top level base theme. Themes can inherit
 * templates and function implementations from earlier themes.
 *
 * @param $themes
 *   An array of available themes.
 * @param $key
 *   The name of the theme whose base we are looking for.
 * @param $used_keys
 *   A recursion parameter preventing endless loops.
 * @return
 *   Returns the top level parent that has no ancestor or returns NULL if there isn't a valid parent.
 */
function system_find_base_theme($themes, $key, $used_keys = array()) {
  $base_key = $themes[$key]->info['base theme'];
  // Does the base theme exist?
  if (!isset($themes[$base_key])) {
    return NULL;
  }

  // Is the base theme itself a child of another theme?
  if (isset($themes[$base_key]->info['base theme'])) {
    // Prevent loops.
    if (!empty($used_keys[$base_key])) {
      return NULL;
    }
    $used_keys[$base_key] = TRUE;
    return system_find_base_theme($themes, $base_key, $used_keys);
  }
  // If we get here, then this is our parent theme.
  return $base_key;
}

/**
 * Get a list of available regions from a specified theme.
 *
 * @param $theme_key
 *   The name of a theme.
 * @return
 *   An array of regions in the form $region['name'] = 'description'.
 */
function system_region_list($theme_key) {
  static $list = array();

  if (!array_key_exists($theme_key, $list)) {
    $info = unserialize(db_result(db_query("SELECT info FROM {system} WHERE type = 'theme' AND name = '%s'", $theme_key)));
    $list[$theme_key] = array_map('t', $info['regions']);
  }

  return $list[$theme_key];
}

/**
 * Get the name of the default region for a given theme.
 *
 * @param $theme
 *   The name of a theme.
 * @return
 *   A string that is the region name.
 */
function system_default_region($theme) {
  $regions = array_keys(system_region_list($theme));
  return isset($regions[0]) ? $regions[0] : '';
}

/**
 * Assign an initial, default set of blocks for a theme.
 *
 * This function is called the first time a new theme is enabled. The new theme
 * gets a copy of the default theme's blocks, with the difference that if a
 * particular region isn't available in the new theme, the block is assigned
 * to the new theme's default region.
 *
 * @param $theme
 *   The name of a theme.
 */
function system_initialize_theme_blocks($theme) {
  // Initialize theme's blocks if none already registered.
  if (!(db_result(db_query("SELECT COUNT(*) FROM {blocks} WHERE theme = '%s'", $theme)))) {
    $default_theme = variable_get('theme_default', 'garland');
    $regions = system_region_list($theme);
    $result = db_query("SELECT * FROM {blocks} WHERE theme = '%s'", $default_theme);
    while ($block = db_fetch_array($result)) {
      // If the region isn't supported by the theme, assign the block to the theme's default region.
      if (!array_key_exists($block['region'], $regions)) {
        $block['region'] = system_default_region($theme);
      }
      db_query("INSERT INTO {blocks} (module, delta, theme, status, weight, region, visibility, pages, custom, throttle, cache) VALUES ('%s', '%s', '%s', %d, %d, '%s', %d, '%s', %d, %d, %d)",
          $block['module'], $block['delta'], $theme, $block['status'], $block['weight'], $block['region'], $block['visibility'], $block['pages'], $block['custom'], $block['throttle'], $block['cache']);
    }
  }
}

/**
 * Add default buttons to a form and set its prefix.
 *
 * @ingroup forms
 * @see system_settings_form_submit()
 * @param $form
 *   An associative array containing the structure of the form.
 * @return
 *   The form structure.
 */
function system_settings_form($form) {
  $form['buttons']['submit'] = array('#type' => 'submit', '#value' => t('Save configuration') );
  $form['buttons']['reset'] = array('#type' => 'submit', '#value' => t('Reset to defaults') );

  if (!empty($_POST) && form_get_errors()) {
    drupal_set_message(t('The settings have not been saved because of the errors.'), 'error');
  }
  $form['#submit'][] = 'system_settings_form_submit';
  $form['#theme'] = 'system_settings_form';
  return $form;
}

/**
 * Execute the system_settings_form.
 *
 * If you want node type configure style handling of your checkboxes,
 * add an array_filter value to your form.
 */
function system_settings_form_submit($form, &$form_state) {
  $op = isset($form_state['values']['op']) ? $form_state['values']['op'] : '';

  // Exclude unnecessary elements.
  unset($form_state['values']['submit'], $form_state['values']['reset'], $form_state['values']['form_id'], $form_state['values']['op'], $form_state['values']['form_token'], $form_state['values']['form_build_id']);

  foreach ($form_state['values'] as $key => $value) {
    if ($op == t('Reset to defaults')) {
      variable_del($key);
    }
    else {
      if (is_array($value) && isset($form_state['values']['array_filter'])) {
        $value = array_keys(array_filter($value));
      }
      variable_set($key, $value);
    }
  }
  if ($op == t('Reset to defaults')) {
    drupal_set_message(t('The configuration options have been reset to their default values.'));
  }
  else {
    drupal_set_message(t('The configuration options have been saved.'));
  }

  cache_clear_all();
  drupal_rebuild_theme_registry();
}

/**
 * Helper function to sort requirements.
 */
function _system_sort_requirements($a, $b) {
  if (!isset($a['weight'])) {
    if (!isset($b['weight'])) {
      return strcmp($a['title'], $b['title']);
    }
    return -$b['weight'];
  }
  return isset($b['weight']) ? $a['weight'] - $b['weight'] : $a['weight'];
}

/**
 * Implementation of hook_node_type().
 *
 * Updates theme settings after a node type change.
 */
function system_node_type($op, $info) {
  if ($op == 'update' && !empty($info->old_type) && $info->type != $info->old_type) {
    $old = 'toggle_node_info_'. $info->old_type;
    $new = 'toggle_node_info_'. $info->type;

    $theme_settings = variable_get('theme_settings', array());
    if (isset($theme_settings[$old])) {
      $theme_settings[$new] = $theme_settings[$old];
      unset($theme_settings[$old]);
      variable_set('theme_settings', $theme_settings);
    }
  }
}

/**
 * Generates a form array for a confirmation form.
 *
 * This function returns a complete form array for confirming an action. The
 * form contains a confirm button as well as a cancellation link that allows a
 * user to abort the action.
 *
 * If the submit handler for a form that implements confirm_form() is invoked,
 * the user successfully confirmed the action. You should never directly
 * inspect $_POST to see if an action was confirmed.
 *
 * Note - if the parameters $question, $description, $yes, or $no could contain
 * any user input (such as node titles or taxonomy terms), it is the
 * responsibility of the code calling confirm_form() to sanitize them first with
 * a function like check_plain() or filter_xss().
 *
 * @param $form
 *   Additional elements to add to the form; for example, hidden elements.
 * @param $question
 *   The question to ask the user (e.g. "Are you sure you want to delete the
 *   block <em>foo</em>?"). The page title will be set to this value.
 * @param $path
 *   The page to go to if the user cancels the action. This can be either:
 *   - A string containing a Drupal path.
 *   - An associative array with a 'path' key. Additional array values are
 *     passed as the $options parameter to l().
 * @param $description
 *   Additional text to display. Defaults to t('This action cannot be undone.').
 * @param $yes
 *   A caption for the button that confirms the action (e.g. "Delete",
 *   "Replace", ...). Defaults to t('Confirm').
 * @param $no
 *   A caption for the link which cancels the action (e.g. "Cancel"). Defaults
 *   to t('Cancel').
 * @param $name
 *   The internal name used to refer to the confirmation item.
 *
 * @return
 *   The form array.
 */
function confirm_form($form, $question, $path, $description = NULL, $yes = NULL, $no = NULL, $name = 'confirm') {
  $description = isset($description) ? $description : t('This action cannot be undone.');

  // Prepare cancel link
  $query = $fragment = NULL;
  if (is_array($path)) {
    $query = isset($path['query']) ? $path['query'] : NULL;
    $fragment = isset($path['fragment']) ? $path['fragment'] : NULL;
    $path = isset($path['path']) ? $path['path'] : NULL;
  }
  $cancel = l($no ? $no : t('Cancel'), $path, array('query' => $query, 'fragment' => $fragment));

  drupal_set_title($question);

  // Confirm form fails duplication check, as the form values rarely change -- so skip it.
  $form['#skip_duplicate_check'] = TRUE;

  $form['#attributes'] = array('class' => 'confirmation');
  $form['description'] = array('#value' => $description);
  $form[$name] = array('#type' => 'hidden', '#value' => 1);

  $form['actions'] = array('#prefix' => '<div class="container-inline">', '#suffix' => '</div>');
  $form['actions']['submit'] = array('#type' => 'submit', '#value' => $yes ? $yes : t('Confirm'));
  $form['actions']['cancel'] = array('#value' => $cancel);
  $form['#theme'] = 'confirm_form';
  return $form;
}

/**
 * Determine if a user is in compact mode.
 */
function system_admin_compact_mode() {
  global $user;
  return (isset($user->admin_compact_mode)) ? $user->admin_compact_mode : variable_get('admin_compact_mode', FALSE);
}

/**
 * Generate a list of tasks offered by a specified module.
 *
 * @param $module
 *   Module name.
 * @return
 *   An array of task links.
 */
function system_get_module_admin_tasks($module) {
  static $items;

  $admin_access = user_access('administer permissions');
  $admin_tasks = array();

  if (!isset($items)) {
    $result = db_query("
       SELECT m.load_functions, m.to_arg_functions, m.access_callback, m.access_arguments, m.page_callback, m.page_arguments, m.title, m.title_callback, m.title_arguments, m.type, ml.*
       FROM {menu_links} ml INNER JOIN {menu_router} m ON ml.router_path = m.path WHERE ml.link_path LIKE 'admin/%' AND hidden >= 0 AND module = 'system' AND m.number_parts > 2");
    $items = array();
    while ($item = db_fetch_array($result)) {
      _menu_link_translate($item);
      if ($item['access']) {
        $items[$item['router_path']] = $item;
      }
    }
  }
  $admin_tasks = array();
  $admin_task_count = 0;
  // Check for permissions.
  if (module_hook($module, 'perm') && $admin_access) {
    $admin_tasks[-1] = l(t('Configure permissions'), 'admin/user/permissions', array('fragment' => 'module-'. $module));
  }

  // Check for menu items that are admin links.
  if ($menu = module_invoke($module, 'menu')) {
    foreach (array_keys($menu) as $path) {
      if (isset($items[$path])) {
        $admin_tasks[$items[$path]['title'] . $admin_task_count ++] = l($items[$path]['title'], $path);
      }
    }
  }

  return $admin_tasks;
}

/**
 * Implementation of hook_cron().
 *
 * Remove older rows from flood and batch table. Remove old temporary files.
 */
function system_cron() {
  // Cleanup the flood.
  db_query('DELETE FROM {flood} WHERE timestamp < %d', time() - 3600);
  // Cleanup the batch table.
  db_query('DELETE FROM {batch} WHERE timestamp < %d', time() - 864000);

  // Remove temporary files that are older than DRUPAL_MAXIMUM_TEMP_FILE_AGE.
  $result = db_query('SELECT * FROM {files} WHERE status = %d and timestamp < %d', FILE_STATUS_TEMPORARY, time() - DRUPAL_MAXIMUM_TEMP_FILE_AGE);
  while ($file = db_fetch_object($result)) {
    if (file_exists($file->filepath)) {
      // If files that exist cannot be deleted, continue so the database remains
      // consistent.
      if (!file_delete($file->filepath)) {
        watchdog('file system', 'Could not delete temporary file "%path" during garbage collection', array('%path' => $file->filepath), 'error');
        continue;
      }
    }
    db_query('DELETE FROM {files} WHERE fid = %d', $file->fid);
  }
  $core = array('cache', 'cache_block', 'cache_filter', 'cache_page', 'cache_form', 'cache_menu');
  $cache_tables = array_merge(module_invoke_all('flush_caches'), $core);
  foreach ($cache_tables as $table) {
    cache_clear_all(NULL, $table);
  }
}

/**
 * Implementation of hook_hook_info().
 */
function system_hook_info() {
  return array(
    'system' => array(
      'cron' => array(
        'run' => array(
          'runs when' => t('When cron runs'),
        ),
      ),
    ),
  );
}

/**
 * Implementation of hook_action_info().
 */
function system_action_info() {
  return array(
    'system_message_action' => array(
      'type' => 'system',
      'description' => t('Display a message to the user'),
      'configurable' => TRUE,
      'hooks' => array(
        'nodeapi' => array('view', 'insert', 'update', 'delete'),
        'comment' => array('view', 'insert', 'update', 'delete'),
        'user' => array('view', 'insert', 'update', 'delete', 'login'),
        'taxonomy' => array('insert', 'update', 'delete'),
      ),
    ),
    'system_send_email_action' => array(
      'description' => t('Send e-mail'),
      'type' => 'system',
      'configurable' => TRUE,
      'hooks' => array(
        'nodeapi' => array('view', 'insert', 'update', 'delete'),
        'comment' => array('view', 'insert', 'update', 'delete'),
        'user' => array('view', 'insert', 'update', 'delete', 'login'),
        'taxonomy' => array('insert', 'update', 'delete'),
      )
    ),
    'system_goto_action' => array(
      'description' => t('Redirect to URL'),
      'type' => 'system',
      'configurable' => TRUE,
      'hooks' => array(
        'nodeapi' => array('view', 'insert', 'update', 'delete'),
        'comment' => array('view', 'insert', 'update', 'delete'),
        'user' => array('view', 'insert', 'update', 'delete', 'login'),
      )
    )
  );
}

/**
 * Menu callback. Display an overview of available and configured actions.
 */
function system_actions_manage() {
  $output = '';
  $actions = actions_list();
  actions_synchronize($actions);
  $actions_map = actions_actions_map($actions);
  $options = array(t('Choose an advanced action'));
  $unconfigurable = array();

  foreach ($actions_map as $key => $array) {
    if ($array['configurable']) {
      $options[$key] = $array['description'] .'...';
    }
    else {
      $unconfigurable[] = $array;
    }
  }

  $row = array();
  $instances_present = db_fetch_object(db_query("SELECT aid FROM {actions} WHERE parameters <> ''"));
  $header = array(
    array('data' => t('Action type'), 'field' => 'type'),
    array('data' => t('Description'), 'field' => 'description'),
    array('data' => $instances_present ? t('Operations') : '', 'colspan' => '2')
  );
  $sql = 'SELECT * FROM {actions}';
  $result = pager_query($sql . tablesort_sql($header), 50);
  while ($action = db_fetch_object($result)) {
    $row[] = array(
      array('data' => $action->type),
      array('data' => filter_xss_admin($action->description)),
      array('data' => $action->parameters ? l(t('configure'), "admin/settings/actions/configure/$action->aid") : ''),
      array('data' => $action->parameters ? l(t('delete'), "admin/settings/actions/delete/$action->aid") : '')
    );
  }

  if ($row) {
    $pager = theme('pager', NULL, 50, 0);
    if (!empty($pager)) {
      $row[] = array(array('data' => $pager, 'colspan' => '3'));
    }
    $output .= '<h3>'. t('Actions available to Drupal:') .'</h3>';
    $output .= theme('table', $header, $row);
  }

  if ($actions_map) {
    $output .= drupal_get_form('system_actions_manage_form', $options);
  }

  return $output;
}

/**
 * Define the form for the actions overview page.
 *
 * @see system_actions_manage_form_submit()
 * @ingroup forms
 * @param $form_state
 *   An associative array containing the current state of the form; not used.
 * @param $options
 *   An array of configurable actions.
 * @return
 *   Form definition.
 */
function system_actions_manage_form($form_state, $options = array()) {
  $form['parent'] = array(
    '#type' => 'fieldset',
    '#title' => t('Make a new advanced action available'),
    '#prefix' => '<div class="container-inline">',
    '#suffix' => '</div>',
  );
  $form['parent']['action'] = array(
    '#type' => 'select',
    '#default_value' => '',
    '#options' => $options,
    '#description' => '',
  );
  $form['parent']['buttons']['submit'] = array(
    '#type' => 'submit',
    '#value' => t('Create'),
  );
  return $form;
}

/**
 * Process system_actions_manage form submissions.
 */
function system_actions_manage_form_submit($form, &$form_state) {
  if ($form_state['values']['action']) {
    $form_state['redirect'] = 'admin/settings/actions/configure/'. $form_state['values']['action'];
  }
}

/**
 * Menu callback. Create the form for configuration of a single action.
 *
 * We provide the "Description" field. The rest of the form
 * is provided by the action. We then provide the Save button.
 * Because we are combining unknown form elements with the action
 * configuration form, we use actions_ prefix on our elements.
 *
 * @see system_actions_configure_validate()
 * @see system_actions_configure_submit()
 * @param $action
 *   md5 hash of action ID or an integer. If it's an md5 hash, we
 *   are creating a new instance. If it's an integer, we're editing
 *   an existing instance.
 * @return
 *   Form definition.
 */
function system_actions_configure($form_state, $action = NULL) {
  if ($action === NULL) {
    drupal_goto('admin/settings/actions');
  }

  $actions_map = actions_actions_map(actions_list());
  $edit = array();

  // Numeric action denotes saved instance of a configurable action;
  // else we are creating a new action instance.
  if (is_numeric($action)) {
    $aid = $action;
    // Load stored parameter values from database.
    $data = db_fetch_object(db_query("SELECT * FROM {actions} WHERE aid = '%s'", $aid));
    $edit['actions_description'] = $data->description;
    $edit['actions_type'] = $data->type;
    $function = $data->callback;
    $action = md5($data->callback);
    $params = unserialize($data->parameters);
    if ($params) {
      foreach ($params as $name => $val) {
        $edit[$name] = $val;
      }
    }
  }
  else {
    $function = $actions_map[$action]['callback'];
    $edit['actions_description'] = $actions_map[$action]['description'];
    $edit['actions_type'] = $actions_map[$action]['type'];
  }

  $form['actions_description'] = array(
    '#type' => 'textfield',
    '#title' => t('Description'),
    '#default_value' => $edit['actions_description'],
    '#maxlength' => '255',
    '#description' => t('A unique description for this advanced action. This description will be displayed in the interface of modules that integrate with actions, such as Trigger module.'),
    '#weight' => -10
  );
  $action_form = $function .'_form';
  $form = array_merge($form, $action_form($edit));
  $form['actions_type'] = array(
    '#type' => 'value',
    '#value' => $edit['actions_type'],
  );
  $form['actions_action'] = array(
    '#type' => 'hidden',
    '#value' => $action,
  );
  // $aid is set when configuring an existing action instance.
  if (isset($aid)) {
    $form['actions_aid'] = array(
      '#type' => 'hidden',
      '#value' => $aid,
    );
  }
  $form['actions_configured'] = array(
    '#type' => 'hidden',
    '#value' => '1',
  );
  $form['buttons']['submit'] = array(
    '#type' => 'submit',
    '#value' => t('Save'),
    '#weight' => 13
  );

  return $form;
}

/**
 * Validate system_actions_configure form submissions.
 */
function system_actions_configure_validate($form, $form_state) {
  $function = actions_function_lookup($form_state['values']['actions_action']) .'_validate';
  // Hand off validation to the action.
  if (function_exists($function)) {
    $function($form, $form_state);
  }
}

/**
 * Process system_actions_configure form submissions.
 */
function system_actions_configure_submit($form, &$form_state) {
  $function = actions_function_lookup($form_state['values']['actions_action']);
  $submit_function = $function .'_submit';

  // Action will return keyed array of values to store.
  $params = $submit_function($form, $form_state);
  $aid = isset($form_state['values']['actions_aid']) ? $form_state['values']['actions_aid'] : NULL;

  actions_save($function, $form_state['values']['actions_type'], $params, $form_state['values']['actions_description'], $aid);
  drupal_set_message(t('The action has been successfully saved.'));

  $form_state['redirect'] = 'admin/settings/actions/manage';
}

/**
 * Create the form for confirmation of deleting an action.
 *
 * @ingroup forms
 * @see system_actions_delete_form_submit()
 */
function system_actions_delete_form($form_state, $action) {

  $form['aid'] = array(
    '#type' => 'hidden',
    '#value' => $action->aid,
  );
  return confirm_form($form,
    t('Are you sure you want to delete the action %action?', array('%action' => $action->description)),
    'admin/settings/actions/manage',
    t('This cannot be undone.'),
    t('Delete'), t('Cancel')
  );
}

/**
 * Process system_actions_delete form submissions.
 *
 * Post-deletion operations for action deletion.
 */
function system_actions_delete_form_submit($form, &$form_state) {
  $aid = $form_state['values']['aid'];
  $action = actions_load($aid);
  actions_delete($aid);
  watchdog('user', 'Deleted action %aid (%action)', array('%aid' => $aid, '%action' => $action->description));
  drupal_set_message(t('Action %action was deleted', array('%action' => $action->description)));
  $form_state['redirect'] = 'admin/settings/actions/manage';
}

/**
 * Post-deletion operations for deleting action orphans.
 *
 * @param $orphaned
 *   An array of orphaned actions.
 */
function system_action_delete_orphans_post($orphaned) {
  foreach ($orphaned as $callback) {
    drupal_set_message(t("Deleted orphaned action (%action).", array('%action' => $callback)));
  }
}

/**
 * Remove actions that are in the database but not supported by any enabled module.
 */
function system_actions_remove_orphans() {
  actions_synchronize(actions_list(), TRUE);
  drupal_goto('admin/settings/actions/manage');
}

/**
 * Return a form definition so the Send email action can be configured.
 *
 * @see system_send_email_action_validate()
 * @see system_send_email_action_submit()
 * @param $context
 *   Default values (if we are editing an existing action instance).
 * @return
 *   Form definition.
 */
function system_send_email_action_form($context) {
  // Set default values for form.
  if (!isset($context['recipient'])) {
    $context['recipient'] = '';
  }
  if (!isset($context['subject'])) {
    $context['subject'] = '';
  }
  if (!isset($context['message'])) {
    $context['message'] = '';
  }

  $form['recipient'] = array(
    '#type' => 'textfield',
    '#title' => t('Recipient'),
    '#default_value' => $context['recipient'],
    '#maxlength' => '254',
    '#description' => t('The email address to which the message should be sent OR enter %author if you would like to send an e-mail to the author of the original post.', array('%author' => '%author')),
  );
  $form['subject'] = array(
    '#type' => 'textfield',
    '#title' => t('Subject'),
    '#default_value' => $context['subject'],
    '#maxlength' => '254',
    '#description' => t('The subject of the message.'),
  );
  $form['message'] = array(
    '#type' => 'textarea',
    '#title' => t('Message'),
    '#default_value' => $context['message'],
    '#cols' => '80',
    '#rows' => '20',
    '#description' => t('The message that should be sent. You may include the following variables: %site_name, %username, %node_url, %node_type, %title, %teaser, %body, %term_name, %term_description, %term_id, %vocabulary_name, %vocabulary_description, %vocabulary_id. Not all variables will be available in all contexts.'),
  );
  return $form;
}

/**
 * Validate system_send_email_action form submissions.
 */
function system_send_email_action_validate($form, $form_state) {
  $form_values = $form_state['values'];
  // Validate the configuration form.
  if (!valid_email_address($form_values['recipient']) && $form_values['recipient'] != '%author') {
    // We want the literal %author placeholder to be emphasized in the error message.
    form_set_error('recipient', t('Please enter a valid email address or %author.', array('%author' => '%author')));
  }
}

/**
 * Process system_send_email_action form submissions.
 */
function system_send_email_action_submit($form, $form_state) {
  $form_values = $form_state['values'];
  // Process the HTML form to store configuration. The keyed array that
  // we return will be serialized to the database.
  $params = array(
    'recipient' => $form_values['recipient'],
    'subject'   => $form_values['subject'],
    'message'   => $form_values['message'],
  );
  return $params;
}

/**
 * Implementation of a configurable Drupal action. Sends an email.
 */
function system_send_email_action($object, $context) {
  global $user;

  switch ($context['hook']) {
    case 'nodeapi':
      // Because this is not an action of type 'node' the node
      // will not be passed as $object, but it will still be available
      // in $context.
      $node = $context['node'];
      break;
    // The comment hook provides nid, in $context.
    case 'comment':
      $comment = $context['comment'];
      $node = node_load($comment->nid);
      break;
    case 'user':
      // Because this is not an action of type 'user' the user
      // object is not passed as $object, but it will still be available
      // in $context.
      $account = $context['account'];
      if (isset($context['node'])) {
        $node = $context['node'];
      }
      elseif ($context['recipient'] == '%author') {
        // If we don't have a node, we don't have a node author.
        watchdog('error', 'Cannot use %author token in this context.');
        return;
      }
      break;
    default:
      // We are being called directly.
      $node = $object;
  }

  $recipient = $context['recipient'];

  if (isset($node)) {
    if (!isset($account)) {
      $account = user_load(array('uid' => $node->uid));
    }
    if ($recipient == '%author') {
      $recipient = $account->mail;
    }
  }

  if (!isset($account)) {
    $account = $user;

  }
  $language = user_preferred_language($account);
  $params = array('account' => $account, 'object' => $object, 'context' => $context);
  if (isset($node)) {
    $params['node'] = $node;
  }

  if (drupal_mail('system', 'action_send_email', $recipient, $language, $params)) {
    watchdog('action', 'Sent email to %recipient', array('%recipient' => $recipient));
  }
  else {
    watchdog('error', 'Unable to send email to %recipient', array('%recipient' => $recipient));
  }
}

/**
 * Implementation of hook_mail().
 */
function system_mail($key, &$message, $params) {
  $account = $params['account'];
  $context = $params['context'];
  $variables = array(
    '%site_name' => variable_get('site_name', 'Drupal'),
    '%username' => $account->name,
  );
  if ($context['hook'] == 'taxonomy') {
    $object = $params['object'];
    $vocabulary = taxonomy_vocabulary_load($object->vid);
    $variables += array(
      '%term_name' => $object->name,
      '%term_description' => $object->description,
      '%term_id' => $object->tid,
      '%vocabulary_name' => $vocabulary->name,
      '%vocabulary_description' => $vocabulary->description,
      '%vocabulary_id' => $vocabulary->vid,
    );
  }

  // Node-based variable translation is only available if we have a node.
  if (isset($params['node'])) {
    $node = $params['node'];
    $variables += array(
      '%uid' => $node->uid,
      '%node_url' => url('node/'. $node->nid, array('absolute' => TRUE)),
      '%node_type' => node_get_types('name', $node),
      '%title' => $node->title,
      '%teaser' => $node->teaser,
      '%body' => $node->body,
    );
  }
  $subject = strtr($context['subject'], $variables);
  $body = strtr(filter_xss_admin($context['message']), $variables);
  $message['subject'] .= str_replace(array("\r", "\n"), '', $subject);
  $message['body'][] = drupal_html_to_text($body);
}

function system_message_action_form($context) {
  $form['message'] = array(
    '#type' => 'textarea',
    '#title' => t('Message'),
    '#default_value' => isset($context['message']) ? $context['message'] : '',
    '#required' => TRUE,
    '#rows' => '8',
    '#description' => t('The message to be displayed to the current user. You may include the following variables: %site_name, %username, %node_url, %node_type, %title, %teaser, %body. Not all variables will be available in all contexts.'),
  );
  return $form;
}

function system_message_action_submit($form, $form_state) {
  return array('message' => $form_state['values']['message']);
}

/**
 * A configurable Drupal action. Sends a message to the current user's screen.
 */
function system_message_action(&$object, $context = array()) {
  global $user;
  $variables = array(
    '%site_name' => variable_get('site_name', 'Drupal'),
    '%username' => $user->name ? $user->name : variable_get('anonymous', t('Anonymous')),
  );

  // This action can be called in any context, but if placeholders
  // are used a node object must be present to be the source
  // of substituted text.
  switch ($context['hook']) {
    case 'nodeapi':
      // Because this is not an action of type 'node' the node
      // will not be passed as $object, but it will still be available
      // in $context.
      $node = $context['node'];
      break;
    // The comment hook also provides the node, in context.
    case 'comment':
      $comment = $context['comment'];
      $node = node_load($comment->nid);
      break;
    case 'taxonomy':
      $vocabulary = taxonomy_vocabulary_load($object->vid);
      $variables = array_merge($variables, array(
        '%term_name' => check_plain($object->name),
        '%term_description' => filter_xss_admin($object->description),
        '%term_id' => $object->tid,
        '%vocabulary_name' => check_plain($vocabulary->name),
        '%vocabulary_description' => filter_xss_admin($vocabulary->description),
        '%vocabulary_id' => $vocabulary->vid,
        )
      );
      break;
    default:
      // We are being called directly.
      $node = $object;
  }

  if (isset($node) && is_object($node)) {
    $variables = array_merge($variables, array(
      '%uid' => $node->uid,
      '%node_url' => url('node/'. $node->nid, array('absolute' => TRUE)),
      '%node_type' => check_plain(node_get_types('name', $node)),
      '%title' => check_plain($node->title),
      '%teaser' => check_markup($node->teaser, $node->format, FALSE),
      '%body' => check_markup($node->body, $node->format, FALSE),
      )
    );
  }
  $context['message'] = strtr(filter_xss_admin($context['message']), $variables);
  drupal_set_message($context['message']);
}

/**
 * Implementation of a configurable Drupal action. Redirect user to a URL.
 */
function system_goto_action_form($context) {
  $form['url'] = array(
    '#type' => 'textfield',
    '#title' => t('URL'),
    '#description' => t('The URL to which the user should be redirected. This can be an internal URL like node/1234 or an external URL like http://drupal.org.'),
    '#default_value' => isset($context['url']) ? $context['url'] : '',
    '#required' => TRUE,
  );
  return $form;
}

function system_goto_action_submit($form, $form_state) {
  return array(
    'url' => $form_state['values']['url']
  );
}

function system_goto_action($object, $context) {
  drupal_goto($context['url']);
}

/**
 * Generate an array of time zones and their local time&date.
 */
function _system_zonelist() {
  $timestamp = time();
  $zonelist = array(-11, -10, -9.5, -9, -8, -7, -6, -5, -4.5, -4, -3.5, -3, -2.5, -2, -1, 0, 1, 2, 3, 3.5, 4, 5, 5.5, 5.75, 6, 6.5, 7, 8, 9, 9.5, 10, 10.5, 11, 11.5, 12, 12.75, 13, 14);
  $zones = array();
  foreach ($zonelist as $offset) {
    $zone = $offset * 3600;
    $zones[$zone] = format_date($timestamp, 'custom', variable_get('date_format_long', 'l, F j, Y - H:i') .' O', $zone);
  }
  return $zones;
}

/**
 * Checks whether the server is capable of issuing HTTP requests.
 *
 * The function sets the drupal_http_request_fail system variable to TRUE if
 * drupal_http_request() does not work and then the system status report page
 * will contain an error.
 *
 * @return
 *  TRUE if this installation can issue HTTP requests.
 */
function system_check_http_request() {
  // Try to get the content of the front page via drupal_http_request().
  $result = drupal_http_request(url('', array('absolute' => TRUE)), array(), 'GET', NULL, 0);
  // We only care that we get a HTTP response - this means that Drupal
  // can make a HTTP request.
  $works = isset($result->code) && ($result->code >= 100) && ($result->code < 600);
  variable_set('drupal_http_request_fails', !$works);
  return $works;
}

/**
 * Format the Powered by Drupal text.
 *
 * @ingroup themeable
 */
function theme_system_powered_by($image_path) {
  $image = theme('image', $image_path, t('Powered by Drupal, an open source content management system'), t('Powered by Drupal, an open source content management system'));
  return l($image, 'http://drupal.org', array('html' => TRUE, 'absolute' => TRUE, 'external' => TRUE));
}<|MERGE_RESOLUTION|>--- conflicted
+++ resolved
@@ -8,11 +8,7 @@
 /**
  * The current system version.
  */
-<<<<<<< HEAD
-define('VERSION', '6.35-dev');
-=======
-define('VERSION', '6.35');
->>>>>>> 8ffc5db3
+define('VERSION', '6.36-dev');
 
 /**
  * Core API compatibility.
