--- conflicted
+++ resolved
@@ -8,11 +8,7 @@
 /**
  * The current system version.
  */
-<<<<<<< HEAD
-define('VERSION', '6.36-dev');
-=======
-define('VERSION', '6.36');
->>>>>>> a362d912
+define('VERSION', '6.37-dev');
 
 /**
  * Core API compatibility.
