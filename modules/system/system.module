--- conflicted
+++ resolved
@@ -8,11 +8,7 @@
 /**
  * The current system version.
  */
-<<<<<<< HEAD
-define('VERSION', '6.33-dev');
-=======
-define('VERSION', '6.33');
->>>>>>> c71b15f6
+define('VERSION', '6.34-dev');
 
 /**
  * Core API compatibility.
