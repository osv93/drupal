--- conflicted
+++ resolved
@@ -1,6 +1,5 @@
 
-<<<<<<< HEAD
-Drupal 7.44, xxxx-xx-xx (development version)
+Drupal 7.45, xxxx-xx-xx (development version)
 -----------------------
 - Removed meaningless post-check=0 and pre-check=0 cache control headers from
   Drupal HTTP responses.
@@ -18,11 +17,10 @@
 - Fixed a regression introduced in Drupal 7.43 that allowed files uploaded by
   anonymous users to be lost after form validation errors, and that also caused
   regressions with certain contributed modules.
-=======
+
 Drupal 7.44, 2016-06-15
 -----------------------
 - Fixed security issues (privilege escalation). See SA-CORE-2016-002.
->>>>>>> 0e38d940
 
 Drupal 7.43, 2016-02-24
 -----------------------
