
<<<<<<< HEAD
Drupal 7.24, xxxx-xx-xx (development version)
-----------------------
=======
Drupal 7.24, 2013-11-20
----------------------
- Fixed security issues (multiple vulnerabilities), see SA-CORE-2013-003.
>>>>>>> 782d1155

Drupal 7.23, 2013-08-07
-----------------------
- Fixed a fatal error on PostgreSQL databases when updating the Taxonomy module
  from Drupal 6 to Drupal 7.
- Fixed the default ordering of CSS files for sites using right-to-left
  languages, to consistently place the right-to-left override file immediately
  after the CSS it is overriding (API change: https://drupal.org/node/2058463).
- Added a drupal_check_memory_limit() API function to allow the memory limit to
  be checked consistently (API addition).
- Changed the default web.config file for IIS servers to allow favicon.ico
  files which are present in the filesystem to be accessed.
- Fixed inconsistent support for the 'tel' protocol in Drupal's URL filtering
  functions.
- Performance improvement: Allowed all hooks to be included in the
  module_implements() cache, even those that are only invoked on HTTP POST
  requests.
- Made the database system replace truncate queries with delete queries when
  inside a transaction, to fix issues with PostgreSQL and other databases.
- Fixed a bug which caused nested contextual links to display improperly.
- Fixed a bug which prevented cached image derivatives from being flushed for
  private files and other non-default file schemes.
- Fixed drupal_render() to always return an empty string when there is no
  output, rather than sometimes returning NULL (minor API change).
- Added protection to cache_clear_all() to ensure that non-cache tables cannot
  be truncated (API addition: a new isValidBin() method has been added to the
  default database cache implementation).
- Changed the default .htaccess file to support HTTP authorization in CGI
  environments.
- Changed the password reset form to pre-fill the username when requested via a
  URL query parameter, and used this in the error message that appears after a
  failed login attempt (minor data structure and behavior change).
- Fixed broken support for foreign keys in the field API.
- Fixed "No active batch" error when a user cancels their own account.
- Added a description to the "access content overview" permission on the
  permissions page (string change).
- Added a drupal_array_diff_assoc_recursive() function to allow associative
  arrays to be compared recursively (API addition).
- Added human-readable labels to image styles, in addition to the existing
  machine-readable name (API change: https://drupal.org/node/2058503).
- Moved the drupal_get_hash_salt() function to bootstrap.inc and used it in
  additional places in the code, for added security in the case where there is
  no hash salt in settings.php.
- Fixed a regression in Drupal 7.22 that caused internal server errors for
  sites running on very old Apache 1.x web servers.
- Numerous small bug fixes.
- Numerous API documentation improvements.
- Additional automated test coverage.

Drupal 7.22, 2013-04-03
-----------------------
- Allowed the drupal_http_request() function to be overridden so that
  additional HTTP request capabilities can be added by contributed modules.
- Changed the Simpletest module to allow PSR-0 test classes to be used in
  Drupal 7.
- Removed an unnecessary "Content-Disposition" header from private file
  downloads; it prevented many private files from being viewed inline in a web
  browser.
- Changed various field API functions to allow them to optionally act on a
  single field within an entity (API addition: http://drupal.org/node/1825844).
- Fixed a bug which prevented Drupal's file transfer functionality from working
  on some PHP 5.4 systems.
- Fixed incorrect log message when theme() is called for a theme hook that does
  not exist (minor string change).
- Fixed Drupal's token-replacement system to allow spaces in the token value.
- Changed the default behavior after a user creates a node they do not have
  access to view. The user will now be redirected to the front page rather than
  an access denied page.
- Fixed a bug which prevented empty HTTP headers (such as "0") from being set.
  (Minor behavior change: Callers of drupal_add_http_header() must now set
  FALSE explicitly to prevent a header from being sent at all; this was already
  indicated in the function's documentation.)
- Fixed OpenID errors when more than one module implements hook_openid(). The
  behavior is now changed so that if more than one module tries to set the same
  parameter, the last module's change takes effect.
- Fixed a serious documentation bug: The $name variable in the
  taxonomy-term.tpl.php theme template was incorrectly documented as being
  sanitized when in fact it is not.
- Fixed a bug which prevented Drupal 6 to Drupal 7 upgrades on sites which had
  duplicate permission names in the User module's database tables.
- Added an empty "datatype" attribute to taxonomy term and username links to
  make the RDFa markup upward compatible with RDFa 1.1 (minor markup addition).
- Fixed a bug which caused the denial-of-service protection added in Drupal
  7.20 to break certain valid image URLs that had an extra slash in them.
- Fixed a bug with update queries in the SQLite database driver that prevented
  Drupal from being installed with SQLite on PHP 5.4.
- Fixed enforced dependencies errors updating to recent versions of Drupal 7 on
  certain non-MySQL databases.
- Refactored the Field module's caching behavior to obtain large improvements
  in memory usage for sites with many fields and instances (API addition:
  http://drupal.org/node/1915646).
- Fixed entity argument not being passed to implementations of
  hook_file_download_access_alter(). The fix adds an additional context
  parameter that can be passed when calling drupal_alter() for any hook (API
  change: http://drupal.org/node/1882722).
- Fixed broken support for translatable comment fields (API change:
  http://drupal.org/node/1874724).
- Added an assertThemeOutput() method to Simpletest to allow tests to check
  that themed output matches an expected HTML string (API addition).
- Added a link to "Install another module" after a module has been successfully
  downloaded via the Update Manager (UI change).
- Added an optional "exclusive" flag to installation profile .info files which
  allows Drupal distributions to force a profile to be selected during
  installation (API addition: http://drupal.org/node/1961012).
- Fixed a bug which caused the database API to not properly close database
  connections.
- Added a link to the URL for running cron from outside the site to the Cron
  settings page (UI change).
- Fixed a bug which prevented image styles from being reverted on PHP 5.4.
- Made the default .htaccess rules protocol sensitive to improve security for
  sites which use HTTPS and redirect between "www" and non-"www" versions of
  the page.
- Numerous small bug fixes.
- Numerous API documentation improvements.
- Additional automated test coverage.

Drupal 7.21, 2013-03-06
-----------------------
- Allowed sites using the 'image_allow_insecure_derivatives' variable to still
  have partial protection from the security issues fixed in Drupal 7.20.

Drupal 7.20, 2013-02-20
-----------------------
- Fixed security issues (denial of service). See SA-CORE-2013-002.

Drupal 7.19, 2013-01-16
-----------------------
- Fixed security issues (multiple vulnerabilities). See SA-CORE-2013-001.

Drupal 7.18, 2012-12-19
-----------------------
- Fixed security issues (multiple vulnerabilities). See SA-CORE-2012-004.

Drupal 7.17, 2012-11-07
-----------------------
- Changed the default value of the '404_fast_html' variable to have a DOCTYPE
  declaration.
- Made it possible to use associative arrays for the 'items' variable in
  theme_item_list().
- Fixed a bug which prevented required form elements without a title from being
  given an "error" class when the form fails validation.
- Prevented duplicate HTML IDs from appearing when two forms are displayed on
  the same page and one of them is submitted with invalid data (minor markup
  change).
- Fixed a bug which prevented Drupal 6 to Drupal 7 upgrades on sites which had
  stale data in the Upload module's database tables.
- Fixed a bug in the States API which prevented certain types of form elements
  from being disabled when requested.
- Allowed aggregator feed items with author names longer than 255 characters to
  have a truncated version saved to the database (rather than causing a fatal
  error).
- Allowed aggregator feed items to have URLs longer than 255 characters
  (schema change which results in several columns in the Aggregator module's
  database tables changing from VARCHAR to TEXT fields).
- Added hook_taxonomy_term_view() and standardized the process for rendering
  taxonomy terms to invoke hook_entity_view() and otherwise make it consistent
  with other entities (API change: http://drupal.org/node/1808870).
- Added hook_entity_view_mode_alter() to allow modules to change entity view
  modes on display (API addition: http://drupal.org/node/1833086).
- Fixed a bug which made database queries running a "LIKE" query on blob fields
  fail on PostgreSQL databases. This caused errors during the Drupal 6 to
  Drupal 7 upgrade.
- Changed the hook_menu() entry for Drupal's rss.xml page to prevent extra path
  components from being accidentally passed to the page callback function (data
  structure change).
- Removed a non-standard "name" attribute from Drupal's default Content-Type
  header for file downloads.
- Fixed the theme settings form to properly clean up submitted values in
  $form_state['values'] when the form is submitted (data structure change).
- Fixed an inconsistency by removing the colon from the end of the label on
  multi-valued form fields (minor string change).
- Added support for 'weight' in hook_field_widget_info() to allow modules to
  control the order in which widgets are displayed in the Field UI.
- Updated various tables in the OpenID and Book modules to use the default
  "empty table" text pattern (string change).
- Added proxy server support to drupal_http_request().
- Added "lang" attributes to language links, to better support screen readers.
- Fixed double occurrence of a "ul" HTML tag on secondary local tasks in the
  Seven theme (markup change).
- Fixed bugs which caused taxonomy vocabulary and shortcut set titles to be
  double-escaped. The fix replaces the taxonomy vocabulary overview page and
  "Edit shortcuts" menu items' title callback entries in hook_menu() with new
  functions that do not escape HTML characters (data structure change).
- Modified the Update manager module to allow drupal.org to collect usage
  statistics for individual modules and themes, rather than only for entire
  projects.
- Modified the node listing database query on Drupal's default front page to
  add table aliases for better query altering (this is a data structure change
  affecting code which implements hook_query_alter() on this query).
- Improved the translatability of the "Field type(s) in use" message on the
  modules page (admin-facing string change).
- Fixed a regression which caused a "call to undefined function
  drupal_find_base_themes()" fatal error under rare circumstances.
- Numerous API documentation improvements.
- Additional automated test coverage.

Drupal 7.16, 2012-10-17
-----------------------
- Fixed security issues (Arbitrary PHP code execution and information
  disclosure). See SA-CORE-2012-003.

Drupal 7.15, 2012-08-01
-----------------------
- Introduced a 'user_password_reset_timeout' variable to allow the 24-hour
  expiration for user password reset links to be adjusted (API addition).
- Fixed database errors due to ambiguous column names that occurred when
  EntityFieldQuery was used in certain situations.
- Changed the drupal_array_get_nested_value() function to return a reference
  (API addition).
- Changed the System module's hook_block_info() implementation to assign the
  "Main page content" and "System help" blocks to appropriate regions by
  default and prevent error messages on the block administration page (data
  structure change).
- Fixed regression: Non-node entities couldn't be accessed with
  EntityFieldQuery.
- Fixed regression: Optional radio buttons with an empty, non-NULL default
  value led to an illegal choice error when none were selected.
- Reorganized the testing framework to split setUp() into specific sub-methods
  and fix several regressions in the process.
- Fixed bug which made it impossible to search for strings that have not been
  translated into a particular language.
- Renamed the "Field" column on the Manage Fields screen to "Field type", since
  the former was confusing and inaccurate (UI change).
- Performance improvement: Removed needless call to system_rebuild_module_data()
  in field_sync_field_status(), greatly speeding up bulk module enable/disable.
- Fixed bug which prevented notifications from being sent when core, module, and
  theme updates are available.
- Fixed bug which prevented sub-themes from inheriting the default values of
  theme settings defined by the base theme.
- Fixed bug which prevented the jQuery UI Datepicker from being localized.
- Made Ajax alert dialogs respect error reporting settings.
- Fixed bug which prevented image styles from being deleted on PHP 5.4.
- Fixed bug: Language detection by domain only worked on port 80.
- Fixed regression: The first plural index on a page was not calculated
  correctly.
- Introduced generic entity language support. Entities may now declare their
  language property in hook_entity_info(), and modules working with entities
  may access the language using entity_language() (API change:
  http://drupal.org/node/1626346).
- Added EntityFieldQuery support for taxonomy bundles.
- Fixed issue where field form structure was incomplete if field_access()
  returned FALSE. Instead of being incomplete, the form structure now has
  #access set to FALSE and field form validation is skipped (data structure
  change: http://drupal.org/node/1663020).
- Fixed data loss issue due to field_has_data() returning inconsistent results.
  The fix adds an optional DANGEROUS_ACCESS_CHECK_OPT_OUT tag to entity field
  queries which field storage engines can respond to (API addition:
  http://drupal.org/node/1597378).
- Fixed notice: Undefined index: default_image in image_field_prepare_view()
- Numerous API documentation improvements.
- Additional automated test coverage.

Drupal 7.14 2012-05-02
----------------------
- Fixed "integrity constraint" fatal errors when rebuilding registry.
- Fixed custom logo and favicon functionality referencing incorrect paths.
- Fixed DB Case Sensitivity: Allow BINARY attribute in MySQL.
- Split field_bundle_settings out per bundle.
- Improve UX for machine names for fields (UI change).
- Fixed User pictures are not removed properly.
- Fixed HTTPS sessions not working in all cases.
- Fixed Regression: Required radios throw illegal choice error when none
  selected.
- Fixed allow autocompletion requests to include slashes.
- Eliminate $user->cache and {session}.cache in favor of
  $_SESSION['cache_expiration'][$bin] (Performance).
- Fixed focus jumps to tab when pressing enter on a form element within tab.
- Fixed race condition in locale() - duplicates in {locales_source}.
- Fixed Missing "Default image" per field instance.
- Quit clobbering people's work when they click the filter tips link
- Form API #states: Fix conditionals to allow OR and XOR constructions.
- Fixed Focus jumps to tab when pressing enter on a form element within tab.
  (Accessibility)
- Improved performance of node_access queries.
- Fixed Fieldsets inside vertical tabs have no title and can't be collapsed.
- Reduce size of cache_menu table (Performance).
- Fixed unnecessary aggregation of CSS/JS (Performance).
- Fixed taxonomy_autocomplete() produces SQL error for nonexistent field.
- Fixed HTML filter is not run first by default, despite default weight.
- Fixed Overlay does not work with prefixed URL paths.
- Better debug info for field errors (string change).
- Fixed Data corruption in comment IDs (results in broken threading on
  PostgreSQL).
- Fixed machine name not editable if every character is replaced.
- Fixed user picture not appearing in comment preview (Markup change).
- Added optional vid argument for taxonomy_get_term_by_name().
- Fixed Invalid Unicode code range in PREG_CLASS_UNICODE_WORD_BOUNDARY fails
  with PCRE 8.30.
- Fixed {trigger_assignments()}.hook has only 32 characters, is too short.
- Numerous fixes to run-tests.sh.
- Fixed Tests in profiles/[name]/modules cannot be run and cannot use a
  different profile for running tests.
- Numerous JavaScript performance fixes.
- Numerous documentation fixes.
- Fixed All pager links have an 'active' CSS class.
- Numerous upgrade path fixes; notably:
  - system_update_7061() fails on inserting files with same name but different
    case.
  - system_update_7061() converts filepaths too aggressively.
  - Trigger upgrade path: Node triggers removed when upgrading to 7-x from 6.25.

Drupal 7.13 2012-05-02
----------------------
- Fixed security issues (Multiple vulnerabilities), see SA-CORE-2012-002.

Drupal 7.12, 2012-02-01
----------------------
- Fixed bug preventing custom menus from receiving an active trail.
- Fixed hook_field_delete() no longer invoked during field_purge_data().
- Fixed bug causing entity info cache to not be cleared with the rest of caches.
- Fixed file_unmanaged_copy() fails with Drupal 7.7+ and safe_mode() or
  open_basedir().
- Fixed Nested transactions throw exceptions when they got out of scope.
- Fixed bugs with the Return-Path when sending mail on both Windows and
  non-Windows systems.
- Fixed bug with DrupalCacheArray property visibility preventing others from
  extending it (API change: http://drupal.org/node/1422264).
- Fixed bug with handling of non-ASCII characters in file names (API change:
  http://drupal.org/node/1424840).
- Reconciled field maximum length with database column size in image and
  aggregator modules.
- Fixes to various core JavaScript files to allow for minification and
  aggregation.
- Fixed Prevent tests from deleting main installation's tables when
  parent::setUp() is not called.
- Fixed several Poll module bugs.
- Fixed several Shortcut module bugs.
- Added new hook_system_theme_info() to provide ability for contributed modules
  to test theme functionality.
- Added ability to cancel mail sending from hook_mail_alter().
- Added support for configurable PDO connection options, enabling master-master
  database replication.
- Numerous improvements to tests and test runner to pave the way for faster test
  runs.
- Expanded test coverage.
- Numerous API documentation improvements.
- Numerous performance improvements, including token replacement and render
  cache.

Drupal 7.11, 2012-02-01
----------------------
- Fixed security issues (Multiple vulnerabilities), see SA-CORE-2012-001.

Drupal 7.10, 2011-12-05
----------------------
- Fixed Content-Language HTTP header to not cause issues with Drush 5.x.
- Reduce memory usage of theme registry (performance).
- Fixed PECL upload progress bar for FileField
- Fixed running update.php doesn't always clear the cache.
- Fixed PDO exceptions on long titles.
- Fixed Overlay redirect does not include query string.
- Fixed D6 modules satisfy D7 module dependencies.
- Fixed the ordering of module hooks when using module_implements_alter().
- Fixed "floating" submit buttons during AJAX requests.
- Fixed timezone selected on install not propogating to admin account.
- Added msgctx context to JS translation functions, for feature parity with t().
- Profiles' .install files now available during hook_install_tasks().
- Added test coverage of 7.0 -> 7.x upgrade path.
- Numerous notice fixes.
- Numerous documentation improvements.
- Additional automated test coverage.

Drupal 7.9, 2011-10-26
----------------------
- Critical fixes to OpenID to spec violations that could allow for
  impersonation in certain scenarios. Existing OpenID users should see
  http://drupal.org/node/1120290#comment-5092796 for more information on
  transitioning.
- Fixed files getting lost when adding multiple files to multiple file fields
  at the same time.
- Improved usability of the clean URL test screens.
- Restored height/width attributes on images run through the theme system.
- Fixed usability bug with first password field being pre-filled by certain
  browser plugins.
- Fixed file_usage_list() so that it can return more than one result.
- Fixed bug preventing preview of private images on node form.
- Fixed PDO error when inserting an aggregator title longer than 255 characters.
- Spelled out what TRADITIONAL means in MySQL sql_mode.
- Deprecated "!=" operator for DBTNG; should be "<>".
- Added two new API functions (menu_tree_set_path()/menu_tree_get_path()) were
  added in order to enable setting the active menu trail for dynamically
  generated menu paths.
- Added new "fast 404" capability in settings.php to bypass Drupal bootstrap
  when serving 404 pages for certain file types.
- Added format_string() function which can perform string munging ala the t()
  function without the overhead of the translation system.
- Numerous #states system fixes.
- Numerous EntityFieldQuery, DBTNG, and SQLite fixes.
- Numerous Shortcut module fixes.
- Numerous language system fixes.
- Numerous token fixes.
- Numerous CSS fixes.
- Numerous upgrade path fixes.
- Numerous minor string fixes.
- Numerous notice fixes.

Drupal 7.8, 2011-08-31
----------------------
- Fixed critical upgrade path issue with multilingual sites, leading to lost
  content.
- Numerous fixes to upgrade path, preventing fatal errors due to incorrect
  dependencies.
- Fixed issue with saving files on hosts with open_basedir restrictions.
- Fixed Update manger error when used with Overlay.
- Fixed RTL support in Seven administration theme and Overlay.
- Fixes to nested transaction support.
- Introduced performance pattern to reduce Drupal core's RAM usage.
- Added support for HTML 5 tags to filter_xss_admin().
- Added exception handling to cron.
- Added new hook hook_field_widget_form_alter() for contribtued modules.
- element_validate_*() functions now available to contrib.
- Added new maintainers for several subsystems.
- Numerous testing system improvements.
- Numerous markup and CSS fixes.
- Numerous poll module fixes.
- Numerous notice/warning fixes.
- Numerous documentation fixes.
- Numerous token fixes.

Drupal 7.7, 2011-07-27
----------------------
- Fixed VERSION string.

Drupal 7.6, 2011-07-27
----------------------
- Fixed support for remote streamwrappers.
- AJAX now binds to 'click' instead of 'mousedown'.
- 'Translatable' flag on fields created in UI now defaults to FALSE, to match those created via the API.
- Performance enhancement to permissions page on large numbers of permissions.
- More secure password generation.
- Fix for temporary directory on Windows servers.
- run-tests.sh now uses proc_open() instead of pcntl_fork() for better Windows support.
- Numerous upgrade path fixes.
- Numerous documentation fixes.
- Numerous notice fixes.
- Numerous fixes to improve PHP 5.4 support.
- Numerous RTL improvements.

Drupal 7.5, 2011-07-27
----------------------
- Fixed security issue (Access bypass), see SA-CORE-2011-003.

Drupal 7.4, 2011-06-29
----------------------
- Rolled back patch that caused fatal errors in CTools, Feeds, and other modules using the class registry.
- Fixed critical bug with saving default images.
- Fixed fatal errors when uninstalling some modules.
- Added workaround for MySQL transaction support breaking on DDL statments.
- Improved page caching with external caching systems.
- Fix to Batch API, which was terminating too early.
- Numerous upgrade path fixes.
- Performance fixes.
- Additional test coverage.
- Numerous documentation fixes.

Drupal 7.3, 2011-06-29
----------------------
- Fixed security issue (Access bypass), see SA-CORE-2011-002.

Drupal 7.2, 2011-05-25
----------------------
- Added a default .gitignore file.
- Improved PostgreSQL and SQLite support.
- Numerous critical performance improvements.
- Numerous critical fixes to the upgrade path.
- Numerous fixes to language and translation systems.
- Numerous fixes to AJAX and #states systems.
- Improvements to the locking system.
- Numerous documentation fixes.
- Numerous styling and theme system fixes.
- Numerous fixes for schema mis-matches between Drupal 6 and 7.
- Minor internal API clean-ups.

Drupal 7.1, 2011-05-25
----------------------
- Fixed security issues (Cross site scripting, File access bypass), see SA-CORE-2011-001.

Drupal 7.0, 2011-01-05 
----------------------
- Database:
    * Fully rewritten database layer utilizing PHP 5's PDO abstraction layer.
    * Drupal now requires MySQL >= 5.0.15 or PostgreSQL >= 8.3.
    * Added query builders for INSERT, UPDATE, DELETE, MERGE, and SELECT queries.
    * Support for master/slave replication, transactions, multi-insert queries,
      and other features.
    * Added support for the SQLite database engine.
    * Default to InnoDB engine, rather than MyISAM, on MySQL when available.
      This offers increased scalability and data integrity.
- Security:
    * Protected cron.php -- cron will only run if the proper key is provided.
    * Implemented a pluggable password system and much stronger password hashes
      that are compatible with the Portable PHP password hashing framework.
    * Rate limited login attempts to prevent brute-force password guessing, and
      improved the flood control API to allow variable time windows and
      identifiers for limiting user access to resources.
    * Transformed the "Update status" module into the "Update manager" which
      can securely install or update modules and themes via a web interface.
- Usability:
    * Added contextual links (a.k.a. local tasks) to page elements, such as
      blocks, nodes, or comments, which allows to perform the most common tasks
      with a single click only.
    * Improved installer requirements check.
    * Improved support for integration of WYSIWYG editors.
    * Implemented drag-and-drop positioning for input format listings.
    * Implemented drag-and-drop positioning for language listing.
    * Implemented drag-and-drop positioning for poll options.
    * Provided descriptions and human-readable names for user permissions.
    * Removed comment controls for users.
    * Removed display order settings for comment module. Comment display
      order can now be customized using the Views module.
    * Removed the 'related terms' feature from taxonomy module since this can
      now be achieved with Field API.
    * Added additional features to the default installation profile, and
      implemented a "slimmed down" profile designed for developers.
    * Added a built-in, automated cron run feature, which is triggered by site
      visitors.
    * Added an administrator role which is assigned all permissions for
      installed modules automatically.
    * Image toolkits are now provided by modules (rather than requiring a
      manual file copy to the includes directory).
    * Added an edit tab to taxonomy term pages.
    * Redesigned password strength validator.
    * Redesigned the add content type screen.
    * Highlight duplicate URL aliases.
    * Renamed "input formats" to "text formats".
    * Moved text format permissions to the main permissions page.
    * Added configurable ability for users to cancel their own accounts.
    * Added "vertical tabs", a reusable interface component that features
      automatic summaries and increases usability.
    * Replaced fieldsets on node edit and add pages with vertical tabs.
- Performance:
    * Improved performance on uncached page views by loading multiple core
      objects in a single database query.
    * Improved performance for logged-in users by reducing queries for path
      alias lookups.
    * Improved support for HTTP proxies (including reverse proxies), allowing
      anonymous page views to be served entirely from the proxy.
- Documentation:
    * Hook API documentation now included in Drupal core.
- News aggregator:
    * Added OPML import functionality for RSS feeds.
    * Optionally, RSS feeds may be configured to not automatically generate feed blocks.
- Search:
    * Added support for language-aware searches.
- Aggregator:
    * Introduced architecture that allows pluggable parsers and processors for
      syndicating RSS and Atom feeds.
    * Added options to suspend updating specific feeds and never discard feeds
      items.
- Testing:
    * Added test framework and tests.
- Improved time zone support:
    * Drupal now uses PHP's time zone database when rendering dates in local
      time. Site-wide and user-configured time zone offsets have been converted
      to time zone names, e.g. Africa/Abidjan.
    * In some cases the upgrade and install scripts do not choose the preferred
      site default time zone. The automatically-selected time zone can be
      corrected at admin/config/regional/settings.
    * If your site is being upgraded from Drupal 6 and you do not have the
      contributed date or event modules installed, user time zone settings will
      fallback to the system time zone and will have to be reconfigured by each user.
    * User-configured time zones now serve as the default time zone for PHP
      date/time functions.
- Filter system:
    * Revamped the filter API and text format storage.
    * Added support for default text formats to be assigned on a per-role basis.
    * Refactored the HTML corrector to take advantage of PHP 5 features.
- User system:
    * Added clean API functions for creating, loading, updating, and deleting
      user roles and permissions.
    * Refactored the "access rules" component of user module: The user module
      now provides a simple interface for blocking single IP addresses. The
      previous functionality in the user module for restricting certain e-mail
      addresses and usernames is now available as a contributed module. Further,
      IP address range blocking is no longer supported and should be implemented
      at the operating system level.
    * Removed per-user themes: Contributed modules with similar functionality
      are available.
- OpenID:
    * Added support for Gmail and Google Apps for Domain identifiers. Users can
      now login with their user@example.com identifier when example.com is powered
      by Google.
    * Made the OpenID module more pluggable.
- Added code registry:
    * Using the registry, modules declare their includable files via their .info file,
      allowing Drupal to lazy-load classes and interfaces as needed.
- Theme system:
    * Removed the Bluemarine, Chameleon and Pushbutton themes. These themes live
      on as contributed themes (http://drupal.org/project/bluemarine,
      http://drupal.org/project/chameleon and http://drupal.org/project/pushbutton).
    * Added Stark theme to make analyzing Drupal's default HTML and CSS easier.
    * Added Seven as the default administration theme.
    * Variable preprocessing of theme hooks prior to template rendering now goes
      through two phases: a 'preprocess' phase and a new 'process' phase. See
      http://api.drupal.org/api/function/theme/7 for details.
    * Theme hooks implemented as functions (rather than as templates) can now
      also have preprocess (and process) functions. See
      http://api.drupal.org/api/function/theme/7 for details.
    * Added Bartik as the default theme.
- File handling:
    * Files are now first class Drupal objects with file_load(), file_save(),
      and file_validate() functions and corresponding hooks.
    * The file_move(), file_copy() and file_delete() functions now operate on
      file objects and invoke file hooks so that modules are notified and can
      respond to changes.
    * For the occasions when only basic file manipulation are needed--such as
      uploading a site logo--that don't require the overhead of databases and
      hooks, the current unmanaged copy, move and delete operations have been
      preserved but renamed to file_unmanaged_*().
    * Rewrote file handling to use PHP stream wrappers to enable support for
      both public and private files and to support pluggable storage mechanisms
      and access to remote resources (e.g. S3 storage or Flickr photos).
    * The mime_extension_mapping variable has been removed. Modules that need to
      alter the default MIME type extension mappings should implement
      hook_file_mimetype_mapping_alter().
    * Added the hook_file_url_alter() hook, which makes it possible to serve
      files from a CDN.
    * Added a field specifically for uploading files, previously provided by
      the contributed module FileField.
- Image handling:
    * Improved image handling, including better support for add-on image
      libraries.
    * Added API and interface for creating advanced image thumbnails.
    * Inclusion of additional effects such as rotate and desaturate.
    * Added a field specifically for uploading images, previously provided by
      the contributed module ImageField.
- Added aliased multi-site support:
    * Added support for mapping domain names to sites directories.
- Added RDF support:
    * Modules can declare RDF namespaces which are serialized in the <html> tag
      for RDFa support.
    * Modules can specify how their data structure maps to RDF.
    * Added support for RDFa export of nodes, comments, terms, users, etc. and
      their fields.
- Search engine optimization and web linking:
    * Added a rel="canonical" link on node and comment pages to prevent
      duplicate content indexing by search engines.
    * Added a default rel="shortlink" link on node and comment pages that
      advertises a short link as an alternative URL to third-party services.
    * Meta information is now alterable by all modules before rendering.
- Field API:
    * Custom data fields may be attached to nodes, users, comments and taxonomy
      terms.
    * Node bodies and teasers are now Field API fields instead of
      being a hard-coded property of node objects.
    * In addition, any other object type may register with Field API
      and allow custom data fields to be attached to itself.
    * Provides most of the features of the former Content Construction
      Kit (CCK) module.
    * Taxonomy terms are now Field API fields that can be added to any fieldable
      object.
- Installer:
    * Refactored the installer into an API that allows Drupal to be installed
      via a command line script.
- Page organization
    * Made the help text area a full featured region with blocks.
    * Site mission is replaced with the highlighted content block region and
      separate RSS feed description settings.
    * The footer message setting was removed in favor of custom blocks.
    * Made the main page content a block which can be moved and ordered
      with other blocks in the same region.
    * Blocks can now return structured arrays for later rendering just
      like page callbacks.
- Translation system
    * The translation system now supports message context (msgctxt).
    * Added support for translatable fields to Field API.
- JavaScript changes
    * Upgraded the core JavaScript library to jQuery version 1.4.4.
    * Upgraded the jQuery Forms library to 2.52.
    * Added jQuery UI 1.8.7, which allows improvements to Drupal's user
      experience.
- Better module version support
    * Modules now can specify which version of another module they depend on.
- Removed modules from core
    * The following modules have been removed from core, because contributed
      modules with similar functionality are available:
      * Blog API module
      * Ping module
      * Throttle module
- Improved node access control system.
    * All modules may now influence the access to a node at runtime, not just
      the module that defined a node.
    * Users may now be allowed to bypass node access restrictions without giving
      them complete access to the site.
    * Access control affects both published and unpublished nodes.
    * Numerous other improvements to the node access system.
- Actions system
    * Simplified definitions of actions and triggers.
    * Removed dependency on the combination of hooks and operations. Triggers
      now directly map to module hooks.
- Task handling
    * Added a queue API to process many or long-running tasks.
    * Added queue API support to cron API.
    * Added a locking framework to coordinate long-running operations across
      requests.

Drupal 6.23-dev, xxxx-xx-xx (development release)
-----------------------

Drupal 6.22, 2011-05-25
-----------------------
- Made Drupal 6 work better with IIS and Internet Explorer.
- Fixed .po file imports to work better with custom textgroups.
- Improved code documentation at various places.
- Fixed a variety of other bugs.

Drupal 6.21, 2011-05-25
----------------------
- Fixed security issues (Cross site scripting), see SA-CORE-2011-001.

Drupal 6.20, 2010-12-15
----------------------
- Fixed a variety of small bugs, improved code documentation.

Drupal 6.19, 2010-08-11
----------------------
- Fixed a variety of small bugs, improved code documentation.

Drupal 6.18, 2010-08-11
----------------------
- Fixed security issues (OpenID authentication bypass, File download access
  bypass, Comment unpublishing bypass, Actions cross site scripting),
  see SA-CORE-2010-002.

Drupal 6.17, 2010-06-02
----------------------
- Improved PostgreSQL compatibility
- Better PHP 5.3 and PHP 4 compatibility
- Better browser compatibility of CSS and JS aggregation
- Improved logging for login failures
- Fixed an incompatibility with some contributed modules and the locking system
- Fixed a variety of other bugs.

Drupal 6.16, 2010-03-03
----------------------
- Fixed security issues (Installation cross site scripting, Open redirection,
  Locale module cross site scripting, Blocked user session regeneration),
  see SA-CORE-2010-001.
- Better support for updated jQuery versions.
- Reduced resource usage of update.module.
- Fixed several issues relating to support of installation profiles and
  distributions.
- Added a locking framework to avoid data corruption on long operations.
- Fixed a variety of other bugs.

Drupal 6.15, 2009-12-16
----------------------
- Fixed security issues (Cross site scripting), see SA-CORE-2009-009.
- Fixed a variety of other bugs.

Drupal 6.14, 2009-09-16
----------------------
- Fixed security issues (OpenID association cross site request forgeries,
  OpenID impersonation and File upload), see SA-CORE-2009-008.
- Changed the system modules page to not run all cache rebuilds; use the
  button on the performance settings page to achieve the same effect.
- Added support for PHP 5.3.0 out of the box.
- Fixed a variety of small bugs.

Drupal 6.13, 2009-07-01
----------------------
- Fixed security issues (Cross site scripting, Input format access bypass and
  Password leakage in URL), see SA-CORE-2009-007.
- Fixed a variety of small bugs.

Drupal 6.12, 2009-05-13
----------------------
- Fixed security issues (Cross site scripting), see SA-CORE-2009-006.
- Fixed a variety of small bugs.

Drupal 6.11, 2009-04-29
----------------------
- Fixed security issues (Cross site scripting and limited information
  disclosure), see SA-CORE-2009-005
- Fixed performance issues with the menu router cache, the update
  status cache and improved cache invalidation
- Fixed a variety of small bugs.

Drupal 6.10, 2009-02-25
----------------------
- Fixed a security issue, (Local file inclusion on Windows),
  see SA-CORE-2009-003
- Fixed node_feed() so custom fields can show up in RSS feeds.
- Improved PostgreSQL compatibility.
- Fixed a variety of small bugs.

Drupal 6.9, 2009-01-14
----------------------
- Fixed security issues, (Access Bypass, Validation Bypass and Hardening
  against SQL injection), see SA-CORE-2009-001
- Made HTTP request checking more robust and informative.
- Fixed HTTP_HOST checking to work again with HTTP 1.0 clients and
  basic shell scripts.
- Removed t() calls from all schema documentation. Suggested best practice
  changed for contributed modules, see http://drupal.org/node/322731.
- Fixed a variety of small bugs.

Drupal 6.8, 2008-12-11
----------------------
- Removed a previous change incompatible with PHP 5.1.x and lower.

Drupal 6.7, 2008-12-10
----------------------
- Fixed security issues, (Cross site request forgery and Cross site scripting), see SA-2008-073
- Updated robots.txt and .htaccess to match current file use.
- Fixed a variety of small bugs.

Drupal 6.6, 2008-10-22
----------------------
- Fixed security issues, (File inclusion, Cross site scripting), see SA-2008-067
- Fixed a variety of small bugs.

Drupal 6.5, 2008-10-08
----------------------
- Fixed security issues, (File upload access bypass, Access rules bypass,
  BlogAPI access bypass), see SA-2008-060.
- Fixed a variety of small bugs.

Drupal 6.4, 2008-08-13
----------------------
- Fixed a security issue (Cross site scripting, Arbitrary file uploads via
  BlogAPI, Cross site request forgeries and Various Upload module
  vulnerabilities), see SA-2008-047.
- Improved error messages during installation.
- Fixed a bug that prevented AHAH handlers to be attached to radios widgets.
- Fixed a variety of small bugs.

Drupal 6.3, 2008-07-09
----------------------
- Fixed security issues, (Cross site scripting, cross site request forgery,
  session fixation and SQL injection), see SA-2008-044.
- Slightly modified installation process to prevent file ownership issues on
  shared hosts.
- Improved PostgreSQL compatibility (rewritten queries; custom blocks).
- Upgraded to jQuery 1.2.6.
- Performance improvements to search, menu handling and form API caches.
- Fixed Views compatibility issues (Views for Drupal 6 requires Drupal 6.3+).
- Fixed a variety of small bugs.

Drupal 6.2, 2008-04-09
----------------------
- Fixed a variety of small bugs.
- Fixed a security issue (Access bypasses), see SA-2008-026.

Drupal 6.1, 2008-02-27
----------------------
- Fixed a variety of small bugs.
- Fixed a security issue (Cross site scripting), see SA-2008-018.

Drupal 6.0, 2008-02-13
----------------------
- New, faster and better menu system.
- New watchdog as a hook functionality.
   * New hook_watchdog that can be implemented by any module to route log
     messages to various destinations.
   * Expands the severity levels from 3 (Error, Warning, Notice) to the 8
     levels defined in RFC 3164.
   * The watchdog module is now called dblog, and is optional, but enabled by
     default in the default installation profile.
   * Extended the database log module so log messages can be filtered.
   * Added syslog module: useful for monitoring large Drupal installations.
- Added optional e-mail notifications when users are approved, blocked, or
  deleted.
- Drupal works with error reporting set to E_ALL.
- Added scripts/drupal.sh to execute Drupal code from the command line. Useful
  to use Drupal as a framework to build command-line tools.
- Made signature support optional and made it possible to theme signatures.
- Made it possible to filter the URL aliases on the URL alias administration
  screen.
- Language system improvements:
    * Support for right to left languages.
    * Language detection based on parts of the URL.
    * Browser based language detection.
    * Made it possible to specify a node's language.
    * Support for translating posts on the site to different languages.
    * Language dependent path aliases.
    * Automatically import translations when adding a new language.
    * JavaScript interface translation.
    * Automatically import a module's translation upon enabling that module.
- Moved "PHP input filter" to a standalone module so it can be deleted for
  security reasons.
- Usability:
    * Improved handling of teasers in posts.
    * Added sticky table headers.
    * Check for clean URL support automatically with JavaScript.
    * Removed default/settings.php. Instead the installer will create it from
      default.settings.php.
    * Made it possible to configure your own date formats.
    * Remember anonymous comment posters.
    * Only allow modules and themes to be enabled that have explicitly been
      ported to the correct core API version.
    * Can now specify the minimum PHP version required for a module within the
      .info file.
    * Drupal core no longer requires CREATE TEMPORARY TABLES or LOCK TABLES
      database rights.
    * Dynamically check password strength and confirmation.
    * Refactored poll administration.
    * Implemented drag-and-drop positioning for blocks, menu items, taxonomy
      vocabularies and terms, forums, profile fields, and input format filters.
- Theme system:
    * Added .info files to themes and made it easier to specify regions and
      features.
    * Added theme registry: modules can directly provide .tpl.php files for
      their themes without having to create theme_ functions.
    * Used the Garland theme for the installation and maintenance pages.
    * Added theme preprocess functions for themes that are templates.
    * Added support for themeable functions in JavaScript.
- Refactored update.php to a generic batch API to be able to run time-consuming
  operations in multiple subsequent HTTP requests.
- Installer:
    * Themed the installer with the Garland theme.
    * Added form to provide initial site information during installation.
    * Added ability to provide extra installation steps programmatically.
    * Made it possible to import interface translations during installation.
- Added the HTML corrector filter:
    * Fixes faulty and chopped off HTML in postings.
    * Tags are now automatically closed at the end of the teaser.
- Performance:
    * Made it easier to conditionally load .include files and split up many core
      modules.
    * Added a JavaScript aggregator.
    * Added block-level caching, improving performance for both authenticated
      and anonymous users.
    * Made Drupal work correctly when running behind a reverse proxy like
      Squid or Pound.
- File handling improvements:
    * Entries in the files table are now keyed to a user instead of a node.
    * Added reusable validation functions to check for uploaded file sizes,
      extensions, and image resolution.
    * Added ability to create and remove temporary files during a cron job.
- Forum improvements:
    * Any node type may now be posted in a forum.
- Taxonomy improvements:
    * Descriptions for terms are now shown on taxonomy/term pages as well
      as RSS feeds.
    * Added versioning support to categories by associating them with node
      revisions.
- Added support for OpenID.
- Added support for triggering configurable actions.
- Added the Update status module to automatically check for available updates
  and warn sites if they are missing security updates or newer versions.
  Sites deploying from CVS should use http://drupal.org/project/cvs_deploy.
  Advanced settings provided by http://drupal.org/project/update_advanced.
- Upgraded the core JavaScript library to jQuery version 1.2.3.
- Added a new Schema API, which provides built-in support for core and
  contributed modules to work with databases other than MySQL.
- Removed drupal.module. The functionality lives on as the Site network
  contributed module (http://drupal.org/project/site_network).
- Removed old system updates. Updates from Drupal versions prior to 5.x will
  require upgrading to 5.x before upgrading to 6.x.

Drupal 5.23, 2010-08-11
-----------------------
- Fixed security issues (File download access bypass, Comment unpublishing
  bypass), see SA-CORE-2010-002.

Drupal 5.22, 2010-03-03
-----------------------
- Fixed security issues (Open redirection, Locale module cross site scripting,
  Blocked user session regeneration), see SA-CORE-2010-001.

Drupal 5.21, 2009-12-16
-----------------------
- Fixed a security issue (Cross site scripting), see SA-CORE-2009-009.
- Fixed a variety of small bugs.

Drupal 5.20, 2009-09-16
-----------------------
- Avoid security problems resulting from writing Drupal 6-style menu
  declarations.
- Fixed security issues (session fixation), see SA-CORE-2009-008.
- Fixed a variety of small bugs.

Drupal 5.19, 2009-07-01
-----------------------
- Fixed security issues (Cross site scripting and Password leakage in URL), see
  SA-CORE-2009-007.          
- Fixed a variety of small bugs.

Drupal 5.18, 2009-05-13
-----------------------
- Fixed security issues (Cross site scripting), see SA-CORE-2009-006.
- Fixed a variety of small bugs.

Drupal 5.17, 2009-04-29
-----------------------
- Fixed security issues (Cross site scripting and limited information
  disclosure) see SA-CORE-2009-005.
- Fixed a variety of small bugs.

Drupal 5.16, 2009-02-25
-----------------------
- Fixed a security issue, (Local file inclusion on Windows), see SA-CORE-2009-004.
- Fixed a variety of small bugs.

Drupal 5.15, 2009-01-14
-----------------------
- Fixed security issues, (Hardening against SQL injection), see
  SA-CORE-2009-001
- Fixed HTTP_HOST checking to work again with HTTP 1.0 clients and basic shell
  scripts.
- Fixed a variety of small bugs.

Drupal 5.14, 2008-12-11
-----------------------
- removed a previous change incompatible with PHP 5.1.x and lower.

Drupal 5.13, 2008-12-10
-----------------------
- fixed a variety of small bugs.
- fixed security issues, (Cross site request forgery and Cross site scripting), see SA-2008-073
- updated robots.txt and .htaccess to match current file use.

Drupal 5.12, 2008-10-22
-----------------------
- fixed security issues, (File inclusion), see SA-2008-067

Drupal 5.11, 2008-10-08
-----------------------
- fixed a variety of small bugs.
- fixed security issues, (File upload access bypass, Access rules bypass,
  BlogAPI access bypass, Node validation bypass), see SA-2008-060

Drupal 5.10, 2008-08-13
-----------------------
- fixed a variety of small bugs.
- fixed security issues, (Cross site scripting, Arbitrary file uploads via
  BlogAPI and Cross site request forgery), see SA-2008-047

Drupal 5.9, 2008-07-23
----------------------
- fixed a variety of small bugs.
- fixed security issues, (Session fixation), see SA-2008-046

Drupal 5.8, 2008-07-09
----------------------
- fixed a variety of small bugs.
- fixed security issues, (Cross site scripting, cross site request forgery, and
  session fixation), see SA-2008-044

Drupal 5.7, 2008-01-28
----------------------
- fixed the input format configuration page.
- fixed a variety of small bugs.

Drupal 5.6, 2008-01-10
----------------------
- fixed a variety of small bugs.
- fixed a security issue (Cross site request forgery), see SA-2008-005
- fixed a security issue (Cross site scripting, UTF8), see SA-2008-006
- fixed a security issue (Cross site scripting, register_globals), see SA-2008-007

Drupal 5.5, 2007-12-06
----------------------
- fixed missing missing brackets in a query in the user module.
- fixed taxonomy feed bug introduced by SA-2007-031

Drupal 5.4, 2007-12-05
----------------------
- fixed a variety of small bugs.
- fixed a security issue (SQL injection), see SA-2007-031

Drupal 5.3, 2007-10-17
----------------------
- fixed a variety of small bugs.
- fixed a security issue (HTTP response splitting), see SA-2007-024
- fixed a security issue (Arbitrary code execution via installer), see SA-2007-025
- fixed a security issue (Cross site scripting via uploads), see SA-2007-026
- fixed a security issue (User deletion cross site request forgery), see SA-2007-029
- fixed a security issue (API handling of unpublished comment), see SA-2007-030

Drupal 5.2, 2007-07-26
----------------------
- changed hook_link() $teaser argument to match documentation.
- fixed a variety of small bugs.
- fixed a security issue (cross-site request forgery), see SA-2007-017
- fixed a security issue (cross-site scripting), see SA-2007-018

Drupal 5.1, 2007-01-29
----------------------
- fixed security issue (code execution), see SA-2007-005
- fixed a variety of small bugs.

Drupal 5.0, 2007-01-15
----------------------
- Completely retooled the administration page
    * /Admin now contains an administration page which may be themed
    * Reorganised administration menu items by task and by module
    * Added a status report page with detailed PHP/MySQL/Drupal information
- Added web-based installer which can:
    * Check installation and run-time requirements
    * Automatically generate the database configuration file
    * Install pre-made installation profiles or distributions
    * Import the database structure with automatic table prefixing
    * Be localized
- Added new default Garland theme
- Added color module to change some themes' color schemes
- Included the jQuery JavaScript library 1.0.4 and converted all core JavaScript to use it
- Introduced the ability to alter mail sent from system
- Module system:
    * Added .info files for module meta-data
    * Added support for module dependencies
    * Improved module installation screen
    * Moved core modules to their own directories
    * Added support for module uninstalling
- Added support for different cache backends
- Added support for a generic "sites/all" directory.
- Usability:
    * Added support for auto-complete forms (AJAX) to user profiles.
    * Made it possible to instantly assign roles to newly created user accounts.
    * Improved configurability of the contact forms.
    * Reorganized the settings pages.
    * Made it easy to investigate popular search terms.
    * Added a 'select all' checkbox and a range select feature to administration tables.
    * Simplified the 'break' tag to split teasers from body.
    * Use proper capitalization for titles, menu items and operations.
- Integrated urlfilter.module into filter.module
- Block system:
    * Extended the block visibility settings with a role specific setting.
    * Made it possible to customize all block titles.
- Poll module:
    * Optionally allow people to inspect all votes.
    * Optionally allow people to cancel their vote.
- Distributed authentication:
    * Added default server option.
- Added default robots.txt to control crawlers.
- Database API:
    * Added db_table_exists().
- Blogapi module:
    * 'Blogapi new' and 'blogapi edit' nodeapi operations.
- User module:
    * Added hook_profile_alter().
    * E-mail verification is made optional.
    * Added mass editing and filtering on admin/user/user.
- PHP Template engine:
    * Add the ability to look for a series of suggested templates.
    * Look for page templates based upon the path.
    * Look for block templates based upon the region, module, and delta.
- Content system:
    * Made it easier for node access modules to work well with each other.
    * Added configurable content types.
    * Changed node rendering to work with structured arrays.
- Performance:
    * Improved session handling: reduces database overhead.
    * Improved access checking: reduces database overhead.
    * Made it possible to do memcached based session management.
    * Omit sidebars when serving a '404 - Page not found': saves CPU cycles and bandwidth.
    * Added an 'aggressive' caching policy.
    * Added a CSS aggregator and compressor (up to 40% faster page loads).
- Removed the archive module.
- Upgrade system:
    * Created space for update branches.
- Form API:
    * Made it possible to programmatically submit forms.
    * Improved api for multistep forms.
- Theme system:
    * Split up and removed drupal.css.
    * Added nested lists generation.
    * Added a self-clearing block class.

Drupal 4.7.11, 2008-01-10
-------------------------
- fixed a security issue (Cross site request forgery), see SA-2008-005
- fixed a security issue (Cross site scripting, UTF8), see SA-2008-006
- fixed a security issue (Cross site scripting, register_globals), see SA-2008-007

Drupal 4.7.10, 2007-12-06
-------------------------
- fixed taxonomy feed bug introduced by SA-2007-031

Drupal 4.7.9, 2007-12-05
------------------------
- fixed a security issue (SQL injection), see SA-2007-031

Drupal 4.7.8, 2007-10-17
----------------------
- fixed a security issue (HTTP response splitting), see SA-2007-024
- fixed a security issue (Cross site scripting via uploads), see SA-2007-026
- fixed a security issue (API handling of unpublished comment), see SA-2007-030

Drupal 4.7.7, 2007-07-26
------------------------
- fixed security issue (XSS), see SA-2007-018

Drupal 4.7.6, 2007-01-29
------------------------
- fixed security issue (code execution), see SA-2007-005

Drupal 4.7.5, 2007-01-05
------------------------
- Fixed security issue (XSS), see SA-2007-001
- Fixed security issue (DoS), see SA-2007-002

Drupal 4.7.4, 2006-10-18
------------------------
- Fixed security issue (XSS), see SA-2006-024
- Fixed security issue (CSRF), see SA-2006-025
- Fixed security issue (Form action attribute injection), see SA-2006-026

Drupal 4.7.3, 2006-08-02
------------------------
- Fixed security issue (XSS), see SA-2006-011

Drupal 4.7.2, 2006-06-01
------------------------
- Fixed critical upload issue, see SA-2006-007
- Fixed taxonomy XSS issue, see SA-2006-008
- Fixed a variety of small bugs.

Drupal 4.7.1, 2006-05-24
------------------------
- Fixed critical SQL issue, see SA-2006-005
- Fixed a serious upgrade related bug.
- Fixed a variety of small bugs.

Drupal 4.7.0, 2006-05-01
------------------------
- Added free tagging support.
- Added a site-wide contact form.
- Theme system:
    * Added the PHPTemplate theme engine and removed the Xtemplate engine.
    * Converted the bluemarine theme from XTemplate to PHPTemplate.
    * Converted the pushbutton theme from XTemplate to PHPTemplate.
- Usability:
    * Reworked the 'request new password' functionality.
    * Reworked the node and comment edit forms.
    * Made it easy to add nodes to the navigation menu.
    * Added site 'offline for maintenance' feature.
    * Added support for auto-complete forms (AJAX).
    * Added support for collapsible page sections (JS).
    * Added support for resizable text fields (JS).
    * Improved file upload functionality (AJAX).
    * Reorganized some settings pages.
    * Added friendly database error screens.
    * Improved styling of update.php.
- Refactored the forms API.
    * Made it possible to alter, extend or theme forms.
- Comment system:
    * Added support for "mass comment operations" to ease repetitive tasks.
    * Comment moderation has been removed.
- Node system:
    * Reworked the revision functionality.
    * Removed the bookmarklet code. Third-party modules can now handle
      This.
- Upgrade system:
    * Allows contributed modules to plug into the upgrade system.
- Profiles:
    * Added a block to display author information along with posts.
    * Added support for private profile fields.
- Statistics module:
    * Added the ability to track page generation times.
    * Made it possible to block certain IPs/hostnames.
- Block system:
    * Added support for theme-specific block regions.
- Syndication:
    * Made the aggregator module parse Atom feeds.
    * Made the aggregator generate RSS feeds.
    * Added RSS feed settings.
- XML-RPC:
    * Replaced the XML-RPC library by a better one.
- Performance:
    * Added 'loose caching' option for high-traffic sites.
    * Improved performance of path aliasing.
    * Added the ability to track page generation times.
- Internationalization:
    * Improved Unicode string handling API.
    * Added support for PHP's multibyte string module.
- Added support for PHP5's 'mysqli' extension.
- Search module:
    * Made indexer smarter and more robust.
    * Added advanced search operators (e.g. phrase, node type, ...).
    * Added customizable result ranking.
- PostgreSQL support:
    * Removed dependency on PL/pgSQL procedural language.
- Menu system:
    * Added support for external URLs.
- Queue module:
    * Removed from core.
- HTTP handling:
    * Added support for a tolerant Base URL.
    * Output URIs relative to the root, without a base tag.

Drupal 4.6.11, 2007-01-05
-------------------------
- Fixed security issue (XSS), see SA-2007-001
- Fixed security issue (DoS), see SA-2007-002

Drupal 4.6.10, 2006-10-18
------------------------
- Fixed security issue (XSS), see SA-2006-024
- Fixed security issue (CSRF), see SA-2006-025
- Fixed security issue (Form action attribute injection), see SA-2006-026

Drupal 4.6.9, 2006-08-02
------------------------
- Fixed security issue (XSS), see SA-2006-011

Drupal 4.6.8, 2006-06-01
------------------------
- Fixed critical upload issue, see SA-2006-007
- Fixed taxonomy XSS issue, see SA-2006-008

Drupal 4.6.7, 2006-05-24
------------------------
- Fixed critical SQL issue, see SA-2006-005

Drupal 4.6.6, 2006-03-13
------------------------
- Fixed bugs, including 4 security vulnerabilities.

Drupal 4.6.5, 2005-12-12
------------------------
- Fixed bugs: no critical bugs were identified.

Drupal 4.6.4, 2005-11-30
------------------------
- Fixed bugs, including 3 security vulnerabilities.

Drupal 4.6.3, 2005-08-15
------------------------
- Fixed bugs, including a critical "arbitrary PHP code execution" bug.

Drupal 4.6.2, 2005-06-29
------------------------
- Fixed bugs, including two critical "arbitrary PHP code execution" bugs.

Drupal 4.6.1, 2005-06-01
------------------------
- Fixed bugs, including a critical input validation bug.

Drupal 4.6.0, 2005-04-15
------------------------
- PHP5 compliance
- Search:
    * Added UTF-8 support to make it work with all languages.
    * Improved search indexing algorithm.
    * Improved search output.
    * Impose a throttle on indexing of large sites.
    * Added search block.
- Syndication:
    * Made the ping module ping pingomatic.com which, in turn, will ping all the major ping services.
    * Made Drupal generate RSS 2.0 feeds.
    * Made RSS feeds extensible.
    * Added categories to RSS feeds.
    * Added enclosures to RSS feeds.
- Flood control mechanism:
    * Added a mechanism to throttle certain operations.
- Usability:
    * Refactored the block configuration pages.
    * Refactored the statistics pages.
    * Refactored the watchdog pages.
    * Refactored the throttle module configuration.
    * Refactored the access rules page.
    * Refactored the content administration page.
    * Introduced forum configuration pages.
    * Added a 'add child page' link to book pages.
- Contact module:
    * Added a simple contact module that allows users to contact each other using e-mail.
- Multi-site configuration:
    * Made it possible to run multiple sites from a single code base.
- Added an image API: enables better image handling.
- Block system:
    * Extended the block visibility settings.
- Theme system:
    * Added new theme functions.
- Database backend:
    * The PEAR database backend is no longer supported.
- Performance:
    * Improved performance of the forum topics block.
    * Improved performance of the tracker module.
    * Improved performance of the node pages.
- Documentation:
    * Improved and extended PHPDoc/Doxygen comments.

Drupal 4.5.8, 2006-03-13
------------------------
- Fixed bugs, including 3 security vulnerabilities.

Drupal 4.5.7, 2005-12-12
------------------------
- Fixed bugs: no critical bugs were identified.

Drupal 4.5.6, 2005-11-30
------------------------
- Fixed bugs, including 3 security vulnerabilities.

Drupal 4.5.5, 2005-08-15
------------------------
- Fixed bugs, including a critical "arbitrary PHP code execution" bug.

Drupal 4.5.4, 2005-06-29
------------------------
- Fixed bugs, including two critical "arbitrary PHP code execution" bugs.

Drupal 4.5.3, 2005-06-01
------------------------
- Fixed bugs, including a critical input validation bug.

Drupal 4.5.2, 2005-01-15
------------------------
- Fixed bugs: a cross-site scripting (XSS) vulnerability has been fixed.

Drupal 4.5.1, 2004-12-01
------------------------
- Fixed bugs: no critical bugs were identified.

Drupal 4.5.0, 2004-10-18
------------------------
- Navigation:
    * Made it possible to add, delete, rename and move menu items.
    * Introduced tabs and subtabs for local tasks.
    * Reorganized the navigation menus.
- User management:
    * Added support for multiple roles per user.
    * Made it possible to add custom profile fields.
    * Made it possible to browse user profiles by field.
- Node system:
    * Added support for node-level permissions.
- Comment module:
    * Made it possible to leave contact information without having to register.
- Upload module:
    * Added support for uploading documents (includes images).
- Forum module:
    * Added support for sticky forum topics.
    * Made it possible to track forum topics.
- Syndication:
    * Added support for RSS ping-notifications of http://technorati.com/.
    * Refactored the categorization of syndicated news items.
    * Added an URL alias for 'rss.xml'.
    * Improved date parsing.
- Database backend:
    * Added support for multiple database connections.
    * The PostgreSQL backend does no longer require PEAR.
- Theme system:
    * Changed all GIFs to PNGs.
    * Reorganised the handling of themes, template engines, templates and styles.
    * Unified and extended the available theme settings.
    * Added theme screenshots.
- Blocks:
    * Added 'recent comments' block.
    * Added 'categories' block.
- Blogger API:
    * Added support for auto-discovery of blogger API via RSD.
- Performance:
    * Added support for sending gzip compressed pages.
    * Improved performance of the forum module.
- Accessibility:
    * Improved the accessibility of the archive module's calendar.
    * Improved form handling and error reporting.
    * Added HTTP redirects to prevent submitting twice when refreshing right after a form submission.
- Refactored 403 (forbidden) handling and added support for custom 403 pages.
- Documentation:
    * Added PHPDoc/Doxygen comments.
- Filter system:
    * Added support for using multiple input formats on the site
    * Expanded the embedded PHP-code feature so it can be used everywhere
    * Added support for role-dependent filtering, through input formats
- UI translation:
    * Managing translations is now completely done through the administration interface
    * Added support for importing/exporting gettext .po files

Drupal 4.4.3, 2005-06-01
------------------------
- Fixed bugs, including a critical input validation bug.

Drupal 4.4.2, 2004-07-04
------------------------
- Fixed bugs: no critical bugs were identified.

Drupal 4.4.1, 2004-05-01
------------------------
- Fixed bugs: no critical bugs were identified.

Drupal 4.4.0, 2004-04-01
------------------------
- Added support for the MetaWeblog API and MovableType extensions.
- Added a file API: enables better document management.
- Improved the watchdog and search module to log search keys.
- News aggregator:
    * Added support for conditional GET.
    * Added OPML feed subscription list.
    * Added support for <image>, <pubDate>, <dc:date>, <dcterms:created>, <dcterms:issued> and <dcterms:modified>.
- Comment module:
    * Made it possible to disable the "comment viewing controls".
- Performance:
    * Improved module loading when serving cached pages.
    * Made it possible to automatically disable modules when under heavy load.
    * Made it possible to automatically disable blocks when under heavy load.
    * Improved performance and memory footprint of the locale module.
- Theme system:
    * Made all theme functions start with 'theme_'.
    * Made all theme functions return their output.
    * Migrated away from using the BaseTheme class.
    * Added many new theme functions and refactored existing theme functions.
    * Added avatar support to 'Xtemplate'.
    * Replaced theme 'UnConeD' by 'Chameleon'.
    * Replaced theme 'Marvin' by 'Pushbutton'.
- Usability:
    * Added breadcrumb navigation to all pages.
    * Made it possible to add context-sensitive help to all pages.
    * Replaced drop-down menus by radio buttons where appropriate.
    * Removed the 'magic_quotes_gpc = 0' requirement.
    * Added a 'book navigation' block.
- Accessibility:
    * Made themes degrade gracefully in absence of CSS.
    * Grouped form elements using '<fieldset>' and '<legend>' tags.
    * Added '<label>' tags to form elements.
- Refactored 404 (file not found) handling and added support for custom 404 pages.
- Improved the filter system to prevent conflicts between filters:
    * Made it possible to change the order in which filters are applied.
- Documentation:
    * Added PHPDoc/Doxygen comments.

Drupal 4.3.2, 2004-01-01
------------------------
- Fixed bugs: no critical bugs were identified.

Drupal 4.3.1, 2003-12-01
------------------------
- Fixed bugs: no critical bugs were identified.

Drupal 4.3.0, 2003-11-01
------------------------
- Added support for configurable URLs.
- Added support for sortable table columns.
- Database backend:
    * Added support for selective database table prefixing.
- Performance:
    * Optimized many SQL queries for speed by converting left joins to inner joins.
- Comment module:
    * Rewrote the comment housekeeping code to be much more efficient and scalable.
    * Changed the comment module to use the standard pager.
- User module:
    * Added support for multiple sessions per user.
    * Added support for anonymous user sessions.
- Forum module:
    * Improved the forum views and the themability thereof.
- Book module:
    * Improved integration of non-book nodes in the book outline.
- Usability:
    * Added support for "mass node operations" to ease repetitive tasks.
    * Added support for breadcrumb navigation to several modules' user pages.
    * Integrated the administration pages with the normal user pages.

Drupal 4.2.0, 2003-08-01
------------------------
- Added support for clean URLs.
- Added textarea hook and support for onload attributes: enables integration of WYSIWYG editors.
- Rewrote the RSS/RDF parser:
    * It will now use PHP's built-in XML parser to parse news feeds.
- Rewrote the administration pages:
    * Improved the navigational elements and added breadcrumb navigation.
    * Improved the look and feel.
    * Added context-sensitive help.
- Database backend:
    * Fixed numerous SQL queries to make Drupal ANSI compliant.
    * Added MSSQL database scheme.
- Search module:
    * Changed the search module to use implicit AND'ing instead of implicit OR'ing.
- Node system:
    * Replaced the "post content" permission by more fine-grained permissions.
    * Improved content submission:
        + Improved teasers: teasers are now optional, teaser length can be configured, teaser and body are edited in a single textarea, users will no longer be bothered with teasers when the post is too short for one.
        + Added the ability to preview both the short and the full version of your posts.
    * Extended the node API which allows for better integration.
    * Added default node settings to control the behavior for promotion, moderation and other options.
- Themes:
    * Replaced theme "Goofy" by "Xtemplate", a template driven theme.
- Removed the 'register_globals = on' requirement.
- Added better installation instructions.

Drupal 4.1.0, 2003-02-01
------------------------
- Collaboratively revised and expanded the Drupal documentation.
- Rewrote comment.module:
    * Reintroduced comment rating/moderation.
    * Added support for comment paging.
    * Performance improvements: improved comment caching, faster SQL queries, etc.
- Rewrote block.module:
    * Performance improvements: blocks are no longer rendered when not displayed.
- Rewrote forum.module:
    * Added a lot of features one can find in stand-alone forum software including but not limited to support for topic paging, added support for icons, rewrote the statistics module, etc.
- Rewrote statistics.module:
    * Collects access counts for each node, referrer logs, number of users/guests.
    * Export blocks displaying top viewed nodes over last 24 hour period, top viewed nodes over all time, last nodes viewed, how many users/guest online.
- Added throttle.module:
    * Auto-throttle congestion control mechanism: Drupal can adapt itself based on the server load.
- Added profile.module:
    * Enables to extend the user and registration page.
- Added pager support to the main page.
- Replaced weblogs.module by ping.module:
    * Added support for normal and RSS notifications of http://blo.gs/.
    * Added support for RSS ping-notifications of http://weblogs.com/.
- Removed the rating module
- Themes:
    * Removed a significant portion of hard-coded mark-up.

Drupal 4.0.0, 2002-06-15
------------------------
- Added tracker.module:
    * Replaces the previous "your [site]" links (recent comments and nodes).
- Added weblogs.module:
    * This will ping weblogs.com when new content is promoted.
- Added taxonomy module which replaces the meta module.
    * Supports relations, hierarchies and synonyms.
- Added a caching system:
    * Speeds up pages for anonymous users and reduces system load.
- Added support for external SMTP libraries.
- Added an archive extension to the calendar.
- Added support for the Blogger API.
- Themes:
    * Cleaned up the theme system.
    * Moved themes that are not maintained to contributions CVS repository.
- Database backend:
    * Changed to PEAR database abstraction layer.
    * Using ANSI SQL queries to be more portable.
- Rewrote the user system:
    * Added support for Drupal authentication through XML-RPC and through a Jabber server.
    * Added support for modules to add more user data.
    * Users may delete their own account.
    * Added who's new and who's online blocks.
- Changed block system:
    * Various hard coded blocks are now dynamic.
    * Blocks can now be enabled and/or be set by the user.
    * Blocks can be set to only show up on some pages.
    * Merged box module with block module.
- Node system:
    * Blogs can be updated.
    * Teasers (abstracts) on all node types.
    * Improved error checking.
    * Content versioning support.
    * Usability improvements.
- Improved book module to support text, HTML and PHP pages.
- Improved comment module to mark new comments.
- Added a general outliner which will let any node type be linked to a book.
- Added an update script that lets you upgrade from previous releases or on a day to day basis when using the development tree.
- Search module:
    * Improved the search system by making it context sensitive.
    * Added indexing.
- Various updates:
    * Changed output to valid XHTML.
    * Improved multiple sites using the same Drupal database support.
    * Added support for session IDs in URLs instead of cookies.
    * Made the type of content on the front page configurable.
    * Made each cloud site have its own settings.
    * Modules and themes can now be enabled/disabled using the administration pages.
    * Added URL abstraction for links.
    * Usability changes (renamed links, better UI, etc).
- Collaboratively revised and expanded the Drupal documentation.

Drupal 3.0.1, 2001-10-15
------------------------
- Various updates:
    * Added missing translations
    * Updated the themes: tidied up some HTML code and added new Drupal logos.

Drupal 3.0.0, 2001-09-15
------------------------
- Major overhaul of the entire underlying design:
    * Everything is based on nodes: nodes are a conceptual "black box" to couple and manage different types of content and that promotes reusing existing code, thus reducing the complexity and size of Drupal as well as improving long-term stability.
- Rewrote submission/moderation queue and renamed it to queue.module.
- Removed FAQ and documentation module and merged them into a "book module".
- Removed ban module and integrated it into account.module as "access control":
    * Access control is based on much more powerful regular expressions (regex) now rather than on MySQL pattern matching.
- Rewrote watchdog and submission throttle:
    * Improved watchdog messages and added watchdog filter.
- Rewrote headline code and renamed it to import.module and export.module:
    * Added various improvements, including a better parser, bundles and better control over individual feeds.
- Rewrote section code and renamed it to meta.module:
    * Supports unlimited amount of nested topics. Topics can be nested to create a multi-level hierarchy.
- Rewrote configuration file resolving:
    * Drupal tries to locate a configuration file that matches your domain name or uses conf.php if the former failed. Note also that the configuration files got renamed from .conf to .php for security's sake on mal-configured Drupal sites.
- Added caching support which makes Drupal extremely scalable.
- Added access.module:
    * Allows you to set up 'roles' (groups) and to bind a set of permissions to each group.
- Added blog.module.
- Added poll.module.
- Added system.module:
    * Moved most of the configuration options from hostname.conf to the new administration section.
    * Added support for custom "filters".
- Added statistics.module
- Added moderate.module:
    * Allows to assign users editorial/moderator rights to certain nodes or topics.
- Added page.module:
    * Allows creation of static (and dynamic) pages through the administration interface.
- Added help.module:
    * Groups all available module documentation on a single page.
- Added forum.module:
    * Added an integrated forum.
- Added cvs.module and cvs-to-sql.pl:
    * Allows to display and mail CVS log messages as daily digests.
- Added book.module:
    * Allows collaborative handbook writing: primary used for Drupal documentation.
- Removed cron.module and integrated it into conf.module.
- Removed module.module as it was no longer needed.
- Various updates:
    * Added "auto-post new submissions" feature versus "moderate new submissions".
    * Introduced links/Drupal tags: [[link]]
    * Added preview functionality when submitting new content (such as a story) from the administration pages.
    * Made the administration section only show those links a user has access to.
    * Made all modules use specific form_* functions to guarantee a rock-solid forms and more consistent layout.
    * Improved scheduler:
        + Content can be scheduled to be 'posted', 'queued' and 'hidden'.
    * Improved account module:
        + Added "access control" to allow/deny certain usernames/e-mail addresses/hostnames.
    * Improved locale module:
        + Added new overview to easy the translation process.
    * Improved comment module:
        + Made it possible to permanently delete comments.
    * Improved rating module
    * Improved story module:
        + Added preview functionality for administrators.
        + Made it possible to permanently delete stories.
    * Improved themes:
        + W3C validation on a best effort basis.
        + Removed $theme->control() from themes.
        + Added theme "goofy".
- Collaboratively revised and expanded the Drupal documentation.

Drupal 2.0.0, 2001-03-15
------------------------
- Rewrote the comment/discussion code:
    * Comment navigation should be less confusing now.
    * Additional/alternative display and order methods have been added.
    * Modules can be extended with a "comment system": modules can embed the existing comment system without having to write their own, duplicate comment system.
- Added sections and section manager:
    * Story sections can be maintained from the administration pages.
    * Story sections make the open submission more adaptive in that you can set individual post, dump and expiration thresholds for each section according to the story type and urgency level: stories in certain sections do not "expire" and might stay interesting and active as time passes by, whereas news-related stories are only considered "hot" over a short period of time.
- Multiple vhosts + multiple directories:
    * You can set up multiple Drupal sites on top of the same physical source tree either by using vhosts or sub-directories.
- Added "user ratings" similar to SlashCode's Karma or Scoop's Mojo:
    * All rating logic is packed into a module to ease experimenting with different rating heuristics/algorithms.
- Added "search infrastructure":
    * Improved search page and integrated search functionality in the administration pages.
- Added translation / localization / internationalization support:
    * Because many people would love to see their website showing a lot less of English, and far more of their own language, Drupal provides a framework to set up a multi-lingual website or to overwrite the default English text in English.
- Added fine-grained user permission (or group) system:
    * Users can be granted access to specific administration sections. Example: a FAQ maintainer can be given access to maintain the FAQ and translators can be given access to the translation pages.
- Added FAQ module
- Changed the "open submission queue" into a (optional) module.
- Various updates:
    * Improved account module:
        + User accounts can be deleted.
        + Added fine-grained permission support.
    * Improved block module
    * Improved diary module:
        + Diary entries can be deleted
    * Improved headline module:
        + Improved parser to support more "generic" RDF/RSS/XML backend.
    * Improved module module
    * Improved watchdog module
    * Improved database abstraction layer
    * Improved themes:
        + W3C validation on a best effort basis
        + Added theme "example" (alias "Stone Age")
    * Added new scripts to directory "scripts"
    * Added directory "misc"
    * Added CREDITS file
- Revised documentation

Drupal 1.0.0, 2001-01-15
------------------------
- Initial release<|MERGE_RESOLUTION|>--- conflicted
+++ resolved
@@ -1,12 +1,10 @@
 
-<<<<<<< HEAD
-Drupal 7.24, xxxx-xx-xx (development version)
------------------------
-=======
+Drupal 7.25, xxxx-xx-xx (development version)
+-----------------------
+
 Drupal 7.24, 2013-11-20
 ----------------------
 - Fixed security issues (multiple vulnerabilities), see SA-CORE-2013-003.
->>>>>>> 782d1155
 
 Drupal 7.23, 2013-08-07
 -----------------------
