
<<<<<<< HEAD
Drupal 6.36-dev, xxxx-xx-xx (development release)
----------------------
=======
Drupal 6.36, 2015-06-17
-----------------------
- Fixed security issues (OpenID impersonation). See SA-CORE-2015-002.
>>>>>>> a362d912

Drupal 6.35, 2015-03-18
----------------------
- Fixed security issues (multiple vulnerabilities). See SA-CORE-2015-001.

Drupal 6.34, 2014-11-19
----------------------
- Fixed security issues (session hijacking). See SA-CORE-2014-006.

Drupal 6.33, 2014-08-06
----------------------
- Fixed security issues (denial of service). See SA-CORE-2014-004.

Drupal 6.32, 2014-07-16
----------------------
- Fixed security issues (multiple vulnerabilities). See SA-CORE-2014-003.

Drupal 6.31, 2014-04-16
----------------------
- Fixed security issues (information disclosure). See SA-CORE-2014-002.

Drupal 6.30, 2014-01-15
----------------------
- Fixed security issues (multiple vulnerabilities), see SA-CORE-2014-001.

Drupal 6.29, 2013-11-20
----------------------
- Fixed security issues (multiple vulnerabilities), see SA-CORE-2013-003.

Drupal 6.28, 2013-01-16
----------------------
- Fixed security issues (multiple vulnerabilities), see SA-CORE-2013-001.

Drupal 6.27, 2012-12-19
----------------------
- Fixed security issues (multiple vulnerabilities), see SA-CORE-2012-004.

Drupal 6.26, 2012-05-02
----------------------
- Fixed a small number of bugs.
- Made code documentation improvements.

Drupal 6.25, 2012-02-29
----------------------
- Fixed regressions introduced in Drupal 6.24 only.

Drupal 6.24, 2012-02-01
----------------------
- Improved performance of search indexing and user operations by adding indexes.
- Fixed issues with themes getting disabled due to missing locking in
  system_theme_data().
- Fix issue with blocks being disabled on updates in _block_rehash().
- Further improvements to PHP 5.3, PHP 4 and PostgreSQL compatibility.
- Improved code documentation at various places.
- Fixed a variety of other bugs.

Drupal 6.23, 2012-02-01
----------------------
- Fixed security issues (Cross site scripting), see SA-CORE-2012-001.

Drupal 6.22, 2011-05-25
----------------------
- Made Drupal 6 work better with IIS and Internet Explorer.
- Fixed .po file imports to work better with custom textgroups.
- Improved code documentation at various places.
- Fixed a variety of other bugs.

Drupal 6.21, 2011-05-25
----------------------
- Fixed security issues (Cross site scripting), see SA-CORE-2011-001.

Drupal 6.20, 2010-12-15
----------------------
- Fixed a variety of small bugs, improved code documentation.

Drupal 6.19, 2010-08-11
----------------------
- Fixed a variety of small bugs, improved code documentation.

Drupal 6.18, 2010-08-11
----------------------
- Fixed security issues (OpenID authentication bypass, File download access
  bypass, Comment unpublishing bypass, Actions cross site scripting),
  see SA-CORE-2010-002.

Drupal 6.17, 2010-06-02
----------------------
- Improved PostgreSQL compatibility
- Better PHP 5.3 and PHP 4 compatibility
- Better browser compatibility of CSS and JS aggregation
- Improved logging for login failures
- Fixed an incompatibility with some contributed modules and the locking system
- Fixed a variety of other bugs.

Drupal 6.16, 2010-03-03
----------------------
- Fixed security issues (Installation cross site scripting, Open redirection,
  Locale module cross site scripting, Blocked user session regeneration),
  see SA-CORE-2010-001.
- Better support for updated jQuery versions.
- Reduced resource usage of update.module.
- Fixed several issues relating to support of install profiles and
  distributions.
- Added a locking framework to avoid data corruption on long operations.
- Fixed a variety of other bugs.

Drupal 6.15, 2009-12-16
----------------------
- Fixed security issues (Cross site scripting), see SA-CORE-2009-009.
- Fixed a variety of other bugs.

Drupal 6.14, 2009-09-16
----------------------
- Fixed security issues (OpenID association cross site request forgeries,
  OpenID impersonation and File upload), see SA-CORE-2009-008.
- Changed the system modules page to not run all cache rebuilds; use the
  button on the performance settings page to achieve the same effect.
- Added support for PHP 5.3.0 out of the box.
- Fixed a variety of small bugs.

Drupal 6.13, 2009-07-01
----------------------
- Fixed security issues (Cross site scripting, Input format access bypass and
  Password leakage in URL), see SA-CORE-2009-007.
- Fixed a variety of small bugs.

Drupal 6.12, 2009-05-13
----------------------
- Fixed security issues (Cross site scripting), see SA-CORE-2009-006.
- Fixed a variety of small bugs.

Drupal 6.11, 2009-04-29
----------------------
- Fixed security issues (Cross site scripting and limited information
  disclosure), see SA-CORE-2009-005
- Fixed performance issues with the menu router cache, the update
  status cache and improved cache invalidation
- Fixed a variety of small bugs.

Drupal 6.10, 2009-02-25
----------------------
- Fixed a security issue, (Local file inclusion on Windows),
  see SA-CORE-2009-003
- Fixed node_feed() so custom fields can show up in RSS feeds.
- Improved PostgreSQL compatibility.
- Fixed a variety of small bugs.

Drupal 6.9, 2009-01-14
----------------------
- Fixed security issues, (Access Bypass, Validation Bypass and Hardening
  against SQL injection), see SA-CORE-2009-001
- Made HTTP request checking more robust and informative.
- Fixed HTTP_HOST checking to work again with HTTP 1.0 clients and
  basic shell scripts.
- Removed t() calls from all schema documentation. Suggested best practice
  changed for contributed modules, see http://drupal.org/node/322731.
- Fixed a variety of small bugs.

Drupal 6.8, 2008-12-11
----------------------
- Removed a previous change incompatible with PHP 5.1.x and lower.

Drupal 6.7, 2008-12-10
----------------------
- Fixed security issues, (Cross site request forgery and Cross site scripting), see SA-2008-073
- Updated robots.txt and .htaccess to match current file use.
- Fixed a variety of small bugs.

Drupal 6.6, 2008-10-22
----------------------
- Fixed security issues, (File inclusion, Cross site scripting), see SA-2008-067
- Fixed a variety of small bugs.

Drupal 6.5, 2008-10-08
----------------------
- Fixed security issues, (File upload access bypass, Access rules bypass,
  BlogAPI access bypass), see SA-2008-060.
- Fixed a variety of small bugs.

Drupal 6.4, 2008-08-13
----------------------
- Fixed a security issue (Cross site scripting, Arbitrary file uploads via
  BlogAPI, Cross site request forgeries and Various Upload module
  vulnerabilities), see SA-2008-047.
- Improved error messages during installation.
- Fixed a bug that prevented AHAH handlers to be attached to radios widgets.
- Fixed a variety of small bugs.

Drupal 6.3, 2008-07-09
----------------------
- Fixed security issues, (Cross site scripting, cross site request forgery,
  session fixation and SQL injection), see SA-2008-044.
- Slightly modified installation process to prevent file ownership issues on
  shared hosts.
- Improved PostgreSQL compatibility (rewritten queries; custom blocks).
- Upgraded to jQuery 1.2.6.
- Performance improvements to search, menu handling and form API caches.
- Fixed Views compatibility issues (Views for Drupal 6 requires Drupal 6.3+).
- Fixed a variety of small bugs.

Drupal 6.2, 2008-04-09
----------------------
- Fixed a variety of small bugs.
- Fixed a security issue (Access bypasses), see SA-2008-026.

Drupal 6.1, 2008-02-27
----------------------
- Fixed a variety of small bugs.
- Fixed a security issue (Cross site scripting), see SA-2008-018.

Drupal 6.0, 2008-02-13
----------------------
- New, faster and better menu system.
- New watchdog as a hook functionality.
   * New hook_watchdog that can be implemented by any module to route log
     messages to various destinations.
   * Expands the severity levels from 3 (Error, Warning, Notice) to the 8
     levels defined in RFC 3164.
   * The watchdog module is now called dblog, and is optional, but enabled by
     default in the default install profile.
   * Extended the database log module so log messages can be filtered.
   * Added syslog module: useful for monitoring large Drupal installations.
- Added optional e-mail notifications when users are approved, blocked, or
  deleted.
- Drupal works with error reporting set to E_ALL.
- Added scripts/drupal.sh to execute Drupal code from the command line. Useful
  to use Drupal as a framework to build command-line tools.
- Made signature support optional and made it possible to theme signatures.
- Made it possible to filter the URL aliases on the URL alias administration
  screen.
- Language system improvements:
    * Support for right to left languages.
    * Language detection based on parts of the URL.
    * Browser based language detection.
    * Made it possible to specify a node's language.
    * Support for translating posts on the site to different languages.
    * Language dependent path aliases.
    * Automatically import translations when adding a new language.
    * JavaScript interface translation.
    * Automatically import a module's translation upon enabling that module.
- Moved "PHP input filter" to a standalone module so it can be deleted for
  security reasons.
- Usability:
    * Improved handling of teasers in posts.
    * Added sticky table headers.
    * Check for clean URL support automatically with JavaScript.
    * Removed default/settings.php. Instead the installer will create it from
      default.settings.php.
    * Made it possible to configure your own date formats.
    * Remember anonymous comment posters.
    * Only allow modules and themes to be enabled that have explicitly been
      ported to the correct core API version.
    * Can now specify the minimum PHP version required for a module within the
      .info file.
    * Drupal core no longer requires CREATE TEMPORARY TABLES or LOCK TABLES
      database rights.
    * Dynamically check password strength and confirmation.
    * Refactored poll administration.
    * Implemented drag-and-drop positioning for blocks, menu items, taxonomy
      vocabularies and terms, forums, profile fields, and input format filters.
- Theme system:
    * Added .info files to themes and made it easier to specify regions and
      features.
    * Added theme registry: modules can directly provide .tpl.php files for
      their themes without having to create theme_ functions.
    * Used the Garland theme for the installation and maintenance pages.
    * Added theme preprocess functions for themes that are templates.
    * Added support for themeable functions in JavaScript.
- Refactored update.php to a generic batch API to be able to run time-consuming
  operations in multiple subsequent HTTP requests.
- Installer:
    * Themed the installer with the Garland theme.
    * Added form to provide initial site information during installation.
    * Added ability to provide extra installation steps programmatically.
    * Made it possible to import interface translations at install time.
- Added the HTML corrector filter:
    * Fixes faulty and chopped off HTML in postings.
    * Tags are now automatically closed at the end of the teaser.
- Performance:
    * Made it easier to conditionally load .include files and split up many core
      modules.
    * Added a JavaScript aggregator.
    * Added block-level caching, improving performance for both authenticated
      and anonymous users.
    * Made Drupal work correctly when running behind a reverse proxy like
      Squid or Pound.
- File handling improvements:
    * Entries in the files table are now keyed to a user instead of a node.
    * Added reusable validation functions to check for uploaded file sizes,
      extensions, and image resolution.
    * Added ability to create and remove temporary files during a cron job.
- Forum improvements:
    * Any node type may now be posted in a forum.
- Taxonomy improvements:
    * Descriptions for terms are now shown on taxonomy/term pages as well
      as RSS feeds.
    * Added versioning support to categories by associating them with node
      revisions.
- Added support for OpenID.
- Added support for triggering configurable actions.
- Added the Update status module to automatically check for available updates
  and warn sites if they are missing security updates or newer versions.
  Sites deploying from CVS should use http://drupal.org/project/cvs_deploy.
  Advanced settings provided by http://drupal.org/project/update_advanced.
- Upgraded the core JavaScript library to jQuery version 1.2.3.
- Added a new Schema API, which provides built-in support for core and
  contributed modules to work with databases other than MySQL.
- Removed drupal.module. The functionality lives on as the Site network
  contributed module (http://drupal.org/project/site_network).
- Removed old system updates. Updates from Drupal versions prior to 5.x will
  require upgrading to 5.x before upgrading to 6.x.

Drupal 5.23, 2010-08-11
-----------------------
- Fixed security issues (File download access bypass, Comment unpublishing
  bypass), see SA-CORE-2010-002.

Drupal 5.22, 2010-03-03
-----------------------
- Fixed security issues (Open redirection, Locale module cross site scripting,
  Blocked user session regeneration), see SA-CORE-2010-001.

Drupal 5.21, 2009-12-16
-----------------------
- Fixed a security issue (Cross site scripting), see SA-CORE-2009-009.
- Fixed a variety of small bugs.

Drupal 5.20, 2009-09-16
-----------------------
- Avoid security problems resulting from writing Drupal 6-style menu declarations.
- Fixed security issues (session fixation), see SA-CORE-2009-008.
- Fixed a variety of small bugs.

Drupal 5.19, 2009-07-01
-----------------------
- Fixed security issues (Cross site scripting and Password leakage in URL), see SA-CORE-2009-007.
- Fixed a variety of small bugs.

Drupal 5.18, 2009-05-13
----------------------
- Fixed security issues (Cross site scripting), see SA-CORE-2009-006.
- Fixed a variety of small bugs.

Drupal 5.17, 2009-04-29
-----------------------
- Fixed security issues (Cross site scripting and limited information disclosure) see SA-CORE-2009-005.
- Fixed a variety of small bugs.

Drupal 5.16, 2009-02-25
-----------------------
- Fixed a security issue, (Local file inclusion on Windows), see SA-CORE-2009-004.
- Fixed a variety of small bugs.

Drupal 5.15, 2009-01-14
----------------------
- Fixed security issues, (Hardening against SQL injection), see SA-CORE-2009-001
- Fixed HTTP_HOST checking to work again with HTTP 1.0 clients and
  basic shell scripts.
- Fixed a variety of small bugs.

Drupal 5.14, 2008-12-11
----------------------
- Removed a previous change incompatible with PHP 5.1.x and lower.

Drupal 5.13, 2008-12-10
-----------------------
- fixed a variety of small bugs.
- fixed security issues, (Cross site request forgery and Cross site scripting), see SA-2008-073
- updated robots.txt and .htaccess to match current file use.

Drupal 5.12, 2008-10-22
-----------------------
- fixed security issues, (File inclusion), see SA-2008-067

Drupal 5.11, 2008-10-08
-----------------------
- fixed a variety of small bugs.
- fixed security issues, (File upload access bypass, Access rules bypass,
  BlogAPI access bypass, Node validation bypass), see SA-2008-060

Drupal 5.10, 2008-08-13
-----------------------
- fixed a variety of small bugs.
- fixed security issues, (Cross site scripting, Arbitrary file uploads via
  BlogAPI and Cross site request forgery), see SA-2008-047

Drupal 5.9, 2008-07-23
----------------------
- fixed a variety of small bugs.
- fixed security issues, (Session fixation), see SA-2008-046

Drupal 5.8, 2008-07-09
----------------------
- fixed a variety of small bugs.
- fixed security issues, (Cross site scripting, cross site request forgery, and
  session fixation), see SA-2008-044

Drupal 5.7, 2008-01-28
----------------------
- fixed the input format configuration page.
- fixed a variety of small bugs.

Drupal 5.6, 2008-01-10
----------------------
- fixed a variety of small bugs.
- fixed a security issue (Cross site request forgery), see SA-2008-005
- fixed a security issue (Cross site scripting, UTF8), see SA-2008-006
- fixed a security issue (Cross site scripting, register_globals), see SA-2008-007

Drupal 5.5, 2007-12-06
----------------------
- fixed missing missing brackets in a query in the user module.
- fixed taxonomy feed bug introduced by SA-2007-031

Drupal 5.4, 2007-12-05
----------------------
- fixed a variety of small bugs.
- fixed a security issue (SQL injection), see SA-2007-031

Drupal 5.3, 2007-10-17
----------------------
- fixed a variety of small bugs.
- fixed a security issue (HTTP response splitting), see SA-2007-024
- fixed a security issue (Arbitrary code execution via installer), see SA-2007-025
- fixed a security issue (Cross site scripting via uploads), see SA-2007-026
- fixed a security issue (User deletion cross site request forgery), see SA-2007-029
- fixed a security issue (API handling of unpublished comment), see SA-2007-030

Drupal 5.2, 2007-07-26
----------------------
- changed hook_link() $teaser argument to match documentation.
- fixed a variety of small bugs.
- fixed a security issue (cross-site request forgery), see SA-2007-017
- fixed a security issue (cross-site scripting), see SA-2007-018

Drupal 5.1, 2007-01-29
----------------------
- fixed security issue (code execution), see SA-2007-005
- fixed a variety of small bugs.

Drupal 5.0, 2007-01-15
----------------------
- Completely retooled the administration page
    * /Admin now contains an administration page which may be themed
    * Reorganised administration menu items by task and by module
    * Added a status report page with detailed PHP/MySQL/Drupal information
- Added web-based installer which can:
    * Check installation and run-time requirements
    * Automatically generate the database configuration file
    * Install pre-made 'install profiles' or distributions
    * Import the database structure with automatic table prefixing
    * Be localized
- Added new default Garland theme
- Added color module to change some themes' color schemes
- Included the jQuery JavaScript library 1.0.4 and converted all core JavaScript to use it
- Introduced the ability to alter mail sent from system
- Module system:
    * Added .info files for module meta-data
    * Added support for module dependencies
    * Improved module installation screen
    * Moved core modules to their own directories
    * Added support for module uninstalling
- Added support for different cache backends
- Added support for a generic "sites/all" directory.
- Usability:
    * Added support for auto-complete forms (AJAX) to user profiles.
    * Made it possible to instantly assign roles to newly created user accounts.
    * Improved configurability of the contact forms.
    * Reorganized the settings pages.
    * Made it easy to investigate popular search terms.
    * Added a 'select all' checkbox and a range select feature to administration tables.
    * Simplified the 'break' tag to split teasers from body.
    * Use proper capitalization for titles, menu items and operations.
- Integrated urlfilter.module into filter.module
- Block system:
    * Extended the block visibility settings with a role specific setting.
    * Made it possible to customize all block titles.
- Poll module:
    * Optionally allow people to inspect all votes.
    * Optionally allow people to cancel their vote.
- Distributed authentication:
    * Added default server option.
- Added default robots.txt to control crawlers.
- Database API:
    * Added db_table_exists().
- Blogapi module:
    * 'Blogapi new' and 'blogapi edit' nodeapi operations.
- User module:
    * Added hook_profile_alter().
    * E-mail verification is made optional.
    * Added mass editing and filtering on admin/user/user.
- PHP Template engine:
    * Add the ability to look for a series of suggested templates.
    * Look for page templates based upon the path.
    * Look for block templates based upon the region, module, and delta.
- Content system:
    * Made it easier for node access modules to work well with each other.
    * Added configurable content types.
    * Changed node rendering to work with structured arrays.
- Performance:
    * Improved session handling: reduces database overhead.
    * Improved access checking: reduces database overhead.
    * Made it possible to do memcached based session management.
    * Omit sidebars when serving a '404 - Page not found': saves CPU cycles and bandwidth.
    * Added an 'aggressive' caching policy.
    * Added a CSS aggregator and compressor (up to 40% faster page loads).
- Removed the archive module.
- Upgrade system:
    * Created space for update branches.
- Forms API:
    * Made it possible to programmatically submit forms.
    * Improved api for multistep forms.
- Theme system:
    * Split up and removed drupal.css.
    * Added nested lists generation.
    * Added a self-clearing block class.

Drupal 4.7.11, 2008-01-10
-------------------------
- fixed a security issue (Cross site request forgery), see SA-2008-005
- fixed a security issue (Cross site scripting, UTF8), see SA-2008-006
- fixed a security issue (Cross site scripting, register_globals), see SA-2008-007

Drupal 4.7.10, 2007-12-06
-------------------------
- fixed taxonomy feed bug introduced by SA-2007-031

Drupal 4.7.9, 2007-12-05
------------------------
- fixed a security issue (SQL injection), see SA-2007-031

Drupal 4.7.8, 2007-10-17
----------------------
- fixed a security issue (HTTP response splitting), see SA-2007-024
- fixed a security issue (Cross site scripting via uploads), see SA-2007-026
- fixed a security issue (API handling of unpublished comment), see SA-2007-030

Drupal 4.7.7, 2007-07-26
------------------------
- fixed security issue (XSS), see SA-2007-018

Drupal 4.7.6, 2007-01-29
------------------------
- fixed security issue (code execution), see SA-2007-005

Drupal 4.7.5, 2007-01-05
------------------------
- Fixed security issue (XSS), see SA-2007-001
- Fixed security issue (DoS), see SA-2007-002

Drupal 4.7.4, 2006-10-18
------------------------
- Fixed security issue (XSS), see SA-2006-024
- Fixed security issue (CSRF), see SA-2006-025
- Fixed security issue (Form action attribute injection), see SA-2006-026

Drupal 4.7.3, 2006-08-02
------------------------
- Fixed security issue (XSS), see SA-2006-011

Drupal 4.7.2, 2006-06-01
------------------------
- Fixed critical upload issue, see SA-2006-007
- Fixed taxonomy XSS issue, see SA-2006-008
- Fixed a variety of small bugs.

Drupal 4.7.1, 2006-05-24
------------------------
- Fixed critical SQL issue, see SA-2006-005
- Fixed a serious upgrade related bug.
- Fixed a variety of small bugs.

Drupal 4.7.0, 2006-05-01
------------------------
- Added free tagging support.
- Added a site-wide contact form.
- Theme system:
    * Added the PHPTemplate theme engine and removed the Xtemplate engine.
    * Converted the bluemarine theme from XTemplate to PHPTemplate.
    * Converted the pushbutton theme from XTemplate to PHPTemplate.
- Usability:
    * Reworked the 'request new password' functionality.
    * Reworked the node and comment edit forms.
    * Made it easy to add nodes to the navigation menu.
    * Added site 'offline for maintenance' feature.
    * Added support for auto-complete forms (AJAX).
    * Added support for collapsible page sections (JS).
    * Added support for resizable text fields (JS).
    * Improved file upload functionality (AJAX).
    * Reorganized some settings pages.
    * Added friendly database error screens.
    * Improved styling of update.php.
- Refactored the forms API.
    * Made it possible to alter, extend or theme forms.
- Comment system:
    * Added support for "mass comment operations" to ease repetitive tasks.
    * Comment moderation has been removed.
- Node system:
    * Reworked the revision functionality.
    * Removed the bookmarklet code. Third-party modules can now handle
      This.
- Upgrade system:
    * Allows contributed modules to plug into the upgrade system.
- Profiles:
    * Added a block to display author information along with posts.
    * Added support for private profile fields.
- Statistics module:
    * Added the ability to track page generation times.
    * Made it possible to block certain IPs/hostnames.
- Block system:
    * Added support for theme-specific block regions.
- Syndication:
    * Made the aggregator module parse Atom feeds.
    * Made the aggregator generate RSS feeds.
    * Added RSS feed settings.
- XML-RPC:
    * Replaced the XML-RPC library by a better one.
- Performance:
    * Added 'loose caching' option for high-traffic sites.
    * Improved performance of path aliasing.
    * Added the ability to track page generation times.
- Internationalization:
    * Improved Unicode string handling API.
    * Added support for PHP's multibyte string module.
- Added support for PHP5's 'mysqli' extension.
- Search module:
    * Made indexer smarter and more robust.
    * Added advanced search operators (e.g. phrase, node type, ...).
    * Added customizable result ranking.
- PostgreSQL support:
    * Removed dependency on PL/pgSQL procedural language.
- Menu system:
    * Added support for external URLs.
- Queue module:
    * Removed from core.
- HTTP handling:
    * Added support for a tolerant Base URL.
    * Output URIs relative to the root, without a base tag.

Drupal 4.6.11, 2007-01-05
-------------------------
- Fixed security issue (XSS), see SA-2007-001
- Fixed security issue (DoS), see SA-2007-002

Drupal 4.6.10, 2006-10-18
------------------------
- Fixed security issue (XSS), see SA-2006-024
- Fixed security issue (CSRF), see SA-2006-025
- Fixed security issue (Form action attribute injection), see SA-2006-026

Drupal 4.6.9, 2006-08-02
------------------------
- Fixed security issue (XSS), see SA-2006-011

Drupal 4.6.8, 2006-06-01
------------------------
- Fixed critical upload issue, see SA-2006-007
- Fixed taxonomy XSS issue, see SA-2006-008

Drupal 4.6.7, 2006-05-24
------------------------
- Fixed critical SQL issue, see SA-2006-005

Drupal 4.6.6, 2006-03-13
------------------------
- Fixed bugs, including 4 security vulnerabilities.

Drupal 4.6.5, 2005-12-12
------------------------
- Fixed bugs: no critical bugs were identified.

Drupal 4.6.4, 2005-11-30
------------------------
- Fixed bugs, including 3 security vulnerabilities.

Drupal 4.6.3, 2005-08-15
------------------------
- Fixed bugs, including a critical "arbitrary PHP code execution" bug.

Drupal 4.6.2, 2005-06-29
------------------------
- Fixed bugs, including two critical "arbitrary PHP code execution" bugs.

Drupal 4.6.1, 2005-06-01
------------------------
- Fixed bugs, including a critical input validation bug.

Drupal 4.6.0, 2005-04-15
------------------------
- PHP5 compliance
- Search:
    * Added UTF-8 support to make it work with all languages.
    * Improved search indexing algorithm.
    * Improved search output.
    * Impose a throttle on indexing of large sites.
    * Added search block.
- Syndication:
    * Made the ping module ping pingomatic.com which, in turn, will ping all the major ping services.
    * Made Drupal generate RSS 2.0 feeds.
    * Made RSS feeds extensible.
    * Added categories to RSS feeds.
    * Added enclosures to RSS feeds.
- Flood control mechanism:
    * Added a mechanism to throttle certain operations.
- Usability:
    * Refactored the block configuration pages.
    * Refactored the statistics pages.
    * Refactored the watchdog pages.
    * Refactored the throttle module configuration.
    * Refactored the access rules page.
    * Refactored the content administration page.
    * Introduced forum configuration pages.
    * Added a 'add child page' link to book pages.
- Contact module:
    * Added a simple contact module that allows users to contact each other using e-mail.
- Multi-site configuration:
    * Made it possible to run multiple sites from a single code base.
- Added an image API: enables better image handling.
- Block system:
    * Extended the block visibility settings.
- Theme system:
    * Added new theme functions.
- Database backend:
    * The PEAR database backend is no longer supported.
- Performance:
    * Improved performance of the forum topics block.
    * Improved performance of the tracker module.
    * Improved performance of the node pages.
- Documentation:
    * Improved and extended PHPDoc/Doxygen comments.

Drupal 4.5.8, 2006-03-13
------------------------
- Fixed bugs, including 3 security vulnerabilities.

Drupal 4.5.7, 2005-12-12
------------------------
- Fixed bugs: no critical bugs were identified.

Drupal 4.5.6, 2005-11-30
------------------------
- Fixed bugs, including 3 security vulnerabilities.

Drupal 4.5.5, 2005-08-15
------------------------
- Fixed bugs, including a critical "arbitrary PHP code execution" bug.

Drupal 4.5.4, 2005-06-29
------------------------
- Fixed bugs, including two critical "arbitrary PHP code execution" bugs.

Drupal 4.5.3, 2005-06-01
------------------------
- Fixed bugs, including a critical input validation bug.

Drupal 4.5.2, 2005-01-15
------------------------
- Fixed bugs: a cross-site scripting (XSS) vulnerability has been fixed.

Drupal 4.5.1, 2004-12-01
------------------------
- Fixed bugs: no critical bugs were identified.

Drupal 4.5.0, 2004-10-18
------------------------
- Navigation:
    * Made it possible to add, delete, rename and move menu items.
    * Introduced tabs and subtabs for local tasks.
    * Reorganized the navigation menus.
- User management:
    * Added support for multiple roles per user.
    * Made it possible to add custom profile fields.
    * Made it possible to browse user profiles by field.
- Node system:
    * Added support for node-level permissions.
- Comment module:
    * Made it possible to leave contact information without having to register.
- Upload module:
    * Added support for uploading documents (includes images).
- Forum module:
    * Added support for sticky forum topics.
    * Made it possible to track forum topics.
- Syndication:
    * Added support for RSS ping-notifications of http://technorati.com/.
    * Refactored the categorization of syndicated news items.
    * Added an URL alias for 'rss.xml'.
    * Improved date parsing.
- Database backend:
    * Added support for multiple database connections.
    * The PostgreSQL backend does no longer require PEAR.
- Theme system:
    * Changed all GIFs to PNGs.
    * Reorganised the handling of themes, template engines, templates and styles.
    * Unified and extended the available theme settings.
    * Added theme screenshots.
- Blocks:
    * Added 'recent comments' block.
    * Added 'categories' block.
- Blogger API:
    * Added support for auto-discovery of blogger API via RSD.
- Performance:
    * Added support for sending gzip compressed pages.
    * Improved performance of the forum module.
- Accessibility:
    * Improved the accessibility of the archive module's calendar.
    * Improved form handling and error reporting.
    * Added HTTP redirects to prevent submitting twice when refreshing right after a form submission.
- Refactored 403 (forbidden) handling and added support for custom 403 pages.
- Documentation:
    * Added PHPDoc/Doxygen comments.
- Filter system:
    * Added support for using multiple input formats on the site
    * Expanded the embedded PHP-code feature so it can be used everywhere
    * Added support for role-dependant filtering, through input formats
- UI translation:
    * Managing translations is now completely done through the administration interface
    * Added support for importing/exporting gettext .po files

Drupal 4.4.3, 2005-06-01
------------------------
- Fixed bugs, including a critical input validation bug.

Drupal 4.4.2, 2004-07-04
------------------------
- Fixed bugs: no critical bugs were identified.

Drupal 4.4.1, 2004-05-01
------------------------
- Fixed bugs: no critical bugs were identified.

Drupal 4.4.0, 2004-04-01
------------------------
- Added support for the MetaWeblog API and MovableType extensions.
- Added a file API: enables better document management.
- Improved the watchdog and search module to log search keys.
- News aggregator:
    * Added support for conditional GET.
    * Added OPML feed subscription list.
    * Added support for <image>, <pubDate>, <dc:date>, <dcterms:created>, <dcterms:issued> and <dcterms:modified>.
- Comment module:
    * Made it possible to disable the "comment viewing controls".
- Performance:
    * Improved module loading when serving cached pages.
    * Made it possible to automatically disable modules when under heavy load.
    * Made it possible to automatically disable blocks when under heavy load.
    * Improved performance and memory footprint of the locale module.
- Theme system:
    * Made all theme functions start with 'theme_'.
    * Made all theme functions return their output.
    * Migrated away from using the BaseTheme class.
    * Added many new theme functions and refactored existing theme functions.
    * Added avatar support to 'Xtemplate'.
    * Replaced theme 'UnConeD' by 'Chameleon'.
    * Replaced theme 'Marvin' by 'Pushbutton'.
- Usability:
    * Added breadcrumb navigation to all pages.
    * Made it possible to add context-sensitive help to all pages.
    * Replaced drop-down menus by radio buttons where appropriate.
    * Removed the 'magic_quotes_gpc = 0' requirement.
    * Added a 'book navigation' block.
- Accessibility:
    * Made themes degrade gracefully in absence of CSS.
    * Grouped form elements using '<fieldset>' and '<legend>' tags.
    * Added '<label>' tags to form elements.
- Refactored 404 (file not found) handling and added support for custom 404 pages.
- Improved the filter system to prevent conflicts between filters:
    * Made it possible to change the order in which filters are applied.
- Documentation:
    * Added PHPDoc/Doxygen comments.

Drupal 4.3.2, 2004-01-01
------------------------
- Fixed bugs: no critical bugs were identified.

Drupal 4.3.1, 2003-12-01
------------------------
- Fixed bugs: no critical bugs were identified.

Drupal 4.3.0, 2003-11-01
------------------------
- Added support for configurable URLs.
- Added support for sortable table columns.
- Database backend:
    * Added support for selective database table prefixing.
- Performance:
    * Optimized many SQL queries for speed by converting left joins to inner joins.
- Comment module:
    * Rewrote the comment housekeeping code to be much more efficient and scalable.
    * Changed the comment module to use the standard pager.
- User module:
    * Added support for multiple sessions per user.
    * Added support for anonymous user sessions.
- Forum module:
    * Improved the forum views and the themability thereof.
- Book module:
    * Improved integration of non-book nodes in the book outline.
- Usability:
    * Added support for "mass node operations" to ease repetitive tasks.
    * Added support for breadcrumb navigation to several modules' user pages.
    * Integrated the administration pages with the normal user pages.

Drupal 4.2.0, 2003-08-01
------------------------
- Added support for clean URLs.
- Added textarea hook and support for onload attributes: enables integration of WYSIWYG editors.
- Rewrote the RSS/RDF parser:
    * It will now use PHP's built-in XML parser to parse news feeds.
- Rewrote the administration pages:
    * Improved the navigational elements and added breadcrumb navigation.
    * Improved the look and feel.
    * Added context-sensitive help.
- Database backend:
    * Fixed numerous SQL queries to make Drupal ANSI compliant.
    * Added MSSQL database scheme.
- Search module:
    * Changed the search module to use implicit AND'ing instead of implicit OR'ing.
- Node system:
    * Replaced the "post content" permission by more fine-grained permissions.
    * Improved content submission:
        + Improved teasers: teasers are now optional, teaser length can be configured, teaser and body are edited in a single textarea, users will no longer be bothered with teasers when the post is too short for one.
        + Added the ability to preview both the short and the full version of your posts.
    * Extended the node API which allows for better integration.
    * Added default node settings to control the behavior for promotion, moderation and other options.
- Themes:
    * Replaced theme "Goofy" by "Xtemplate", a template driven theme.
- Removed the 'register_globals = on' requirement.
- Added better installation instructions.

Drupal 4.1.0, 2003-02-01
------------------------
- Collaboratively revised and expanded the Drupal documentation.
- Rewrote comment.module:
    * Reintroduced comment rating/moderation.
    * Added support for comment paging.
    * Performance improvements: improved comment caching, faster SQL queries, etc.
- Rewrote block.module:
    * Performance improvements: blocks are no longer rendered when not displayed.
- Rewrote forum.module:
    * Added a lot of features one can find in stand-alone forum software including but not limited to support for topic paging, added support for icons, rewrote the statistics module, etc.
- Rewrote statistics.module:
    * Collects access counts for each node, referrer logs, number of users/guests.
    * Export blocks displaying top viewed nodes over last 24 hour period, top viewed nodes over all time, last nodes viewed, how many users/guest online.
- Added throttle.module:
    * Auto-throttle congestion control mechanism: Drupal can adapt itself based on the server load.
- Added profile.module:
    * Enables to extend the user and registration page.
- Added pager support to the main page.
- Replaced weblogs.module by ping.module:
    * Added support for normal and RSS notifications of http://blo.gs/.
    * Added support for RSS ping-notifications of http://weblogs.com/.
- Removed the rating module
- Themes:
    * Removed a significant portion of hard-coded mark-up.

Drupal 4.0.0, 2002-06-15
------------------------
- Added tracker.module:
    * Replaces the previous "your [site]" links (recent comments and nodes).
- Added weblogs.module:
    * This will ping weblogs.com when new content is promoted.
- Added taxonomy module which replaces the meta module.
    * Supports relations, hierarchies and synonyms.
- Added a caching system:
    * Speeds up pages for anonymous users and reduces system load.
- Added support for external SMTP libraries.
- Added an archive extension to the calendar.
- Added support for the Blogger API.
- Themes:
    * Cleaned up the theme system.
    * Moved themes that are not maintained to contributions CVS repository.
- Database backend:
    * Changed to PEAR database abstraction layer.
    * Using ANSI SQL queries to be more portable.
- Rewrote the user system:
    * Added support for Drupal authentication through XML-RPC and through a Jabber server.
    * Added support for modules to add more user data.
    * Users may delete their own account.
    * Added who's new and who's online blocks.
- Changed block system:
    * Various hard coded blocks are now dynamic.
    * Blocks can now be enabled and/or be set by the user.
    * Blocks can be set to only show up on some pages.
    * Merged box module with block module.
- Node system:
    * Blogs can be updated.
    * Teasers (abstracts) on all node types.
    * Improved error checking.
    * Content versioning support.
    * Usability improvements.
- Improved book module to support text, HTML and PHP pages.
- Improved comment module to mark new comments.
- Added a general outliner which will let any node type be linked to a book.
- Added an update script that lets you upgrade from previous releases or on a day to day basis when using the development tree.
- Search module:
    * Improved the search system by making it context sensitive.
    * Added indexing.
- Various updates:
    * Changed output to valid XHTML.
    * Improved multiple sites using the same Drupal database support.
    * Added support for session IDs in URLs instead of cookies.
    * Made the type of content on the front page configurable.
    * Made each cloud site have its own settings.
    * Modules and themes can now be enabled/disabled using the administration pages.
    * Added URL abstraction for links.
    * Usability changes (renamed links, better UI, etc).
- Collaboratively revised and expanded the Drupal documentation.

Drupal 3.0.1, 2001-10-15
------------------------
- Various updates:
    * Added missing translations
    * Updated the themes: tidied up some HTML code and added new Drupal logos.

Drupal 3.0.0, 2001-09-15
------------------------
- Major overhaul of the entire underlying design:
    * Everything is based on nodes: nodes are a conceptual "black box" to couple and manage different types of content and that promotes reusing existing code, thus reducing the complexity and size of Drupal as well as improving long-term stability.
- Rewrote submission/moderation queue and renamed it to queue.module.
- Removed FAQ and documentation module and merged them into a "book module".
- Removed ban module and integrated it into account.module as "access control":
    * Access control is based on much more powerful regular expressions (regex) now rather than on MySQL pattern matching.
- Rewrote watchdog and submission throttle:
    * Improved watchdog messages and added watchdog filter.
- Rewrote headline code and renamed it to import.module and export.module:
    * Added various improvements, including a better parser, bundles and better control over individual feeds.
- Rewrote section code and renamed it to meta.module:
    * Supports unlimited amount of nested topics. Topics can be nested to create a multi-level hierarchy.
- Rewrote configuration file resolving:
    * Drupal tries to locate a configuration file that matches your domain name or uses conf.php if the former failed. Note also that the configuration files got renamed from .conf to .php for security's sake on mal-configured Drupal sites.
- Added caching support which makes Drupal extremely scalable.
- Added access.module:
    * Allows you to set up 'roles' (groups) and to bind a set of permissions to each group.
- Added blog.module.
- Added poll.module.
- Added system.module:
    * Moved most of the configuration options from hostname.conf to the new administration section.
    * Added support for custom "filters".
- Added statistics.module
- Added moderate.module:
    * Allows to assign users editorial/moderator rights to certain nodes or topics.
- Added page.module:
    * Allows creation of static (and dynamic) pages through the administration interface.
- Added help.module:
    * Groups all available module documentation on a single page.
- Added forum.module:
    * Added an integrated forum.
- Added cvs.module and cvs-to-sql.pl:
    * Allows to display and mail CVS log messages as daily digests.
- Added book.module:
    * Allows collaborative handbook writing: primary used for Drupal documentation.
- Removed cron.module and integrated it into conf.module.
- Removed module.module as it was no longer needed.
- Various updates:
    * Added "auto-post new submissions" feature versus "moderate new submissions".
    * Introduced links/Drupal tags: [[link]]
    * Added preview functionality when submitting new content (such as a story) from the administration pages.
    * Made the administration section only show those links a user has access to.
    * Made all modules use specific form_* functions to guarantee a rock-solid forms and more consistent layout.
    * Improved scheduler:
        + Content can be scheduled to be 'posted', 'queued' and 'hidden'.
    * Improved account module:
        + Added "access control" to allow/deny certain usernames/e-mail addresses/hostnames.
    * Improved locale module:
        + Added new overview to easy the translation process.
    * Improved comment module:
        + Made it possible to permanently delete comments.
    * Improved rating module
    * Improved story module:
        + Added preview functionality for administrators.
        + Made it possible to permanently delete stories.
    * Improved themes:
        + W3C validation on a best effort basis.
        + Removed $theme->control() from themes.
        + Added theme "goofy".
- Collaboratively revised and expanded the Drupal documentation.

Drupal 2.0.0, 2001-03-15
------------------------
- Rewrote the comment/discussion code:
    * Comment navigation should be less confusing now.
    * Additional/alternative display and order methods have been added.
    * Modules can be extended with a "comment system": modules can embed the existing comment system without having to write their own, duplicate comment system.
- Added sections and section manager:
    * Story sections can be maintained from the administration pages.
    * Story sections make the open submission more adaptive in that you can set individual post, dump and expiration thresholds for each section according to the story type and urgency level: stories in certain sections do not "expire" and might stay interesting and active as time passes by, whereas news-related stories are only considered "hot" over a short period of time.
- Multiple vhosts + multiple directories:
    * You can set up multiple Drupal sites on top of the same physical source tree either by using vhosts or sub-directories.
- Added "user ratings" similar to SlashCode's Karma or Scoop's Mojo:
    * All rating logic is packed into a module to ease experimenting with different rating heuristics/algorithms.
- Added "search infrastructure":
    * Improved search page and integrated search functionality in the administration pages.
- Added translation / localization / internationalization support:
    * Because many people would love to see their website showing a lot less of English, and far more of their own language, Drupal provides a framework to set up a multi-lingual website or to overwrite the default English text in English.
- Added fine-grained user permission (or group) system:
    * Users can be granted access to specific administration sections. Example: a FAQ maintainer can be given access to maintain the FAQ and translators can be given access to the translation pages.
- Added FAQ module
- Changed the "open submission queue" into a (optional) module.
- Various updates:
    * Improved account module:
        + User accounts can be deleted.
        + Added fine-grained permission support.
    * Improved block module
    * Improved diary module:
        + Diary entries can be deleted
    * Improved headline module:
        + Improved parser to support more "generic" RDF/RSS/XML backend.
    * Improved module module
    * Improved watchdog module
    * Improved database abstraction layer
    * Improved themes:
        + W3C validation on a best effort basis
        + Added theme "example" (alias "Stone Age")
    * Added new scripts to directory "scripts"
    * Added directory "misc"
    * Added CREDITS file
- Revised documentation

Drupal 1.0.0, 2001-01-15
------------------------
- Initial release<|MERGE_RESOLUTION|>--- conflicted
+++ resolved
@@ -1,12 +1,10 @@
 
-<<<<<<< HEAD
-Drupal 6.36-dev, xxxx-xx-xx (development release)
-----------------------
-=======
+Drupal 6.37-dev, xxxx-xx-xx (development release)
+----------------------
+
 Drupal 6.36, 2015-06-17
 -----------------------
 - Fixed security issues (OpenID impersonation). See SA-CORE-2015-002.
->>>>>>> a362d912
 
 Drupal 6.35, 2015-03-18
 ----------------------
