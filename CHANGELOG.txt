
<<<<<<< HEAD
Drupal 7.26, xxxx-xx-xx (development version)
-----------------------
=======
Drupal 7.26, 2014-01-15
----------------------
- Fixed security issues (multiple vulnerabilities). See SA-CORE-2014-001.
>>>>>>> dc791ec5

Drupal 7.25, 2014-01-02
-----------------------
- Fixed a bug in node_save() which prevented the saved node from being updated
  in hook_node_insert() and other similar hooks.
- Added a meta tag to install.php to prevent it from being indexed by search
  engines even when Drupal is installed in a subfolder (minor markup change).
- Fixed a bug in the database API that caused frequent deadlock errors when
  running merge queries on some servers.
- Performance improvement: Prevented block rehashing from writing blocks to the
  database on every cache clear and cron run when the blocks have not changed.
  This fix results in an extra 'saved' key which is added and set to TRUE for
  each block returned by _block_rehash() that actually is saved to the database
  (data structure change).
- Added an optional 'skip on cron' parameter to hook_cron_queue_info() to allow
  queues to avoid being automatically processed on cron runs (API addition).
- Fixed a bug which caused hook_block_view_MODULE_DELTA_alter() to never be
  invoked if the block delta had a hyphen in it. To implement the hook when the
  block delta has a hyphen, modules should now replace hyphens with underscores
  when constructing the function name for the hook implementation.
- Fixed a bug which caused cached pages to sometimes be sent to the browser
  with incorrect compression. The fix adds a new 'page_compressed' key to the
  $cache->data array returned by drupal_page_get_cache() (minor data structure
  change).
- Fixed broken tests on PHP 5.5.
- Made the File and Image modules more robust when saving entities that have
  deleted files attached. The code in file_field_presave() will now remove the
  record of the deleted file from the entity before saving (minor data
  structure change).
- Standardized menu callback functions throughout Drupal core to return
  MENU_NOT_FOUND and MENU_ACCESS_DENIED rather than printing their own "page
  not found" or "access denied" pages (minor API change in the return value of
  these functions under some circumstances).
- Fixed a bug in which caches were not properly cleared when a node was deleted
  via the administrative interface.
- Changed the Bartik theme to render content contained in <pre>, <code> and
  similar tags in a larger font size, so it is easier to read.
- Fixed a bug in the Search module that caused exceptions to be thrown during
  searches if the server was not configured to represent decimal points as a
  period.
- Fixed a regression in the Image module that made image_style_url() not work
  when a relative path (rather than a complete file URI) was passed to it.
- Added an optional feature to the Statistics module to allow node views to be
  tracked by Ajax requests rather than during the server-side generation of the
  page. This allows the node counter to work on sites that use external page
  caches (string change and new administrative option:
  https://drupal.org/node/2164069).
- Added a link to the drupal.org documentation page for cron to the Cron
  settings page (string change).
- Added a 'drupal_anonymous_user_object' variable to allow the anonymous user
  object returned by drupal_anonymous_user() to be overridden with a classed
  object (API addition).
- Changed the database API to allow inserts based on a SELECT * query to work
  correctly.
- Changed the database schema of the {file_managed} table to allow Drupal to
  manage files larger than 4 GB.
- Changed the File module's hook_field_load() implementation to prevent file
  entity properties which have the same name as file or image field properties
  from overwriting the field properties (minor API change).
- Numerous small bug fixes.
- Numerous API documentation improvements.
- Additional automated test coverage.

Drupal 7.24, 2013-11-20
----------------------
- Fixed security issues (multiple vulnerabilities), see SA-CORE-2013-003.

Drupal 7.23, 2013-08-07
-----------------------
- Fixed a fatal error on PostgreSQL databases when updating the Taxonomy module
  from Drupal 6 to Drupal 7.
- Fixed the default ordering of CSS files for sites using right-to-left
  languages, to consistently place the right-to-left override file immediately
  after the CSS it is overriding (API change: https://drupal.org/node/2058463).
- Added a drupal_check_memory_limit() API function to allow the memory limit to
  be checked consistently (API addition).
- Changed the default web.config file for IIS servers to allow favicon.ico
  files which are present in the filesystem to be accessed.
- Fixed inconsistent support for the 'tel' protocol in Drupal's URL filtering
  functions.
- Performance improvement: Allowed all hooks to be included in the
  module_implements() cache, even those that are only invoked on HTTP POST
  requests.
- Made the database system replace truncate queries with delete queries when
  inside a transaction, to fix issues with PostgreSQL and other databases.
- Fixed a bug which caused nested contextual links to display improperly.
- Fixed a bug which prevented cached image derivatives from being flushed for
  private files and other non-default file schemes.
- Fixed drupal_render() to always return an empty string when there is no
  output, rather than sometimes returning NULL (minor API change).
- Added protection to cache_clear_all() to ensure that non-cache tables cannot
  be truncated (API addition: a new isValidBin() method has been added to the
  default database cache implementation).
- Changed the default .htaccess file to support HTTP authorization in CGI
  environments.
- Changed the password reset form to pre-fill the username when requested via a
  URL query parameter, and used this in the error message that appears after a
  failed login attempt (minor data structure and behavior change).
- Fixed broken support for foreign keys in the field API.
- Fixed "No active batch" error when a user cancels their own account.
- Added a description to the "access content overview" permission on the
  permissions page (string change).
- Added a drupal_array_diff_assoc_recursive() function to allow associative
  arrays to be compared recursively (API addition).
- Added human-readable labels to image styles, in addition to the existing
  machine-readable name (API change: https://drupal.org/node/2058503).
- Moved the drupal_get_hash_salt() function to bootstrap.inc and used it in
  additional places in the code, for added security in the case where there is
  no hash salt in settings.php.
- Fixed a regression in Drupal 7.22 that caused internal server errors for
  sites running on very old Apache 1.x web servers.
- Numerous small bug fixes.
- Numerous API documentation improvements.
- Additional automated test coverage.

Drupal 7.22, 2013-04-03
-----------------------
- Allowed the drupal_http_request() function to be overridden so that
  additional HTTP request capabilities can be added by contributed modules.
- Changed the Simpletest module to allow PSR-0 test classes to be used in
  Drupal 7.
- Removed an unnecessary "Content-Disposition" header from private file
  downloads; it prevented many private files from being viewed inline in a web
  browser.
- Changed various field API functions to allow them to optionally act on a
  single field within an entity (API addition: http://drupal.org/node/1825844).
- Fixed a bug which prevented Drupal's file transfer functionality from working
  on some PHP 5.4 systems.
- Fixed incorrect log message when theme() is called for a theme hook that does
  not exist (minor string change).
- Fixed Drupal's token-replacement system to allow spaces in the token value.
- Changed the default behavior after a user creates a node they do not have
  access to view. The user will now be redirected to the front page rather than
  an access denied page.
- Fixed a bug which prevented empty HTTP headers (such as "0") from being set.
  (Minor behavior change: Callers of drupal_add_http_header() must now set
  FALSE explicitly to prevent a header from being sent at all; this was already
  indicated in the function's documentation.)
- Fixed OpenID errors when more than one module implements hook_openid(). The
  behavior is now changed so that if more than one module tries to set the same
  parameter, the last module's change takes effect.
- Fixed a serious documentation bug: The $name variable in the
  taxonomy-term.tpl.php theme template was incorrectly documented as being
  sanitized when in fact it is not.
- Fixed a bug which prevented Drupal 6 to Drupal 7 upgrades on sites which had
  duplicate permission names in the User module's database tables.
- Added an empty "datatype" attribute to taxonomy term and username links to
  make the RDFa markup upward compatible with RDFa 1.1 (minor markup addition).
- Fixed a bug which caused the denial-of-service protection added in Drupal
  7.20 to break certain valid image URLs that had an extra slash in them.
- Fixed a bug with update queries in the SQLite database driver that prevented
  Drupal from being installed with SQLite on PHP 5.4.
- Fixed enforced dependencies errors updating to recent versions of Drupal 7 on
  certain non-MySQL databases.
- Refactored the Field module's caching behavior to obtain large improvements
  in memory usage for sites with many fields and instances (API addition:
  http://drupal.org/node/1915646).
- Fixed entity argument not being passed to implementations of
  hook_file_download_access_alter(). The fix adds an additional context
  parameter that can be passed when calling drupal_alter() for any hook (API
  change: http://drupal.org/node/1882722).
- Fixed broken support for translatable comment fields (API change:
  http://drupal.org/node/1874724).
- Added an assertThemeOutput() method to Simpletest to allow tests to check
  that themed output matches an expected HTML string (API addition).
- Added a link to "Install another module" after a module has been successfully
  downloaded via the Update Manager (UI change).
- Added an optional "exclusive" flag to installation profile .info files which
  allows Drupal distributions to force a profile to be selected during
  installation (API addition: http://drupal.org/node/1961012).
- Fixed a bug which caused the database API to not properly close database
  connections.
- Added a link to the URL for running cron from outside the site to the Cron
  settings page (UI change).
- Fixed a bug which prevented image styles from being reverted on PHP 5.4.
- Made the default .htaccess rules protocol sensitive to improve security for
  sites which use HTTPS and redirect between "www" and non-"www" versions of
  the page.
- Numerous small bug fixes.
- Numerous API documentation improvements.
- Additional automated test coverage.

Drupal 7.21, 2013-03-06
-----------------------
- Allowed sites using the 'image_allow_insecure_derivatives' variable to still
  have partial protection from the security issues fixed in Drupal 7.20.

Drupal 7.20, 2013-02-20
-----------------------
- Fixed security issues (denial of service). See SA-CORE-2013-002.

Drupal 7.19, 2013-01-16
-----------------------
- Fixed security issues (multiple vulnerabilities). See SA-CORE-2013-001.

Drupal 7.18, 2012-12-19
-----------------------
- Fixed security issues (multiple vulnerabilities). See SA-CORE-2012-004.

Drupal 7.17, 2012-11-07
-----------------------
- Changed the default value of the '404_fast_html' variable to have a DOCTYPE
  declaration.
- Made it possible to use associative arrays for the 'items' variable in
  theme_item_list().
- Fixed a bug which prevented required form elements without a title from being
  given an "error" class when the form fails validation.
- Prevented duplicate HTML IDs from appearing when two forms are displayed on
  the same page and one of them is submitted with invalid data (minor markup
  change).
- Fixed a bug which prevented Drupal 6 to Drupal 7 upgrades on sites which had
  stale data in the Upload module's database tables.
- Fixed a bug in the States API which prevented certain types of form elements
  from being disabled when requested.
- Allowed aggregator feed items with author names longer than 255 characters to
  have a truncated version saved to the database (rather than causing a fatal
  error).
- Allowed aggregator feed items to have URLs longer than 255 characters
  (schema change which results in several columns in the Aggregator module's
  database tables changing from VARCHAR to TEXT fields).
- Added hook_taxonomy_term_view() and standardized the process for rendering
  taxonomy terms to invoke hook_entity_view() and otherwise make it consistent
  with other entities (API change: http://drupal.org/node/1808870).
- Added hook_entity_view_mode_alter() to allow modules to change entity view
  modes on display (API addition: http://drupal.org/node/1833086).
- Fixed a bug which made database queries running a "LIKE" query on blob fields
  fail on PostgreSQL databases. This caused errors during the Drupal 6 to
  Drupal 7 upgrade.
- Changed the hook_menu() entry for Drupal's rss.xml page to prevent extra path
  components from being accidentally passed to the page callback function (data
  structure change).
- Removed a non-standard "name" attribute from Drupal's default Content-Type
  header for file downloads.
- Fixed the theme settings form to properly clean up submitted values in
  $form_state['values'] when the form is submitted (data structure change).
- Fixed an inconsistency by removing the colon from the end of the label on
  multi-valued form fields (minor string change).
- Added support for 'weight' in hook_field_widget_info() to allow modules to
  control the order in which widgets are displayed in the Field UI.
- Updated various tables in the OpenID and Book modules to use the default
  "empty table" text pattern (string change).
- Added proxy server support to drupal_http_request().
- Added "lang" attributes to language links, to better support screen readers.
- Fixed double occurrence of a "ul" HTML tag on secondary local tasks in the
  Seven theme (markup change).
- Fixed bugs which caused taxonomy vocabulary and shortcut set titles to be
  double-escaped. The fix replaces the taxonomy vocabulary overview page and
  "Edit shortcuts" menu items' title callback entries in hook_menu() with new
  functions that do not escape HTML characters (data structure change).
- Modified the Update manager module to allow drupal.org to collect usage
  statistics for individual modules and themes, rather than only for entire
  projects.
- Modified the node listing database query on Drupal's default front page to
  add table aliases for better query altering (this is a data structure change
  affecting code which implements hook_query_alter() on this query).
- Improved the translatability of the "Field type(s) in use" message on the
  modules page (admin-facing string change).
- Fixed a regression which caused a "call to undefined function
  drupal_find_base_themes()" fatal error under rare circumstances.
- Numerous API documentation improvements.
- Additional automated test coverage.

Drupal 7.16, 2012-10-17
-----------------------
- Fixed security issues (Arbitrary PHP code execution and information
  disclosure). See SA-CORE-2012-003.

Drupal 7.15, 2012-08-01
-----------------------
- Introduced a 'user_password_reset_timeout' variable to allow the 24-hour
  expiration for user password reset links to be adjusted (API addition).
- Fixed database errors due to ambiguous column names that occurred when
  EntityFieldQuery was used in certain situations.
- Changed the drupal_array_get_nested_value() function to return a reference
  (API addition).
- Changed the System module's hook_block_info() implementation to assign the
  "Main page content" and "System help" blocks to appropriate regions by
  default and prevent error messages on the block administration page (data
  structure change).
- Fixed regression: Non-node entities couldn't be accessed with
  EntityFieldQuery.
- Fixed regression: Optional radio buttons with an empty, non-NULL default
  value led to an illegal choice error when none were selected.
- Reorganized the testing framework to split setUp() into specific sub-methods
  and fix several regressions in the process.
- Fixed bug which made it impossible to search for strings that have not been
  translated into a particular language.
- Renamed the "Field" column on the Manage Fields screen to "Field type", since
  the former was confusing and inaccurate (UI change).
- Performance improvement: Removed needless call to system_rebuild_module_data()
  in field_sync_field_status(), greatly speeding up bulk module enable/disable.
- Fixed bug which prevented notifications from being sent when core, module, and
  theme updates are available.
- Fixed bug which prevented sub-themes from inheriting the default values of
  theme settings defined by the base theme.
- Fixed bug which prevented the jQuery UI Datepicker from being localized.
- Made Ajax alert dialogs respect error reporting settings.
- Fixed bug which prevented image styles from being deleted on PHP 5.4.
- Fixed bug: Language detection by domain only worked on port 80.
- Fixed regression: The first plural index on a page was not calculated
  correctly.
- Introduced generic entity language support. Entities may now declare their
  language property in hook_entity_info(), and modules working with entities
  may access the language using entity_language() (API change:
  http://drupal.org/node/1626346).
- Added EntityFieldQuery support for taxonomy bundles.
- Fixed issue where field form structure was incomplete if field_access()
  returned FALSE. Instead of being incomplete, the form structure now has
  #access set to FALSE and field form validation is skipped (data structure
  change: http://drupal.org/node/1663020).
- Fixed data loss issue due to field_has_data() returning inconsistent results.
  The fix adds an optional DANGEROUS_ACCESS_CHECK_OPT_OUT tag to entity field
  queries which field storage engines can respond to (API addition:
  http://drupal.org/node/1597378).
- Fixed notice: Undefined index: default_image in image_field_prepare_view()
- Numerous API documentation improvements.
- Additional automated test coverage.

Drupal 7.14 2012-05-02
----------------------
- Fixed "integrity constraint" fatal errors when rebuilding registry.
- Fixed custom logo and favicon functionality referencing incorrect paths.
- Fixed DB Case Sensitivity: Allow BINARY attribute in MySQL.
- Split field_bundle_settings out per bundle.
- Improve UX for machine names for fields (UI change).
- Fixed User pictures are not removed properly.
- Fixed HTTPS sessions not working in all cases.
- Fixed Regression: Required radios throw illegal choice error when none
  selected.
- Fixed allow autocompletion requests to include slashes.
- Eliminate $user->cache and {session}.cache in favor of
  $_SESSION['cache_expiration'][$bin] (Performance).
- Fixed focus jumps to tab when pressing enter on a form element within tab.
- Fixed race condition in locale() - duplicates in {locales_source}.
- Fixed Missing "Default image" per field instance.
- Quit clobbering people's work when they click the filter tips link
- Form API #states: Fix conditionals to allow OR and XOR constructions.
- Fixed Focus jumps to tab when pressing enter on a form element within tab.
  (Accessibility)
- Improved performance of node_access queries.
- Fixed Fieldsets inside vertical tabs have no title and can't be collapsed.
- Reduce size of cache_menu table (Performance).
- Fixed unnecessary aggregation of CSS/JS (Performance).
- Fixed taxonomy_autocomplete() produces SQL error for nonexistent field.
- Fixed HTML filter is not run first by default, despite default weight.
- Fixed Overlay does not work with prefixed URL paths.
- Better debug info for field errors (string change).
- Fixed Data corruption in comment IDs (results in broken threading on
  PostgreSQL).
- Fixed machine name not editable if every character is replaced.
- Fixed user picture not appearing in comment preview (Markup change).
- Added optional vid argument for taxonomy_get_term_by_name().
- Fixed Invalid Unicode code range in PREG_CLASS_UNICODE_WORD_BOUNDARY fails
  with PCRE 8.30.
- Fixed {trigger_assignments()}.hook has only 32 characters, is too short.
- Numerous fixes to run-tests.sh.
- Fixed Tests in profiles/[name]/modules cannot be run and cannot use a
  different profile for running tests.
- Numerous JavaScript performance fixes.
- Numerous documentation fixes.
- Fixed All pager links have an 'active' CSS class.
- Numerous upgrade path fixes; notably:
  - system_update_7061() fails on inserting files with same name but different
    case.
  - system_update_7061() converts filepaths too aggressively.
  - Trigger upgrade path: Node triggers removed when upgrading to 7-x from 6.25.

Drupal 7.13 2012-05-02
----------------------
- Fixed security issues (Multiple vulnerabilities), see SA-CORE-2012-002.

Drupal 7.12, 2012-02-01
----------------------
- Fixed bug preventing custom menus from receiving an active trail.
- Fixed hook_field_delete() no longer invoked during field_purge_data().
- Fixed bug causing entity info cache to not be cleared with the rest of caches.
- Fixed file_unmanaged_copy() fails with Drupal 7.7+ and safe_mode() or
  open_basedir().
- Fixed Nested transactions throw exceptions when they got out of scope.
- Fixed bugs with the Return-Path when sending mail on both Windows and
  non-Windows systems.
- Fixed bug with DrupalCacheArray property visibility preventing others from
  extending it (API change: http://drupal.org/node/1422264).
- Fixed bug with handling of non-ASCII characters in file names (API change:
  http://drupal.org/node/1424840).
- Reconciled field maximum length with database column size in image and
  aggregator modules.
- Fixes to various core JavaScript files to allow for minification and
  aggregation.
- Fixed Prevent tests from deleting main installation's tables when
  parent::setUp() is not called.
- Fixed several Poll module bugs.
- Fixed several Shortcut module bugs.
- Added new hook_system_theme_info() to provide ability for contributed modules
  to test theme functionality.
- Added ability to cancel mail sending from hook_mail_alter().
- Added support for configurable PDO connection options, enabling master-master
  database replication.
- Numerous improvements to tests and test runner to pave the way for faster test
  runs.
- Expanded test coverage.
- Numerous API documentation improvements.
- Numerous performance improvements, including token replacement and render
  cache.

Drupal 7.11, 2012-02-01
----------------------
- Fixed security issues (Multiple vulnerabilities), see SA-CORE-2012-001.

Drupal 7.10, 2011-12-05
----------------------
- Fixed Content-Language HTTP header to not cause issues with Drush 5.x.
- Reduce memory usage of theme registry (performance).
- Fixed PECL upload progress bar for FileField
- Fixed running update.php doesn't always clear the cache.
- Fixed PDO exceptions on long titles.
- Fixed Overlay redirect does not include query string.
- Fixed D6 modules satisfy D7 module dependencies.
- Fixed the ordering of module hooks when using module_implements_alter().
- Fixed "floating" submit buttons during AJAX requests.
- Fixed timezone selected on install not propogating to admin account.
- Added msgctx context to JS translation functions, for feature parity with t().
- Profiles' .install files now available during hook_install_tasks().
- Added test coverage of 7.0 -> 7.x upgrade path.
- Numerous notice fixes.
- Numerous documentation improvements.
- Additional automated test coverage.

Drupal 7.9, 2011-10-26
----------------------
- Critical fixes to OpenID to spec violations that could allow for
  impersonation in certain scenarios. Existing OpenID users should see
  http://drupal.org/node/1120290#comment-5092796 for more information on
  transitioning.
- Fixed files getting lost when adding multiple files to multiple file fields
  at the same time.
- Improved usability of the clean URL test screens.
- Restored height/width attributes on images run through the theme system.
- Fixed usability bug with first password field being pre-filled by certain
  browser plugins.
- Fixed file_usage_list() so that it can return more than one result.
- Fixed bug preventing preview of private images on node form.
- Fixed PDO error when inserting an aggregator title longer than 255 characters.
- Spelled out what TRADITIONAL means in MySQL sql_mode.
- Deprecated "!=" operator for DBTNG; should be "<>".
- Added two new API functions (menu_tree_set_path()/menu_tree_get_path()) were
  added in order to enable setting the active menu trail for dynamically
  generated menu paths.
- Added new "fast 404" capability in settings.php to bypass Drupal bootstrap
  when serving 404 pages for certain file types.
- Added format_string() function which can perform string munging ala the t()
  function without the overhead of the translation system.
- Numerous #states system fixes.
- Numerous EntityFieldQuery, DBTNG, and SQLite fixes.
- Numerous Shortcut module fixes.
- Numerous language system fixes.
- Numerous token fixes.
- Numerous CSS fixes.
- Numerous upgrade path fixes.
- Numerous minor string fixes.
- Numerous notice fixes.

Drupal 7.8, 2011-08-31
----------------------
- Fixed critical upgrade path issue with multilingual sites, leading to lost
  content.
- Numerous fixes to upgrade path, preventing fatal errors due to incorrect
  dependencies.
- Fixed issue with saving files on hosts with open_basedir restrictions.
- Fixed Update manger error when used with Overlay.
- Fixed RTL support in Seven administration theme and Overlay.
- Fixes to nested transaction support.
- Introduced performance pattern to reduce Drupal core's RAM usage.
- Added support for HTML 5 tags to filter_xss_admin().
- Added exception handling to cron.
- Added new hook hook_field_widget_form_alter() for contribtued modules.
- element_validate_*() functions now available to contrib.
- Added new maintainers for several subsystems.
- Numerous testing system improvements.
- Numerous markup and CSS fixes.
- Numerous poll module fixes.
- Numerous notice/warning fixes.
- Numerous documentation fixes.
- Numerous token fixes.

Drupal 7.7, 2011-07-27
----------------------
- Fixed VERSION string.

Drupal 7.6, 2011-07-27
----------------------
- Fixed support for remote streamwrappers.
- AJAX now binds to 'click' instead of 'mousedown'.
- 'Translatable' flag on fields created in UI now defaults to FALSE, to match those created via the API.
- Performance enhancement to permissions page on large numbers of permissions.
- More secure password generation.
- Fix for temporary directory on Windows servers.
- run-tests.sh now uses proc_open() instead of pcntl_fork() for better Windows support.
- Numerous upgrade path fixes.
- Numerous documentation fixes.
- Numerous notice fixes.
- Numerous fixes to improve PHP 5.4 support.
- Numerous RTL improvements.

Drupal 7.5, 2011-07-27
----------------------
- Fixed security issue (Access bypass), see SA-CORE-2011-003.

Drupal 7.4, 2011-06-29
----------------------
- Rolled back patch that caused fatal errors in CTools, Feeds, and other modules using the class registry.
- Fixed critical bug with saving default images.
- Fixed fatal errors when uninstalling some modules.
- Added workaround for MySQL transaction support breaking on DDL statments.
- Improved page caching with external caching systems.
- Fix to Batch API, which was terminating too early.
- Numerous upgrade path fixes.
- Performance fixes.
- Additional test coverage.
- Numerous documentation fixes.

Drupal 7.3, 2011-06-29
----------------------
- Fixed security issue (Access bypass), see SA-CORE-2011-002.

Drupal 7.2, 2011-05-25
----------------------
- Added a default .gitignore file.
- Improved PostgreSQL and SQLite support.
- Numerous critical performance improvements.
- Numerous critical fixes to the upgrade path.
- Numerous fixes to language and translation systems.
- Numerous fixes to AJAX and #states systems.
- Improvements to the locking system.
- Numerous documentation fixes.
- Numerous styling and theme system fixes.
- Numerous fixes for schema mis-matches between Drupal 6 and 7.
- Minor internal API clean-ups.

Drupal 7.1, 2011-05-25
----------------------
- Fixed security issues (Cross site scripting, File access bypass), see SA-CORE-2011-001.

Drupal 7.0, 2011-01-05 
----------------------
- Database:
    * Fully rewritten database layer utilizing PHP 5's PDO abstraction layer.
    * Drupal now requires MySQL >= 5.0.15 or PostgreSQL >= 8.3.
    * Added query builders for INSERT, UPDATE, DELETE, MERGE, and SELECT queries.
    * Support for master/slave replication, transactions, multi-insert queries,
      and other features.
    * Added support for the SQLite database engine.
    * Default to InnoDB engine, rather than MyISAM, on MySQL when available.
      This offers increased scalability and data integrity.
- Security:
    * Protected cron.php -- cron will only run if the proper key is provided.
    * Implemented a pluggable password system and much stronger password hashes
      that are compatible with the Portable PHP password hashing framework.
    * Rate limited login attempts to prevent brute-force password guessing, and
      improved the flood control API to allow variable time windows and
      identifiers for limiting user access to resources.
    * Transformed the "Update status" module into the "Update manager" which
      can securely install or update modules and themes via a web interface.
- Usability:
    * Added contextual links (a.k.a. local tasks) to page elements, such as
      blocks, nodes, or comments, which allows to perform the most common tasks
      with a single click only.
    * Improved installer requirements check.
    * Improved support for integration of WYSIWYG editors.
    * Implemented drag-and-drop positioning for input format listings.
    * Implemented drag-and-drop positioning for language listing.
    * Implemented drag-and-drop positioning for poll options.
    * Provided descriptions and human-readable names for user permissions.
    * Removed comment controls for users.
    * Removed display order settings for comment module. Comment display
      order can now be customized using the Views module.
    * Removed the 'related terms' feature from taxonomy module since this can
      now be achieved with Field API.
    * Added additional features to the default installation profile, and
      implemented a "slimmed down" profile designed for developers.
    * Added a built-in, automated cron run feature, which is triggered by site
      visitors.
    * Added an administrator role which is assigned all permissions for
      installed modules automatically.
    * Image toolkits are now provided by modules (rather than requiring a
      manual file copy to the includes directory).
    * Added an edit tab to taxonomy term pages.
    * Redesigned password strength validator.
    * Redesigned the add content type screen.
    * Highlight duplicate URL aliases.
    * Renamed "input formats" to "text formats".
    * Moved text format permissions to the main permissions page.
    * Added configurable ability for users to cancel their own accounts.
    * Added "vertical tabs", a reusable interface component that features
      automatic summaries and increases usability.
    * Replaced fieldsets on node edit and add pages with vertical tabs.
- Performance:
    * Improved performance on uncached page views by loading multiple core
      objects in a single database query.
    * Improved performance for logged-in users by reducing queries for path
      alias lookups.
    * Improved support for HTTP proxies (including reverse proxies), allowing
      anonymous page views to be served entirely from the proxy.
- Documentation:
    * Hook API documentation now included in Drupal core.
- News aggregator:
    * Added OPML import functionality for RSS feeds.
    * Optionally, RSS feeds may be configured to not automatically generate feed blocks.
- Search:
    * Added support for language-aware searches.
- Aggregator:
    * Introduced architecture that allows pluggable parsers and processors for
      syndicating RSS and Atom feeds.
    * Added options to suspend updating specific feeds and never discard feeds
      items.
- Testing:
    * Added test framework and tests.
- Improved time zone support:
    * Drupal now uses PHP's time zone database when rendering dates in local
      time. Site-wide and user-configured time zone offsets have been converted
      to time zone names, e.g. Africa/Abidjan.
    * In some cases the upgrade and install scripts do not choose the preferred
      site default time zone. The automatically-selected time zone can be
      corrected at admin/config/regional/settings.
    * If your site is being upgraded from Drupal 6 and you do not have the
      contributed date or event modules installed, user time zone settings will
      fallback to the system time zone and will have to be reconfigured by each user.
    * User-configured time zones now serve as the default time zone for PHP
      date/time functions.
- Filter system:
    * Revamped the filter API and text format storage.
    * Added support for default text formats to be assigned on a per-role basis.
    * Refactored the HTML corrector to take advantage of PHP 5 features.
- User system:
    * Added clean API functions for creating, loading, updating, and deleting
      user roles and permissions.
    * Refactored the "access rules" component of user module: The user module
      now provides a simple interface for blocking single IP addresses. The
      previous functionality in the user module for restricting certain e-mail
      addresses and usernames is now available as a contributed module. Further,
      IP address range blocking is no longer supported and should be implemented
      at the operating system level.
    * Removed per-user themes: Contributed modules with similar functionality
      are available.
- OpenID:
    * Added support for Gmail and Google Apps for Domain identifiers. Users can
      now login with their user@example.com identifier when example.com is powered
      by Google.
    * Made the OpenID module more pluggable.
- Added code registry:
    * Using the registry, modules declare their includable files via their .info file,
      allowing Drupal to lazy-load classes and interfaces as needed.
- Theme system:
    * Removed the Bluemarine, Chameleon and Pushbutton themes. These themes live
      on as contributed themes (http://drupal.org/project/bluemarine,
      http://drupal.org/project/chameleon and http://drupal.org/project/pushbutton).
    * Added Stark theme to make analyzing Drupal's default HTML and CSS easier.
    * Added Seven as the default administration theme.
    * Variable preprocessing of theme hooks prior to template rendering now goes
      through two phases: a 'preprocess' phase and a new 'process' phase. See
      http://api.drupal.org/api/function/theme/7 for details.
    * Theme hooks implemented as functions (rather than as templates) can now
      also have preprocess (and process) functions. See
      http://api.drupal.org/api/function/theme/7 for details.
    * Added Bartik as the default theme.
- File handling:
    * Files are now first class Drupal objects with file_load(), file_save(),
      and file_validate() functions and corresponding hooks.
    * The file_move(), file_copy() and file_delete() functions now operate on
      file objects and invoke file hooks so that modules are notified and can
      respond to changes.
    * For the occasions when only basic file manipulation are needed--such as
      uploading a site logo--that don't require the overhead of databases and
      hooks, the current unmanaged copy, move and delete operations have been
      preserved but renamed to file_unmanaged_*().
    * Rewrote file handling to use PHP stream wrappers to enable support for
      both public and private files and to support pluggable storage mechanisms
      and access to remote resources (e.g. S3 storage or Flickr photos).
    * The mime_extension_mapping variable has been removed. Modules that need to
      alter the default MIME type extension mappings should implement
      hook_file_mimetype_mapping_alter().
    * Added the hook_file_url_alter() hook, which makes it possible to serve
      files from a CDN.
    * Added a field specifically for uploading files, previously provided by
      the contributed module FileField.
- Image handling:
    * Improved image handling, including better support for add-on image
      libraries.
    * Added API and interface for creating advanced image thumbnails.
    * Inclusion of additional effects such as rotate and desaturate.
    * Added a field specifically for uploading images, previously provided by
      the contributed module ImageField.
- Added aliased multi-site support:
    * Added support for mapping domain names to sites directories.
- Added RDF support:
    * Modules can declare RDF namespaces which are serialized in the <html> tag
      for RDFa support.
    * Modules can specify how their data structure maps to RDF.
    * Added support for RDFa export of nodes, comments, terms, users, etc. and
      their fields.
- Search engine optimization and web linking:
    * Added a rel="canonical" link on node and comment pages to prevent
      duplicate content indexing by search engines.
    * Added a default rel="shortlink" link on node and comment pages that
      advertises a short link as an alternative URL to third-party services.
    * Meta information is now alterable by all modules before rendering.
- Field API:
    * Custom data fields may be attached to nodes, users, comments and taxonomy
      terms.
    * Node bodies and teasers are now Field API fields instead of
      being a hard-coded property of node objects.
    * In addition, any other object type may register with Field API
      and allow custom data fields to be attached to itself.
    * Provides most of the features of the former Content Construction
      Kit (CCK) module.
    * Taxonomy terms are now Field API fields that can be added to any fieldable
      object.
- Installer:
    * Refactored the installer into an API that allows Drupal to be installed
      via a command line script.
- Page organization
    * Made the help text area a full featured region with blocks.
    * Site mission is replaced with the highlighted content block region and
      separate RSS feed description settings.
    * The footer message setting was removed in favor of custom blocks.
    * Made the main page content a block which can be moved and ordered
      with other blocks in the same region.
    * Blocks can now return structured arrays for later rendering just
      like page callbacks.
- Translation system
    * The translation system now supports message context (msgctxt).
    * Added support for translatable fields to Field API.
- JavaScript changes
    * Upgraded the core JavaScript library to jQuery version 1.4.4.
    * Upgraded the jQuery Forms library to 2.52.
    * Added jQuery UI 1.8.7, which allows improvements to Drupal's user
      experience.
- Better module version support
    * Modules now can specify which version of another module they depend on.
- Removed modules from core
    * The following modules have been removed from core, because contributed
      modules with similar functionality are available:
      * Blog API module
      * Ping module
      * Throttle module
- Improved node access control system.
    * All modules may now influence the access to a node at runtime, not just
      the module that defined a node.
    * Users may now be allowed to bypass node access restrictions without giving
      them complete access to the site.
    * Access control affects both published and unpublished nodes.
    * Numerous other improvements to the node access system.
- Actions system
    * Simplified definitions of actions and triggers.
    * Removed dependency on the combination of hooks and operations. Triggers
      now directly map to module hooks.
- Task handling
    * Added a queue API to process many or long-running tasks.
    * Added queue API support to cron API.
    * Added a locking framework to coordinate long-running operations across
      requests.

Drupal 6.23-dev, xxxx-xx-xx (development release)
-----------------------

Drupal 6.22, 2011-05-25
-----------------------
- Made Drupal 6 work better with IIS and Internet Explorer.
- Fixed .po file imports to work better with custom textgroups.
- Improved code documentation at various places.
- Fixed a variety of other bugs.

Drupal 6.21, 2011-05-25
----------------------
- Fixed security issues (Cross site scripting), see SA-CORE-2011-001.

Drupal 6.20, 2010-12-15
----------------------
- Fixed a variety of small bugs, improved code documentation.

Drupal 6.19, 2010-08-11
----------------------
- Fixed a variety of small bugs, improved code documentation.

Drupal 6.18, 2010-08-11
----------------------
- Fixed security issues (OpenID authentication bypass, File download access
  bypass, Comment unpublishing bypass, Actions cross site scripting),
  see SA-CORE-2010-002.

Drupal 6.17, 2010-06-02
----------------------
- Improved PostgreSQL compatibility
- Better PHP 5.3 and PHP 4 compatibility
- Better browser compatibility of CSS and JS aggregation
- Improved logging for login failures
- Fixed an incompatibility with some contributed modules and the locking system
- Fixed a variety of other bugs.

Drupal 6.16, 2010-03-03
----------------------
- Fixed security issues (Installation cross site scripting, Open redirection,
  Locale module cross site scripting, Blocked user session regeneration),
  see SA-CORE-2010-001.
- Better support for updated jQuery versions.
- Reduced resource usage of update.module.
- Fixed several issues relating to support of installation profiles and
  distributions.
- Added a locking framework to avoid data corruption on long operations.
- Fixed a variety of other bugs.

Drupal 6.15, 2009-12-16
----------------------
- Fixed security issues (Cross site scripting), see SA-CORE-2009-009.
- Fixed a variety of other bugs.

Drupal 6.14, 2009-09-16
----------------------
- Fixed security issues (OpenID association cross site request forgeries,
  OpenID impersonation and File upload), see SA-CORE-2009-008.
- Changed the system modules page to not run all cache rebuilds; use the
  button on the performance settings page to achieve the same effect.
- Added support for PHP 5.3.0 out of the box.
- Fixed a variety of small bugs.

Drupal 6.13, 2009-07-01
----------------------
- Fixed security issues (Cross site scripting, Input format access bypass and
  Password leakage in URL), see SA-CORE-2009-007.
- Fixed a variety of small bugs.

Drupal 6.12, 2009-05-13
----------------------
- Fixed security issues (Cross site scripting), see SA-CORE-2009-006.
- Fixed a variety of small bugs.

Drupal 6.11, 2009-04-29
----------------------
- Fixed security issues (Cross site scripting and limited information
  disclosure), see SA-CORE-2009-005
- Fixed performance issues with the menu router cache, the update
  status cache and improved cache invalidation
- Fixed a variety of small bugs.

Drupal 6.10, 2009-02-25
----------------------
- Fixed a security issue, (Local file inclusion on Windows),
  see SA-CORE-2009-003
- Fixed node_feed() so custom fields can show up in RSS feeds.
- Improved PostgreSQL compatibility.
- Fixed a variety of small bugs.

Drupal 6.9, 2009-01-14
----------------------
- Fixed security issues, (Access Bypass, Validation Bypass and Hardening
  against SQL injection), see SA-CORE-2009-001
- Made HTTP request checking more robust and informative.
- Fixed HTTP_HOST checking to work again with HTTP 1.0 clients and
  basic shell scripts.
- Removed t() calls from all schema documentation. Suggested best practice
  changed for contributed modules, see http://drupal.org/node/322731.
- Fixed a variety of small bugs.

Drupal 6.8, 2008-12-11
----------------------
- Removed a previous change incompatible with PHP 5.1.x and lower.

Drupal 6.7, 2008-12-10
----------------------
- Fixed security issues, (Cross site request forgery and Cross site scripting), see SA-2008-073
- Updated robots.txt and .htaccess to match current file use.
- Fixed a variety of small bugs.

Drupal 6.6, 2008-10-22
----------------------
- Fixed security issues, (File inclusion, Cross site scripting), see SA-2008-067
- Fixed a variety of small bugs.

Drupal 6.5, 2008-10-08
----------------------
- Fixed security issues, (File upload access bypass, Access rules bypass,
  BlogAPI access bypass), see SA-2008-060.
- Fixed a variety of small bugs.

Drupal 6.4, 2008-08-13
----------------------
- Fixed a security issue (Cross site scripting, Arbitrary file uploads via
  BlogAPI, Cross site request forgeries and Various Upload module
  vulnerabilities), see SA-2008-047.
- Improved error messages during installation.
- Fixed a bug that prevented AHAH handlers to be attached to radios widgets.
- Fixed a variety of small bugs.

Drupal 6.3, 2008-07-09
----------------------
- Fixed security issues, (Cross site scripting, cross site request forgery,
  session fixation and SQL injection), see SA-2008-044.
- Slightly modified installation process to prevent file ownership issues on
  shared hosts.
- Improved PostgreSQL compatibility (rewritten queries; custom blocks).
- Upgraded to jQuery 1.2.6.
- Performance improvements to search, menu handling and form API caches.
- Fixed Views compatibility issues (Views for Drupal 6 requires Drupal 6.3+).
- Fixed a variety of small bugs.

Drupal 6.2, 2008-04-09
----------------------
- Fixed a variety of small bugs.
- Fixed a security issue (Access bypasses), see SA-2008-026.

Drupal 6.1, 2008-02-27
----------------------
- Fixed a variety of small bugs.
- Fixed a security issue (Cross site scripting), see SA-2008-018.

Drupal 6.0, 2008-02-13
----------------------
- New, faster and better menu system.
- New watchdog as a hook functionality.
   * New hook_watchdog that can be implemented by any module to route log
     messages to various destinations.
   * Expands the severity levels from 3 (Error, Warning, Notice) to the 8
     levels defined in RFC 3164.
   * The watchdog module is now called dblog, and is optional, but enabled by
     default in the default installation profile.
   * Extended the database log module so log messages can be filtered.
   * Added syslog module: useful for monitoring large Drupal installations.
- Added optional e-mail notifications when users are approved, blocked, or
  deleted.
- Drupal works with error reporting set to E_ALL.
- Added scripts/drupal.sh to execute Drupal code from the command line. Useful
  to use Drupal as a framework to build command-line tools.
- Made signature support optional and made it possible to theme signatures.
- Made it possible to filter the URL aliases on the URL alias administration
  screen.
- Language system improvements:
    * Support for right to left languages.
    * Language detection based on parts of the URL.
    * Browser based language detection.
    * Made it possible to specify a node's language.
    * Support for translating posts on the site to different languages.
    * Language dependent path aliases.
    * Automatically import translations when adding a new language.
    * JavaScript interface translation.
    * Automatically import a module's translation upon enabling that module.
- Moved "PHP input filter" to a standalone module so it can be deleted for
  security reasons.
- Usability:
    * Improved handling of teasers in posts.
    * Added sticky table headers.
    * Check for clean URL support automatically with JavaScript.
    * Removed default/settings.php. Instead the installer will create it from
      default.settings.php.
    * Made it possible to configure your own date formats.
    * Remember anonymous comment posters.
    * Only allow modules and themes to be enabled that have explicitly been
      ported to the correct core API version.
    * Can now specify the minimum PHP version required for a module within the
      .info file.
    * Drupal core no longer requires CREATE TEMPORARY TABLES or LOCK TABLES
      database rights.
    * Dynamically check password strength and confirmation.
    * Refactored poll administration.
    * Implemented drag-and-drop positioning for blocks, menu items, taxonomy
      vocabularies and terms, forums, profile fields, and input format filters.
- Theme system:
    * Added .info files to themes and made it easier to specify regions and
      features.
    * Added theme registry: modules can directly provide .tpl.php files for
      their themes without having to create theme_ functions.
    * Used the Garland theme for the installation and maintenance pages.
    * Added theme preprocess functions for themes that are templates.
    * Added support for themeable functions in JavaScript.
- Refactored update.php to a generic batch API to be able to run time-consuming
  operations in multiple subsequent HTTP requests.
- Installer:
    * Themed the installer with the Garland theme.
    * Added form to provide initial site information during installation.
    * Added ability to provide extra installation steps programmatically.
    * Made it possible to import interface translations during installation.
- Added the HTML corrector filter:
    * Fixes faulty and chopped off HTML in postings.
    * Tags are now automatically closed at the end of the teaser.
- Performance:
    * Made it easier to conditionally load .include files and split up many core
      modules.
    * Added a JavaScript aggregator.
    * Added block-level caching, improving performance for both authenticated
      and anonymous users.
    * Made Drupal work correctly when running behind a reverse proxy like
      Squid or Pound.
- File handling improvements:
    * Entries in the files table are now keyed to a user instead of a node.
    * Added reusable validation functions to check for uploaded file sizes,
      extensions, and image resolution.
    * Added ability to create and remove temporary files during a cron job.
- Forum improvements:
    * Any node type may now be posted in a forum.
- Taxonomy improvements:
    * Descriptions for terms are now shown on taxonomy/term pages as well
      as RSS feeds.
    * Added versioning support to categories by associating them with node
      revisions.
- Added support for OpenID.
- Added support for triggering configurable actions.
- Added the Update status module to automatically check for available updates
  and warn sites if they are missing security updates or newer versions.
  Sites deploying from CVS should use http://drupal.org/project/cvs_deploy.
  Advanced settings provided by http://drupal.org/project/update_advanced.
- Upgraded the core JavaScript library to jQuery version 1.2.3.
- Added a new Schema API, which provides built-in support for core and
  contributed modules to work with databases other than MySQL.
- Removed drupal.module. The functionality lives on as the Site network
  contributed module (http://drupal.org/project/site_network).
- Removed old system updates. Updates from Drupal versions prior to 5.x will
  require upgrading to 5.x before upgrading to 6.x.

Drupal 5.23, 2010-08-11
-----------------------
- Fixed security issues (File download access bypass, Comment unpublishing
  bypass), see SA-CORE-2010-002.

Drupal 5.22, 2010-03-03
-----------------------
- Fixed security issues (Open redirection, Locale module cross site scripting,
  Blocked user session regeneration), see SA-CORE-2010-001.

Drupal 5.21, 2009-12-16
-----------------------
- Fixed a security issue (Cross site scripting), see SA-CORE-2009-009.
- Fixed a variety of small bugs.

Drupal 5.20, 2009-09-16
-----------------------
- Avoid security problems resulting from writing Drupal 6-style menu
  declarations.
- Fixed security issues (session fixation), see SA-CORE-2009-008.
- Fixed a variety of small bugs.

Drupal 5.19, 2009-07-01
-----------------------
- Fixed security issues (Cross site scripting and Password leakage in URL), see
  SA-CORE-2009-007.          
- Fixed a variety of small bugs.

Drupal 5.18, 2009-05-13
-----------------------
- Fixed security issues (Cross site scripting), see SA-CORE-2009-006.
- Fixed a variety of small bugs.

Drupal 5.17, 2009-04-29
-----------------------
- Fixed security issues (Cross site scripting and limited information
  disclosure) see SA-CORE-2009-005.
- Fixed a variety of small bugs.

Drupal 5.16, 2009-02-25
-----------------------
- Fixed a security issue, (Local file inclusion on Windows), see SA-CORE-2009-004.
- Fixed a variety of small bugs.

Drupal 5.15, 2009-01-14
-----------------------
- Fixed security issues, (Hardening against SQL injection), see
  SA-CORE-2009-001
- Fixed HTTP_HOST checking to work again with HTTP 1.0 clients and basic shell
  scripts.
- Fixed a variety of small bugs.

Drupal 5.14, 2008-12-11
-----------------------
- removed a previous change incompatible with PHP 5.1.x and lower.

Drupal 5.13, 2008-12-10
-----------------------
- fixed a variety of small bugs.
- fixed security issues, (Cross site request forgery and Cross site scripting), see SA-2008-073
- updated robots.txt and .htaccess to match current file use.

Drupal 5.12, 2008-10-22
-----------------------
- fixed security issues, (File inclusion), see SA-2008-067

Drupal 5.11, 2008-10-08
-----------------------
- fixed a variety of small bugs.
- fixed security issues, (File upload access bypass, Access rules bypass,
  BlogAPI access bypass, Node validation bypass), see SA-2008-060

Drupal 5.10, 2008-08-13
-----------------------
- fixed a variety of small bugs.
- fixed security issues, (Cross site scripting, Arbitrary file uploads via
  BlogAPI and Cross site request forgery), see SA-2008-047

Drupal 5.9, 2008-07-23
----------------------
- fixed a variety of small bugs.
- fixed security issues, (Session fixation), see SA-2008-046

Drupal 5.8, 2008-07-09
----------------------
- fixed a variety of small bugs.
- fixed security issues, (Cross site scripting, cross site request forgery, and
  session fixation), see SA-2008-044

Drupal 5.7, 2008-01-28
----------------------
- fixed the input format configuration page.
- fixed a variety of small bugs.

Drupal 5.6, 2008-01-10
----------------------
- fixed a variety of small bugs.
- fixed a security issue (Cross site request forgery), see SA-2008-005
- fixed a security issue (Cross site scripting, UTF8), see SA-2008-006
- fixed a security issue (Cross site scripting, register_globals), see SA-2008-007

Drupal 5.5, 2007-12-06
----------------------
- fixed missing missing brackets in a query in the user module.
- fixed taxonomy feed bug introduced by SA-2007-031

Drupal 5.4, 2007-12-05
----------------------
- fixed a variety of small bugs.
- fixed a security issue (SQL injection), see SA-2007-031

Drupal 5.3, 2007-10-17
----------------------
- fixed a variety of small bugs.
- fixed a security issue (HTTP response splitting), see SA-2007-024
- fixed a security issue (Arbitrary code execution via installer), see SA-2007-025
- fixed a security issue (Cross site scripting via uploads), see SA-2007-026
- fixed a security issue (User deletion cross site request forgery), see SA-2007-029
- fixed a security issue (API handling of unpublished comment), see SA-2007-030

Drupal 5.2, 2007-07-26
----------------------
- changed hook_link() $teaser argument to match documentation.
- fixed a variety of small bugs.
- fixed a security issue (cross-site request forgery), see SA-2007-017
- fixed a security issue (cross-site scripting), see SA-2007-018

Drupal 5.1, 2007-01-29
----------------------
- fixed security issue (code execution), see SA-2007-005
- fixed a variety of small bugs.

Drupal 5.0, 2007-01-15
----------------------
- Completely retooled the administration page
    * /Admin now contains an administration page which may be themed
    * Reorganised administration menu items by task and by module
    * Added a status report page with detailed PHP/MySQL/Drupal information
- Added web-based installer which can:
    * Check installation and run-time requirements
    * Automatically generate the database configuration file
    * Install pre-made installation profiles or distributions
    * Import the database structure with automatic table prefixing
    * Be localized
- Added new default Garland theme
- Added color module to change some themes' color schemes
- Included the jQuery JavaScript library 1.0.4 and converted all core JavaScript to use it
- Introduced the ability to alter mail sent from system
- Module system:
    * Added .info files for module meta-data
    * Added support for module dependencies
    * Improved module installation screen
    * Moved core modules to their own directories
    * Added support for module uninstalling
- Added support for different cache backends
- Added support for a generic "sites/all" directory.
- Usability:
    * Added support for auto-complete forms (AJAX) to user profiles.
    * Made it possible to instantly assign roles to newly created user accounts.
    * Improved configurability of the contact forms.
    * Reorganized the settings pages.
    * Made it easy to investigate popular search terms.
    * Added a 'select all' checkbox and a range select feature to administration tables.
    * Simplified the 'break' tag to split teasers from body.
    * Use proper capitalization for titles, menu items and operations.
- Integrated urlfilter.module into filter.module
- Block system:
    * Extended the block visibility settings with a role specific setting.
    * Made it possible to customize all block titles.
- Poll module:
    * Optionally allow people to inspect all votes.
    * Optionally allow people to cancel their vote.
- Distributed authentication:
    * Added default server option.
- Added default robots.txt to control crawlers.
- Database API:
    * Added db_table_exists().
- Blogapi module:
    * 'Blogapi new' and 'blogapi edit' nodeapi operations.
- User module:
    * Added hook_profile_alter().
    * E-mail verification is made optional.
    * Added mass editing and filtering on admin/user/user.
- PHP Template engine:
    * Add the ability to look for a series of suggested templates.
    * Look for page templates based upon the path.
    * Look for block templates based upon the region, module, and delta.
- Content system:
    * Made it easier for node access modules to work well with each other.
    * Added configurable content types.
    * Changed node rendering to work with structured arrays.
- Performance:
    * Improved session handling: reduces database overhead.
    * Improved access checking: reduces database overhead.
    * Made it possible to do memcached based session management.
    * Omit sidebars when serving a '404 - Page not found': saves CPU cycles and bandwidth.
    * Added an 'aggressive' caching policy.
    * Added a CSS aggregator and compressor (up to 40% faster page loads).
- Removed the archive module.
- Upgrade system:
    * Created space for update branches.
- Form API:
    * Made it possible to programmatically submit forms.
    * Improved api for multistep forms.
- Theme system:
    * Split up and removed drupal.css.
    * Added nested lists generation.
    * Added a self-clearing block class.

Drupal 4.7.11, 2008-01-10
-------------------------
- fixed a security issue (Cross site request forgery), see SA-2008-005
- fixed a security issue (Cross site scripting, UTF8), see SA-2008-006
- fixed a security issue (Cross site scripting, register_globals), see SA-2008-007

Drupal 4.7.10, 2007-12-06
-------------------------
- fixed taxonomy feed bug introduced by SA-2007-031

Drupal 4.7.9, 2007-12-05
------------------------
- fixed a security issue (SQL injection), see SA-2007-031

Drupal 4.7.8, 2007-10-17
----------------------
- fixed a security issue (HTTP response splitting), see SA-2007-024
- fixed a security issue (Cross site scripting via uploads), see SA-2007-026
- fixed a security issue (API handling of unpublished comment), see SA-2007-030

Drupal 4.7.7, 2007-07-26
------------------------
- fixed security issue (XSS), see SA-2007-018

Drupal 4.7.6, 2007-01-29
------------------------
- fixed security issue (code execution), see SA-2007-005

Drupal 4.7.5, 2007-01-05
------------------------
- Fixed security issue (XSS), see SA-2007-001
- Fixed security issue (DoS), see SA-2007-002

Drupal 4.7.4, 2006-10-18
------------------------
- Fixed security issue (XSS), see SA-2006-024
- Fixed security issue (CSRF), see SA-2006-025
- Fixed security issue (Form action attribute injection), see SA-2006-026

Drupal 4.7.3, 2006-08-02
------------------------
- Fixed security issue (XSS), see SA-2006-011

Drupal 4.7.2, 2006-06-01
------------------------
- Fixed critical upload issue, see SA-2006-007
- Fixed taxonomy XSS issue, see SA-2006-008
- Fixed a variety of small bugs.

Drupal 4.7.1, 2006-05-24
------------------------
- Fixed critical SQL issue, see SA-2006-005
- Fixed a serious upgrade related bug.
- Fixed a variety of small bugs.

Drupal 4.7.0, 2006-05-01
------------------------
- Added free tagging support.
- Added a site-wide contact form.
- Theme system:
    * Added the PHPTemplate theme engine and removed the Xtemplate engine.
    * Converted the bluemarine theme from XTemplate to PHPTemplate.
    * Converted the pushbutton theme from XTemplate to PHPTemplate.
- Usability:
    * Reworked the 'request new password' functionality.
    * Reworked the node and comment edit forms.
    * Made it easy to add nodes to the navigation menu.
    * Added site 'offline for maintenance' feature.
    * Added support for auto-complete forms (AJAX).
    * Added support for collapsible page sections (JS).
    * Added support for resizable text fields (JS).
    * Improved file upload functionality (AJAX).
    * Reorganized some settings pages.
    * Added friendly database error screens.
    * Improved styling of update.php.
- Refactored the forms API.
    * Made it possible to alter, extend or theme forms.
- Comment system:
    * Added support for "mass comment operations" to ease repetitive tasks.
    * Comment moderation has been removed.
- Node system:
    * Reworked the revision functionality.
    * Removed the bookmarklet code. Third-party modules can now handle
      This.
- Upgrade system:
    * Allows contributed modules to plug into the upgrade system.
- Profiles:
    * Added a block to display author information along with posts.
    * Added support for private profile fields.
- Statistics module:
    * Added the ability to track page generation times.
    * Made it possible to block certain IPs/hostnames.
- Block system:
    * Added support for theme-specific block regions.
- Syndication:
    * Made the aggregator module parse Atom feeds.
    * Made the aggregator generate RSS feeds.
    * Added RSS feed settings.
- XML-RPC:
    * Replaced the XML-RPC library by a better one.
- Performance:
    * Added 'loose caching' option for high-traffic sites.
    * Improved performance of path aliasing.
    * Added the ability to track page generation times.
- Internationalization:
    * Improved Unicode string handling API.
    * Added support for PHP's multibyte string module.
- Added support for PHP5's 'mysqli' extension.
- Search module:
    * Made indexer smarter and more robust.
    * Added advanced search operators (e.g. phrase, node type, ...).
    * Added customizable result ranking.
- PostgreSQL support:
    * Removed dependency on PL/pgSQL procedural language.
- Menu system:
    * Added support for external URLs.
- Queue module:
    * Removed from core.
- HTTP handling:
    * Added support for a tolerant Base URL.
    * Output URIs relative to the root, without a base tag.

Drupal 4.6.11, 2007-01-05
-------------------------
- Fixed security issue (XSS), see SA-2007-001
- Fixed security issue (DoS), see SA-2007-002

Drupal 4.6.10, 2006-10-18
------------------------
- Fixed security issue (XSS), see SA-2006-024
- Fixed security issue (CSRF), see SA-2006-025
- Fixed security issue (Form action attribute injection), see SA-2006-026

Drupal 4.6.9, 2006-08-02
------------------------
- Fixed security issue (XSS), see SA-2006-011

Drupal 4.6.8, 2006-06-01
------------------------
- Fixed critical upload issue, see SA-2006-007
- Fixed taxonomy XSS issue, see SA-2006-008

Drupal 4.6.7, 2006-05-24
------------------------
- Fixed critical SQL issue, see SA-2006-005

Drupal 4.6.6, 2006-03-13
------------------------
- Fixed bugs, including 4 security vulnerabilities.

Drupal 4.6.5, 2005-12-12
------------------------
- Fixed bugs: no critical bugs were identified.

Drupal 4.6.4, 2005-11-30
------------------------
- Fixed bugs, including 3 security vulnerabilities.

Drupal 4.6.3, 2005-08-15
------------------------
- Fixed bugs, including a critical "arbitrary PHP code execution" bug.

Drupal 4.6.2, 2005-06-29
------------------------
- Fixed bugs, including two critical "arbitrary PHP code execution" bugs.

Drupal 4.6.1, 2005-06-01
------------------------
- Fixed bugs, including a critical input validation bug.

Drupal 4.6.0, 2005-04-15
------------------------
- PHP5 compliance
- Search:
    * Added UTF-8 support to make it work with all languages.
    * Improved search indexing algorithm.
    * Improved search output.
    * Impose a throttle on indexing of large sites.
    * Added search block.
- Syndication:
    * Made the ping module ping pingomatic.com which, in turn, will ping all the major ping services.
    * Made Drupal generate RSS 2.0 feeds.
    * Made RSS feeds extensible.
    * Added categories to RSS feeds.
    * Added enclosures to RSS feeds.
- Flood control mechanism:
    * Added a mechanism to throttle certain operations.
- Usability:
    * Refactored the block configuration pages.
    * Refactored the statistics pages.
    * Refactored the watchdog pages.
    * Refactored the throttle module configuration.
    * Refactored the access rules page.
    * Refactored the content administration page.
    * Introduced forum configuration pages.
    * Added a 'add child page' link to book pages.
- Contact module:
    * Added a simple contact module that allows users to contact each other using e-mail.
- Multi-site configuration:
    * Made it possible to run multiple sites from a single code base.
- Added an image API: enables better image handling.
- Block system:
    * Extended the block visibility settings.
- Theme system:
    * Added new theme functions.
- Database backend:
    * The PEAR database backend is no longer supported.
- Performance:
    * Improved performance of the forum topics block.
    * Improved performance of the tracker module.
    * Improved performance of the node pages.
- Documentation:
    * Improved and extended PHPDoc/Doxygen comments.

Drupal 4.5.8, 2006-03-13
------------------------
- Fixed bugs, including 3 security vulnerabilities.

Drupal 4.5.7, 2005-12-12
------------------------
- Fixed bugs: no critical bugs were identified.

Drupal 4.5.6, 2005-11-30
------------------------
- Fixed bugs, including 3 security vulnerabilities.

Drupal 4.5.5, 2005-08-15
------------------------
- Fixed bugs, including a critical "arbitrary PHP code execution" bug.

Drupal 4.5.4, 2005-06-29
------------------------
- Fixed bugs, including two critical "arbitrary PHP code execution" bugs.

Drupal 4.5.3, 2005-06-01
------------------------
- Fixed bugs, including a critical input validation bug.

Drupal 4.5.2, 2005-01-15
------------------------
- Fixed bugs: a cross-site scripting (XSS) vulnerability has been fixed.

Drupal 4.5.1, 2004-12-01
------------------------
- Fixed bugs: no critical bugs were identified.

Drupal 4.5.0, 2004-10-18
------------------------
- Navigation:
    * Made it possible to add, delete, rename and move menu items.
    * Introduced tabs and subtabs for local tasks.
    * Reorganized the navigation menus.
- User management:
    * Added support for multiple roles per user.
    * Made it possible to add custom profile fields.
    * Made it possible to browse user profiles by field.
- Node system:
    * Added support for node-level permissions.
- Comment module:
    * Made it possible to leave contact information without having to register.
- Upload module:
    * Added support for uploading documents (includes images).
- Forum module:
    * Added support for sticky forum topics.
    * Made it possible to track forum topics.
- Syndication:
    * Added support for RSS ping-notifications of http://technorati.com/.
    * Refactored the categorization of syndicated news items.
    * Added an URL alias for 'rss.xml'.
    * Improved date parsing.
- Database backend:
    * Added support for multiple database connections.
    * The PostgreSQL backend does no longer require PEAR.
- Theme system:
    * Changed all GIFs to PNGs.
    * Reorganised the handling of themes, template engines, templates and styles.
    * Unified and extended the available theme settings.
    * Added theme screenshots.
- Blocks:
    * Added 'recent comments' block.
    * Added 'categories' block.
- Blogger API:
    * Added support for auto-discovery of blogger API via RSD.
- Performance:
    * Added support for sending gzip compressed pages.
    * Improved performance of the forum module.
- Accessibility:
    * Improved the accessibility of the archive module's calendar.
    * Improved form handling and error reporting.
    * Added HTTP redirects to prevent submitting twice when refreshing right after a form submission.
- Refactored 403 (forbidden) handling and added support for custom 403 pages.
- Documentation:
    * Added PHPDoc/Doxygen comments.
- Filter system:
    * Added support for using multiple input formats on the site
    * Expanded the embedded PHP-code feature so it can be used everywhere
    * Added support for role-dependent filtering, through input formats
- UI translation:
    * Managing translations is now completely done through the administration interface
    * Added support for importing/exporting gettext .po files

Drupal 4.4.3, 2005-06-01
------------------------
- Fixed bugs, including a critical input validation bug.

Drupal 4.4.2, 2004-07-04
------------------------
- Fixed bugs: no critical bugs were identified.

Drupal 4.4.1, 2004-05-01
------------------------
- Fixed bugs: no critical bugs were identified.

Drupal 4.4.0, 2004-04-01
------------------------
- Added support for the MetaWeblog API and MovableType extensions.
- Added a file API: enables better document management.
- Improved the watchdog and search module to log search keys.
- News aggregator:
    * Added support for conditional GET.
    * Added OPML feed subscription list.
    * Added support for <image>, <pubDate>, <dc:date>, <dcterms:created>, <dcterms:issued> and <dcterms:modified>.
- Comment module:
    * Made it possible to disable the "comment viewing controls".
- Performance:
    * Improved module loading when serving cached pages.
    * Made it possible to automatically disable modules when under heavy load.
    * Made it possible to automatically disable blocks when under heavy load.
    * Improved performance and memory footprint of the locale module.
- Theme system:
    * Made all theme functions start with 'theme_'.
    * Made all theme functions return their output.
    * Migrated away from using the BaseTheme class.
    * Added many new theme functions and refactored existing theme functions.
    * Added avatar support to 'Xtemplate'.
    * Replaced theme 'UnConeD' by 'Chameleon'.
    * Replaced theme 'Marvin' by 'Pushbutton'.
- Usability:
    * Added breadcrumb navigation to all pages.
    * Made it possible to add context-sensitive help to all pages.
    * Replaced drop-down menus by radio buttons where appropriate.
    * Removed the 'magic_quotes_gpc = 0' requirement.
    * Added a 'book navigation' block.
- Accessibility:
    * Made themes degrade gracefully in absence of CSS.
    * Grouped form elements using '<fieldset>' and '<legend>' tags.
    * Added '<label>' tags to form elements.
- Refactored 404 (file not found) handling and added support for custom 404 pages.
- Improved the filter system to prevent conflicts between filters:
    * Made it possible to change the order in which filters are applied.
- Documentation:
    * Added PHPDoc/Doxygen comments.

Drupal 4.3.2, 2004-01-01
------------------------
- Fixed bugs: no critical bugs were identified.

Drupal 4.3.1, 2003-12-01
------------------------
- Fixed bugs: no critical bugs were identified.

Drupal 4.3.0, 2003-11-01
------------------------
- Added support for configurable URLs.
- Added support for sortable table columns.
- Database backend:
    * Added support for selective database table prefixing.
- Performance:
    * Optimized many SQL queries for speed by converting left joins to inner joins.
- Comment module:
    * Rewrote the comment housekeeping code to be much more efficient and scalable.
    * Changed the comment module to use the standard pager.
- User module:
    * Added support for multiple sessions per user.
    * Added support for anonymous user sessions.
- Forum module:
    * Improved the forum views and the themability thereof.
- Book module:
    * Improved integration of non-book nodes in the book outline.
- Usability:
    * Added support for "mass node operations" to ease repetitive tasks.
    * Added support for breadcrumb navigation to several modules' user pages.
    * Integrated the administration pages with the normal user pages.

Drupal 4.2.0, 2003-08-01
------------------------
- Added support for clean URLs.
- Added textarea hook and support for onload attributes: enables integration of WYSIWYG editors.
- Rewrote the RSS/RDF parser:
    * It will now use PHP's built-in XML parser to parse news feeds.
- Rewrote the administration pages:
    * Improved the navigational elements and added breadcrumb navigation.
    * Improved the look and feel.
    * Added context-sensitive help.
- Database backend:
    * Fixed numerous SQL queries to make Drupal ANSI compliant.
    * Added MSSQL database scheme.
- Search module:
    * Changed the search module to use implicit AND'ing instead of implicit OR'ing.
- Node system:
    * Replaced the "post content" permission by more fine-grained permissions.
    * Improved content submission:
        + Improved teasers: teasers are now optional, teaser length can be configured, teaser and body are edited in a single textarea, users will no longer be bothered with teasers when the post is too short for one.
        + Added the ability to preview both the short and the full version of your posts.
    * Extended the node API which allows for better integration.
    * Added default node settings to control the behavior for promotion, moderation and other options.
- Themes:
    * Replaced theme "Goofy" by "Xtemplate", a template driven theme.
- Removed the 'register_globals = on' requirement.
- Added better installation instructions.

Drupal 4.1.0, 2003-02-01
------------------------
- Collaboratively revised and expanded the Drupal documentation.
- Rewrote comment.module:
    * Reintroduced comment rating/moderation.
    * Added support for comment paging.
    * Performance improvements: improved comment caching, faster SQL queries, etc.
- Rewrote block.module:
    * Performance improvements: blocks are no longer rendered when not displayed.
- Rewrote forum.module:
    * Added a lot of features one can find in stand-alone forum software including but not limited to support for topic paging, added support for icons, rewrote the statistics module, etc.
- Rewrote statistics.module:
    * Collects access counts for each node, referrer logs, number of users/guests.
    * Export blocks displaying top viewed nodes over last 24 hour period, top viewed nodes over all time, last nodes viewed, how many users/guest online.
- Added throttle.module:
    * Auto-throttle congestion control mechanism: Drupal can adapt itself based on the server load.
- Added profile.module:
    * Enables to extend the user and registration page.
- Added pager support to the main page.
- Replaced weblogs.module by ping.module:
    * Added support for normal and RSS notifications of http://blo.gs/.
    * Added support for RSS ping-notifications of http://weblogs.com/.
- Removed the rating module
- Themes:
    * Removed a significant portion of hard-coded mark-up.

Drupal 4.0.0, 2002-06-15
------------------------
- Added tracker.module:
    * Replaces the previous "your [site]" links (recent comments and nodes).
- Added weblogs.module:
    * This will ping weblogs.com when new content is promoted.
- Added taxonomy module which replaces the meta module.
    * Supports relations, hierarchies and synonyms.
- Added a caching system:
    * Speeds up pages for anonymous users and reduces system load.
- Added support for external SMTP libraries.
- Added an archive extension to the calendar.
- Added support for the Blogger API.
- Themes:
    * Cleaned up the theme system.
    * Moved themes that are not maintained to contributions CVS repository.
- Database backend:
    * Changed to PEAR database abstraction layer.
    * Using ANSI SQL queries to be more portable.
- Rewrote the user system:
    * Added support for Drupal authentication through XML-RPC and through a Jabber server.
    * Added support for modules to add more user data.
    * Users may delete their own account.
    * Added who's new and who's online blocks.
- Changed block system:
    * Various hard coded blocks are now dynamic.
    * Blocks can now be enabled and/or be set by the user.
    * Blocks can be set to only show up on some pages.
    * Merged box module with block module.
- Node system:
    * Blogs can be updated.
    * Teasers (abstracts) on all node types.
    * Improved error checking.
    * Content versioning support.
    * Usability improvements.
- Improved book module to support text, HTML and PHP pages.
- Improved comment module to mark new comments.
- Added a general outliner which will let any node type be linked to a book.
- Added an update script that lets you upgrade from previous releases or on a day to day basis when using the development tree.
- Search module:
    * Improved the search system by making it context sensitive.
    * Added indexing.
- Various updates:
    * Changed output to valid XHTML.
    * Improved multiple sites using the same Drupal database support.
    * Added support for session IDs in URLs instead of cookies.
    * Made the type of content on the front page configurable.
    * Made each cloud site have its own settings.
    * Modules and themes can now be enabled/disabled using the administration pages.
    * Added URL abstraction for links.
    * Usability changes (renamed links, better UI, etc).
- Collaboratively revised and expanded the Drupal documentation.

Drupal 3.0.1, 2001-10-15
------------------------
- Various updates:
    * Added missing translations
    * Updated the themes: tidied up some HTML code and added new Drupal logos.

Drupal 3.0.0, 2001-09-15
------------------------
- Major overhaul of the entire underlying design:
    * Everything is based on nodes: nodes are a conceptual "black box" to couple and manage different types of content and that promotes reusing existing code, thus reducing the complexity and size of Drupal as well as improving long-term stability.
- Rewrote submission/moderation queue and renamed it to queue.module.
- Removed FAQ and documentation module and merged them into a "book module".
- Removed ban module and integrated it into account.module as "access control":
    * Access control is based on much more powerful regular expressions (regex) now rather than on MySQL pattern matching.
- Rewrote watchdog and submission throttle:
    * Improved watchdog messages and added watchdog filter.
- Rewrote headline code and renamed it to import.module and export.module:
    * Added various improvements, including a better parser, bundles and better control over individual feeds.
- Rewrote section code and renamed it to meta.module:
    * Supports unlimited amount of nested topics. Topics can be nested to create a multi-level hierarchy.
- Rewrote configuration file resolving:
    * Drupal tries to locate a configuration file that matches your domain name or uses conf.php if the former failed. Note also that the configuration files got renamed from .conf to .php for security's sake on mal-configured Drupal sites.
- Added caching support which makes Drupal extremely scalable.
- Added access.module:
    * Allows you to set up 'roles' (groups) and to bind a set of permissions to each group.
- Added blog.module.
- Added poll.module.
- Added system.module:
    * Moved most of the configuration options from hostname.conf to the new administration section.
    * Added support for custom "filters".
- Added statistics.module
- Added moderate.module:
    * Allows to assign users editorial/moderator rights to certain nodes or topics.
- Added page.module:
    * Allows creation of static (and dynamic) pages through the administration interface.
- Added help.module:
    * Groups all available module documentation on a single page.
- Added forum.module:
    * Added an integrated forum.
- Added cvs.module and cvs-to-sql.pl:
    * Allows to display and mail CVS log messages as daily digests.
- Added book.module:
    * Allows collaborative handbook writing: primary used for Drupal documentation.
- Removed cron.module and integrated it into conf.module.
- Removed module.module as it was no longer needed.
- Various updates:
    * Added "auto-post new submissions" feature versus "moderate new submissions".
    * Introduced links/Drupal tags: [[link]]
    * Added preview functionality when submitting new content (such as a story) from the administration pages.
    * Made the administration section only show those links a user has access to.
    * Made all modules use specific form_* functions to guarantee a rock-solid forms and more consistent layout.
    * Improved scheduler:
        + Content can be scheduled to be 'posted', 'queued' and 'hidden'.
    * Improved account module:
        + Added "access control" to allow/deny certain usernames/e-mail addresses/hostnames.
    * Improved locale module:
        + Added new overview to easy the translation process.
    * Improved comment module:
        + Made it possible to permanently delete comments.
    * Improved rating module
    * Improved story module:
        + Added preview functionality for administrators.
        + Made it possible to permanently delete stories.
    * Improved themes:
        + W3C validation on a best effort basis.
        + Removed $theme->control() from themes.
        + Added theme "goofy".
- Collaboratively revised and expanded the Drupal documentation.

Drupal 2.0.0, 2001-03-15
------------------------
- Rewrote the comment/discussion code:
    * Comment navigation should be less confusing now.
    * Additional/alternative display and order methods have been added.
    * Modules can be extended with a "comment system": modules can embed the existing comment system without having to write their own, duplicate comment system.
- Added sections and section manager:
    * Story sections can be maintained from the administration pages.
    * Story sections make the open submission more adaptive in that you can set individual post, dump and expiration thresholds for each section according to the story type and urgency level: stories in certain sections do not "expire" and might stay interesting and active as time passes by, whereas news-related stories are only considered "hot" over a short period of time.
- Multiple vhosts + multiple directories:
    * You can set up multiple Drupal sites on top of the same physical source tree either by using vhosts or sub-directories.
- Added "user ratings" similar to SlashCode's Karma or Scoop's Mojo:
    * All rating logic is packed into a module to ease experimenting with different rating heuristics/algorithms.
- Added "search infrastructure":
    * Improved search page and integrated search functionality in the administration pages.
- Added translation / localization / internationalization support:
    * Because many people would love to see their website showing a lot less of English, and far more of their own language, Drupal provides a framework to set up a multi-lingual website or to overwrite the default English text in English.
- Added fine-grained user permission (or group) system:
    * Users can be granted access to specific administration sections. Example: a FAQ maintainer can be given access to maintain the FAQ and translators can be given access to the translation pages.
- Added FAQ module
- Changed the "open submission queue" into a (optional) module.
- Various updates:
    * Improved account module:
        + User accounts can be deleted.
        + Added fine-grained permission support.
    * Improved block module
    * Improved diary module:
        + Diary entries can be deleted
    * Improved headline module:
        + Improved parser to support more "generic" RDF/RSS/XML backend.
    * Improved module module
    * Improved watchdog module
    * Improved database abstraction layer
    * Improved themes:
        + W3C validation on a best effort basis
        + Added theme "example" (alias "Stone Age")
    * Added new scripts to directory "scripts"
    * Added directory "misc"
    * Added CREDITS file
- Revised documentation

Drupal 1.0.0, 2001-01-15
------------------------
- Initial release<|MERGE_RESOLUTION|>--- conflicted
+++ resolved
@@ -1,12 +1,10 @@
 
-<<<<<<< HEAD
-Drupal 7.26, xxxx-xx-xx (development version)
------------------------
-=======
+Drupal 7.27, xxxx-xx-xx (development version)
+-----------------------
+
 Drupal 7.26, 2014-01-15
 ----------------------
 - Fixed security issues (multiple vulnerabilities). See SA-CORE-2014-001.
->>>>>>> dc791ec5
 
 Drupal 7.25, 2014-01-02
 -----------------------
