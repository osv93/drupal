
<<<<<<< HEAD
Drupal 6.33-dev, xxxx-xx-xx (development release)
----------------------
=======
Drupal 6.33, 2014-08-06
----------------------
- Fixed security issues (denial of service). See SA-CORE-2014-004.
>>>>>>> c71b15f6

Drupal 6.32, 2014-07-16
----------------------
- Fixed security issues (multiple vulnerabilities). See SA-CORE-2014-003.

Drupal 6.31, 2014-04-16
----------------------
- Fixed security issues (information disclosure). See SA-CORE-2014-002.

Drupal 6.30, 2014-01-15
----------------------
- Fixed security issues (multiple vulnerabilities), see SA-CORE-2014-001.

Drupal 6.29, 2013-11-20
----------------------
- Fixed security issues (multiple vulnerabilities), see SA-CORE-2013-003.

Drupal 6.28, 2013-01-16
----------------------
- Fixed security issues (multiple vulnerabilities), see SA-CORE-2013-001.

Drupal 6.27, 2012-12-19
----------------------
- Fixed security issues (multiple vulnerabilities), see SA-CORE-2012-004.

Drupal 6.26, 2012-05-02
----------------------
- Fixed a small number of bugs.
- Made code documentation improvements.

Drupal 6.25, 2012-02-29
----------------------
- Fixed regressions introduced in Drupal 6.24 only.

Drupal 6.24, 2012-02-01
----------------------
- Improved performance of search indexing and user operations by adding indexes.
- Fixed issues with themes getting disabled due to missing locking in
  system_theme_data().
- Fix issue with blocks being disabled on updates in _block_rehash().
- Further improvements to PHP 5.3, PHP 4 and PostgreSQL compatibility.
- Improved code documentation at various places.
- Fixed a variety of other bugs.

Drupal 6.23, 2012-02-01
----------------------
- Fixed security issues (Cross site scripting), see SA-CORE-2012-001.

Drupal 6.22, 2011-05-25
----------------------
- Made Drupal 6 work better with IIS and Internet Explorer.
- Fixed .po file imports to work better with custom textgroups.
- Improved code documentation at various places.
- Fixed a variety of other bugs.

Drupal 6.21, 2011-05-25
----------------------
- Fixed security issues (Cross site scripting), see SA-CORE-2011-001.

Drupal 6.20, 2010-12-15
----------------------
- Fixed a variety of small bugs, improved code documentation.

Drupal 6.19, 2010-08-11
----------------------
- Fixed a variety of small bugs, improved code documentation.

Drupal 6.18, 2010-08-11
----------------------
- Fixed security issues (OpenID authentication bypass, File download access
  bypass, Comment unpublishing bypass, Actions cross site scripting),
  see SA-CORE-2010-002.

Drupal 6.17, 2010-06-02
----------------------
- Improved PostgreSQL compatibility
- Better PHP 5.3 and PHP 4 compatibility
- Better browser compatibility of CSS and JS aggregation
- Improved logging for login failures
- Fixed an incompatibility with some contributed modules and the locking system
- Fixed a variety of other bugs.

Drupal 6.16, 2010-03-03
----------------------
- Fixed security issues (Installation cross site scripting, Open redirection,
  Locale module cross site scripting, Blocked user session regeneration),
  see SA-CORE-2010-001.
- Better support for updated jQuery versions.
- Reduced resource usage of update.module.
- Fixed several issues relating to support of install profiles and
  distributions.
- Added a locking framework to avoid data corruption on long operations.
- Fixed a variety of other bugs.

Drupal 6.15, 2009-12-16
----------------------
- Fixed security issues (Cross site scripting), see SA-CORE-2009-009.
- Fixed a variety of other bugs.

Drupal 6.14, 2009-09-16
----------------------
- Fixed security issues (OpenID association cross site request forgeries,
  OpenID impersonation and File upload), see SA-CORE-2009-008.
- Changed the system modules page to not run all cache rebuilds; use the
  button on the performance settings page to achieve the same effect.
- Added support for PHP 5.3.0 out of the box.
- Fixed a variety of small bugs.

Drupal 6.13, 2009-07-01
----------------------
- Fixed security issues (Cross site scripting, Input format access bypass and
  Password leakage in URL), see SA-CORE-2009-007.
- Fixed a variety of small bugs.

Drupal 6.12, 2009-05-13
----------------------
- Fixed security issues (Cross site scripting), see SA-CORE-2009-006.
- Fixed a variety of small bugs.

Drupal 6.11, 2009-04-29
----------------------
- Fixed security issues (Cross site scripting and limited information
  disclosure), see SA-CORE-2009-005
- Fixed performance issues with the menu router cache, the update
  status cache and improved cache invalidation
- Fixed a variety of small bugs.

Drupal 6.10, 2009-02-25
----------------------
- Fixed a security issue, (Local file inclusion on Windows),
  see SA-CORE-2009-003
- Fixed node_feed() so custom fields can show up in RSS feeds.
- Improved PostgreSQL compatibility.
- Fixed a variety of small bugs.

Drupal 6.9, 2009-01-14
----------------------
- Fixed security issues, (Access Bypass, Validation Bypass and Hardening
  against SQL injection), see SA-CORE-2009-001
- Made HTTP request checking more robust and informative.
- Fixed HTTP_HOST checking to work again with HTTP 1.0 clients and
  basic shell scripts.
- Removed t() calls from all schema documentation. Suggested best practice
  changed for contributed modules, see http://drupal.org/node/322731.
- Fixed a variety of small bugs.

Drupal 6.8, 2008-12-11
----------------------
- Removed a previous change incompatible with PHP 5.1.x and lower.

Drupal 6.7, 2008-12-10
----------------------
- Fixed security issues, (Cross site request forgery and Cross site scripting), see SA-2008-073
- Updated robots.txt and .htaccess to match current file use.
- Fixed a variety of small bugs.

Drupal 6.6, 2008-10-22
----------------------
- Fixed security issues, (File inclusion, Cross site scripting), see SA-2008-067
- Fixed a variety of small bugs.

Drupal 6.5, 2008-10-08
----------------------
- Fixed security issues, (File upload access bypass, Access rules bypass,
  BlogAPI access bypass), see SA-2008-060.
- Fixed a variety of small bugs.

Drupal 6.4, 2008-08-13
----------------------
- Fixed a security issue (Cross site scripting, Arbitrary file uploads via
  BlogAPI, Cross site request forgeries and Various Upload module
  vulnerabilities), see SA-2008-047.
- Improved error messages during installation.
- Fixed a bug that prevented AHAH handlers to be attached to radios widgets.
- Fixed a variety of small bugs.

Drupal 6.3, 2008-07-09
----------------------
- Fixed security issues, (Cross site scripting, cross site request forgery,
  session fixation and SQL injection), see SA-2008-044.
- Slightly modified installation process to prevent file ownership issues on
  shared hosts.
- Improved PostgreSQL compatibility (rewritten queries; custom blocks).
- Upgraded to jQuery 1.2.6.
- Performance improvements to search, menu handling and form API caches.
- Fixed Views compatibility issues (Views for Drupal 6 requires Drupal 6.3+).
- Fixed a variety of small bugs.

Drupal 6.2, 2008-04-09
----------------------
- Fixed a variety of small bugs.
- Fixed a security issue (Access bypasses), see SA-2008-026.

Drupal 6.1, 2008-02-27
----------------------
- Fixed a variety of small bugs.
- Fixed a security issue (Cross site scripting), see SA-2008-018.

Drupal 6.0, 2008-02-13
----------------------
- New, faster and better menu system.
- New watchdog as a hook functionality.
   * New hook_watchdog that can be implemented by any module to route log
     messages to various destinations.
   * Expands the severity levels from 3 (Error, Warning, Notice) to the 8
     levels defined in RFC 3164.
   * The watchdog module is now called dblog, and is optional, but enabled by
     default in the default install profile.
   * Extended the database log module so log messages can be filtered.
   * Added syslog module: useful for monitoring large Drupal installations.
- Added optional e-mail notifications when users are approved, blocked, or
  deleted.
- Drupal works with error reporting set to E_ALL.
- Added scripts/drupal.sh to execute Drupal code from the command line. Useful
  to use Drupal as a framework to build command-line tools.
- Made signature support optional and made it possible to theme signatures.
- Made it possible to filter the URL aliases on the URL alias administration
  screen.
- Language system improvements:
    * Support for right to left languages.
    * Language detection based on parts of the URL.
    * Browser based language detection.
    * Made it possible to specify a node's language.
    * Support for translating posts on the site to different languages.
    * Language dependent path aliases.
    * Automatically import translations when adding a new language.
    * JavaScript interface translation.
    * Automatically import a module's translation upon enabling that module.
- Moved "PHP input filter" to a standalone module so it can be deleted for
  security reasons.
- Usability:
    * Improved handling of teasers in posts.
    * Added sticky table headers.
    * Check for clean URL support automatically with JavaScript.
    * Removed default/settings.php. Instead the installer will create it from
      default.settings.php.
    * Made it possible to configure your own date formats.
    * Remember anonymous comment posters.
    * Only allow modules and themes to be enabled that have explicitly been
      ported to the correct core API version.
    * Can now specify the minimum PHP version required for a module within the
      .info file.
    * Drupal core no longer requires CREATE TEMPORARY TABLES or LOCK TABLES
      database rights.
    * Dynamically check password strength and confirmation.
    * Refactored poll administration.
    * Implemented drag-and-drop positioning for blocks, menu items, taxonomy
      vocabularies and terms, forums, profile fields, and input format filters.
- Theme system:
    * Added .info files to themes and made it easier to specify regions and
      features.
    * Added theme registry: modules can directly provide .tpl.php files for
      their themes without having to create theme_ functions.
    * Used the Garland theme for the installation and maintenance pages.
    * Added theme preprocess functions for themes that are templates.
    * Added support for themeable functions in JavaScript.
- Refactored update.php to a generic batch API to be able to run time-consuming
  operations in multiple subsequent HTTP requests.
- Installer:
    * Themed the installer with the Garland theme.
    * Added form to provide initial site information during installation.
    * Added ability to provide extra installation steps programmatically.
    * Made it possible to import interface translations at install time.
- Added the HTML corrector filter:
    * Fixes faulty and chopped off HTML in postings.
    * Tags are now automatically closed at the end of the teaser.
- Performance:
    * Made it easier to conditionally load .include files and split up many core
      modules.
    * Added a JavaScript aggregator.
    * Added block-level caching, improving performance for both authenticated
      and anonymous users.
    * Made Drupal work correctly when running behind a reverse proxy like
      Squid or Pound.
- File handling improvements:
    * Entries in the files table are now keyed to a user instead of a node.
    * Added reusable validation functions to check for uploaded file sizes,
      extensions, and image resolution.
    * Added ability to create and remove temporary files during a cron job.
- Forum improvements:
    * Any node type may now be posted in a forum.
- Taxonomy improvements:
    * Descriptions for terms are now shown on taxonomy/term pages as well
      as RSS feeds.
    * Added versioning support to categories by associating them with node
      revisions.
- Added support for OpenID.
- Added support for triggering configurable actions.
- Added the Update status module to automatically check for available updates
  and warn sites if they are missing security updates or newer versions.
  Sites deploying from CVS should use http://drupal.org/project/cvs_deploy.
  Advanced settings provided by http://drupal.org/project/update_advanced.
- Upgraded the core JavaScript library to jQuery version 1.2.3.
- Added a new Schema API, which provides built-in support for core and
  contributed modules to work with databases other than MySQL.
- Removed drupal.module. The functionality lives on as the Site network
  contributed module (http://drupal.org/project/site_network).
- Removed old system updates. Updates from Drupal versions prior to 5.x will
  require upgrading to 5.x before upgrading to 6.x.

Drupal 5.23, 2010-08-11
-----------------------
- Fixed security issues (File download access bypass, Comment unpublishing
  bypass), see SA-CORE-2010-002.

Drupal 5.22, 2010-03-03
-----------------------
- Fixed security issues (Open redirection, Locale module cross site scripting,
  Blocked user session regeneration), see SA-CORE-2010-001.

Drupal 5.21, 2009-12-16
-----------------------
- Fixed a security issue (Cross site scripting), see SA-CORE-2009-009.
- Fixed a variety of small bugs.

Drupal 5.20, 2009-09-16
-----------------------
- Avoid security problems resulting from writing Drupal 6-style menu declarations.
- Fixed security issues (session fixation), see SA-CORE-2009-008.
- Fixed a variety of small bugs.

Drupal 5.19, 2009-07-01
-----------------------
- Fixed security issues (Cross site scripting and Password leakage in URL), see SA-CORE-2009-007.
- Fixed a variety of small bugs.

Drupal 5.18, 2009-05-13
----------------------
- Fixed security issues (Cross site scripting), see SA-CORE-2009-006.
- Fixed a variety of small bugs.

Drupal 5.17, 2009-04-29
-----------------------
- Fixed security issues (Cross site scripting and limited information disclosure) see SA-CORE-2009-005.
- Fixed a variety of small bugs.

Drupal 5.16, 2009-02-25
-----------------------
- Fixed a security issue, (Local file inclusion on Windows), see SA-CORE-2009-004.
- Fixed a variety of small bugs.

Drupal 5.15, 2009-01-14
----------------------
- Fixed security issues, (Hardening against SQL injection), see SA-CORE-2009-001
- Fixed HTTP_HOST checking to work again with HTTP 1.0 clients and
  basic shell scripts.
- Fixed a variety of small bugs.

Drupal 5.14, 2008-12-11
----------------------
- Removed a previous change incompatible with PHP 5.1.x and lower.

Drupal 5.13, 2008-12-10
-----------------------
- fixed a variety of small bugs.
- fixed security issues, (Cross site request forgery and Cross site scripting), see SA-2008-073
- updated robots.txt and .htaccess to match current file use.

Drupal 5.12, 2008-10-22
-----------------------
- fixed security issues, (File inclusion), see SA-2008-067

Drupal 5.11, 2008-10-08
-----------------------
- fixed a variety of small bugs.
- fixed security issues, (File upload access bypass, Access rules bypass,
  BlogAPI access bypass, Node validation bypass), see SA-2008-060

Drupal 5.10, 2008-08-13
-----------------------
- fixed a variety of small bugs.
- fixed security issues, (Cross site scripting, Arbitrary file uploads via
  BlogAPI and Cross site request forgery), see SA-2008-047

Drupal 5.9, 2008-07-23
----------------------
- fixed a variety of small bugs.
- fixed security issues, (Session fixation), see SA-2008-046

Drupal 5.8, 2008-07-09
----------------------
- fixed a variety of small bugs.
- fixed security issues, (Cross site scripting, cross site request forgery, and
  session fixation), see SA-2008-044

Drupal 5.7, 2008-01-28
----------------------
- fixed the input format configuration page.
- fixed a variety of small bugs.

Drupal 5.6, 2008-01-10
----------------------
- fixed a variety of small bugs.
- fixed a security issue (Cross site request forgery), see SA-2008-005
- fixed a security issue (Cross site scripting, UTF8), see SA-2008-006
- fixed a security issue (Cross site scripting, register_globals), see SA-2008-007

Drupal 5.5, 2007-12-06
----------------------
- fixed missing missing brackets in a query in the user module.
- fixed taxonomy feed bug introduced by SA-2007-031

Drupal 5.4, 2007-12-05
----------------------
- fixed a variety of small bugs.
- fixed a security issue (SQL injection), see SA-2007-031

Drupal 5.3, 2007-10-17
----------------------
- fixed a variety of small bugs.
- fixed a security issue (HTTP response splitting), see SA-2007-024
- fixed a security issue (Arbitrary code execution via installer), see SA-2007-025
- fixed a security issue (Cross site scripting via uploads), see SA-2007-026
- fixed a security issue (User deletion cross site request forgery), see SA-2007-029
- fixed a security issue (API handling of unpublished comment), see SA-2007-030

Drupal 5.2, 2007-07-26
----------------------
- changed hook_link() $teaser argument to match documentation.
- fixed a variety of small bugs.
- fixed a security issue (cross-site request forgery), see SA-2007-017
- fixed a security issue (cross-site scripting), see SA-2007-018

Drupal 5.1, 2007-01-29
----------------------
- fixed security issue (code execution), see SA-2007-005
- fixed a variety of small bugs.

Drupal 5.0, 2007-01-15
----------------------
- Completely retooled the administration page
    * /Admin now contains an administration page which may be themed
    * Reorganised administration menu items by task and by module
    * Added a status report page with detailed PHP/MySQL/Drupal information
- Added web-based installer which can:
    * Check installation and run-time requirements
    * Automatically generate the database configuration file
    * Install pre-made 'install profiles' or distributions
    * Import the database structure with automatic table prefixing
    * Be localized
- Added new default Garland theme
- Added color module to change some themes' color schemes
- Included the jQuery JavaScript library 1.0.4 and converted all core JavaScript to use it
- Introduced the ability to alter mail sent from system
- Module system:
    * Added .info files for module meta-data
    * Added support for module dependencies
    * Improved module installation screen
    * Moved core modules to their own directories
    * Added support for module uninstalling
- Added support for different cache backends
- Added support for a generic "sites/all" directory.
- Usability:
    * Added support for auto-complete forms (AJAX) to user profiles.
    * Made it possible to instantly assign roles to newly created user accounts.
    * Improved configurability of the contact forms.
    * Reorganized the settings pages.
    * Made it easy to investigate popular search terms.
    * Added a 'select all' checkbox and a range select feature to administration tables.
    * Simplified the 'break' tag to split teasers from body.
    * Use proper capitalization for titles, menu items and operations.
- Integrated urlfilter.module into filter.module
- Block system:
    * Extended the block visibility settings with a role specific setting.
    * Made it possible to customize all block titles.
- Poll module:
    * Optionally allow people to inspect all votes.
    * Optionally allow people to cancel their vote.
- Distributed authentication:
    * Added default server option.
- Added default robots.txt to control crawlers.
- Database API:
    * Added db_table_exists().
- Blogapi module:
    * 'Blogapi new' and 'blogapi edit' nodeapi operations.
- User module:
    * Added hook_profile_alter().
    * E-mail verification is made optional.
    * Added mass editing and filtering on admin/user/user.
- PHP Template engine:
    * Add the ability to look for a series of suggested templates.
    * Look for page templates based upon the path.
    * Look for block templates based upon the region, module, and delta.
- Content system:
    * Made it easier for node access modules to work well with each other.
    * Added configurable content types.
    * Changed node rendering to work with structured arrays.
- Performance:
    * Improved session handling: reduces database overhead.
    * Improved access checking: reduces database overhead.
    * Made it possible to do memcached based session management.
    * Omit sidebars when serving a '404 - Page not found': saves CPU cycles and bandwidth.
    * Added an 'aggressive' caching policy.
    * Added a CSS aggregator and compressor (up to 40% faster page loads).
- Removed the archive module.
- Upgrade system:
    * Created space for update branches.
- Forms API:
    * Made it possible to programmatically submit forms.
    * Improved api for multistep forms.
- Theme system:
    * Split up and removed drupal.css.
    * Added nested lists generation.
    * Added a self-clearing block class.

Drupal 4.7.11, 2008-01-10
-------------------------
- fixed a security issue (Cross site request forgery), see SA-2008-005
- fixed a security issue (Cross site scripting, UTF8), see SA-2008-006
- fixed a security issue (Cross site scripting, register_globals), see SA-2008-007

Drupal 4.7.10, 2007-12-06
-------------------------
- fixed taxonomy feed bug introduced by SA-2007-031

Drupal 4.7.9, 2007-12-05
------------------------
- fixed a security issue (SQL injection), see SA-2007-031

Drupal 4.7.8, 2007-10-17
----------------------
- fixed a security issue (HTTP response splitting), see SA-2007-024
- fixed a security issue (Cross site scripting via uploads), see SA-2007-026
- fixed a security issue (API handling of unpublished comment), see SA-2007-030

Drupal 4.7.7, 2007-07-26
------------------------
- fixed security issue (XSS), see SA-2007-018

Drupal 4.7.6, 2007-01-29
------------------------
- fixed security issue (code execution), see SA-2007-005

Drupal 4.7.5, 2007-01-05
------------------------
- Fixed security issue (XSS), see SA-2007-001
- Fixed security issue (DoS), see SA-2007-002

Drupal 4.7.4, 2006-10-18
------------------------
- Fixed security issue (XSS), see SA-2006-024
- Fixed security issue (CSRF), see SA-2006-025
- Fixed security issue (Form action attribute injection), see SA-2006-026

Drupal 4.7.3, 2006-08-02
------------------------
- Fixed security issue (XSS), see SA-2006-011

Drupal 4.7.2, 2006-06-01
------------------------
- Fixed critical upload issue, see SA-2006-007
- Fixed taxonomy XSS issue, see SA-2006-008
- Fixed a variety of small bugs.

Drupal 4.7.1, 2006-05-24
------------------------
- Fixed critical SQL issue, see SA-2006-005
- Fixed a serious upgrade related bug.
- Fixed a variety of small bugs.

Drupal 4.7.0, 2006-05-01
------------------------
- Added free tagging support.
- Added a site-wide contact form.
- Theme system:
    * Added the PHPTemplate theme engine and removed the Xtemplate engine.
    * Converted the bluemarine theme from XTemplate to PHPTemplate.
    * Converted the pushbutton theme from XTemplate to PHPTemplate.
- Usability:
    * Reworked the 'request new password' functionality.
    * Reworked the node and comment edit forms.
    * Made it easy to add nodes to the navigation menu.
    * Added site 'offline for maintenance' feature.
    * Added support for auto-complete forms (AJAX).
    * Added support for collapsible page sections (JS).
    * Added support for resizable text fields (JS).
    * Improved file upload functionality (AJAX).
    * Reorganized some settings pages.
    * Added friendly database error screens.
    * Improved styling of update.php.
- Refactored the forms API.
    * Made it possible to alter, extend or theme forms.
- Comment system:
    * Added support for "mass comment operations" to ease repetitive tasks.
    * Comment moderation has been removed.
- Node system:
    * Reworked the revision functionality.
    * Removed the bookmarklet code. Third-party modules can now handle
      This.
- Upgrade system:
    * Allows contributed modules to plug into the upgrade system.
- Profiles:
    * Added a block to display author information along with posts.
    * Added support for private profile fields.
- Statistics module:
    * Added the ability to track page generation times.
    * Made it possible to block certain IPs/hostnames.
- Block system:
    * Added support for theme-specific block regions.
- Syndication:
    * Made the aggregator module parse Atom feeds.
    * Made the aggregator generate RSS feeds.
    * Added RSS feed settings.
- XML-RPC:
    * Replaced the XML-RPC library by a better one.
- Performance:
    * Added 'loose caching' option for high-traffic sites.
    * Improved performance of path aliasing.
    * Added the ability to track page generation times.
- Internationalization:
    * Improved Unicode string handling API.
    * Added support for PHP's multibyte string module.
- Added support for PHP5's 'mysqli' extension.
- Search module:
    * Made indexer smarter and more robust.
    * Added advanced search operators (e.g. phrase, node type, ...).
    * Added customizable result ranking.
- PostgreSQL support:
    * Removed dependency on PL/pgSQL procedural language.
- Menu system:
    * Added support for external URLs.
- Queue module:
    * Removed from core.
- HTTP handling:
    * Added support for a tolerant Base URL.
    * Output URIs relative to the root, without a base tag.

Drupal 4.6.11, 2007-01-05
-------------------------
- Fixed security issue (XSS), see SA-2007-001
- Fixed security issue (DoS), see SA-2007-002

Drupal 4.6.10, 2006-10-18
------------------------
- Fixed security issue (XSS), see SA-2006-024
- Fixed security issue (CSRF), see SA-2006-025
- Fixed security issue (Form action attribute injection), see SA-2006-026

Drupal 4.6.9, 2006-08-02
------------------------
- Fixed security issue (XSS), see SA-2006-011

Drupal 4.6.8, 2006-06-01
------------------------
- Fixed critical upload issue, see SA-2006-007
- Fixed taxonomy XSS issue, see SA-2006-008

Drupal 4.6.7, 2006-05-24
------------------------
- Fixed critical SQL issue, see SA-2006-005

Drupal 4.6.6, 2006-03-13
------------------------
- Fixed bugs, including 4 security vulnerabilities.

Drupal 4.6.5, 2005-12-12
------------------------
- Fixed bugs: no critical bugs were identified.

Drupal 4.6.4, 2005-11-30
------------------------
- Fixed bugs, including 3 security vulnerabilities.

Drupal 4.6.3, 2005-08-15
------------------------
- Fixed bugs, including a critical "arbitrary PHP code execution" bug.

Drupal 4.6.2, 2005-06-29
------------------------
- Fixed bugs, including two critical "arbitrary PHP code execution" bugs.

Drupal 4.6.1, 2005-06-01
------------------------
- Fixed bugs, including a critical input validation bug.

Drupal 4.6.0, 2005-04-15
------------------------
- PHP5 compliance
- Search:
    * Added UTF-8 support to make it work with all languages.
    * Improved search indexing algorithm.
    * Improved search output.
    * Impose a throttle on indexing of large sites.
    * Added search block.
- Syndication:
    * Made the ping module ping pingomatic.com which, in turn, will ping all the major ping services.
    * Made Drupal generate RSS 2.0 feeds.
    * Made RSS feeds extensible.
    * Added categories to RSS feeds.
    * Added enclosures to RSS feeds.
- Flood control mechanism:
    * Added a mechanism to throttle certain operations.
- Usability:
    * Refactored the block configuration pages.
    * Refactored the statistics pages.
    * Refactored the watchdog pages.
    * Refactored the throttle module configuration.
    * Refactored the access rules page.
    * Refactored the content administration page.
    * Introduced forum configuration pages.
    * Added a 'add child page' link to book pages.
- Contact module:
    * Added a simple contact module that allows users to contact each other using e-mail.
- Multi-site configuration:
    * Made it possible to run multiple sites from a single code base.
- Added an image API: enables better image handling.
- Block system:
    * Extended the block visibility settings.
- Theme system:
    * Added new theme functions.
- Database backend:
    * The PEAR database backend is no longer supported.
- Performance:
    * Improved performance of the forum topics block.
    * Improved performance of the tracker module.
    * Improved performance of the node pages.
- Documentation:
    * Improved and extended PHPDoc/Doxygen comments.

Drupal 4.5.8, 2006-03-13
------------------------
- Fixed bugs, including 3 security vulnerabilities.

Drupal 4.5.7, 2005-12-12
------------------------
- Fixed bugs: no critical bugs were identified.

Drupal 4.5.6, 2005-11-30
------------------------
- Fixed bugs, including 3 security vulnerabilities.

Drupal 4.5.5, 2005-08-15
------------------------
- Fixed bugs, including a critical "arbitrary PHP code execution" bug.

Drupal 4.5.4, 2005-06-29
------------------------
- Fixed bugs, including two critical "arbitrary PHP code execution" bugs.

Drupal 4.5.3, 2005-06-01
------------------------
- Fixed bugs, including a critical input validation bug.

Drupal 4.5.2, 2005-01-15
------------------------
- Fixed bugs: a cross-site scripting (XSS) vulnerability has been fixed.

Drupal 4.5.1, 2004-12-01
------------------------
- Fixed bugs: no critical bugs were identified.

Drupal 4.5.0, 2004-10-18
------------------------
- Navigation:
    * Made it possible to add, delete, rename and move menu items.
    * Introduced tabs and subtabs for local tasks.
    * Reorganized the navigation menus.
- User management:
    * Added support for multiple roles per user.
    * Made it possible to add custom profile fields.
    * Made it possible to browse user profiles by field.
- Node system:
    * Added support for node-level permissions.
- Comment module:
    * Made it possible to leave contact information without having to register.
- Upload module:
    * Added support for uploading documents (includes images).
- Forum module:
    * Added support for sticky forum topics.
    * Made it possible to track forum topics.
- Syndication:
    * Added support for RSS ping-notifications of http://technorati.com/.
    * Refactored the categorization of syndicated news items.
    * Added an URL alias for 'rss.xml'.
    * Improved date parsing.
- Database backend:
    * Added support for multiple database connections.
    * The PostgreSQL backend does no longer require PEAR.
- Theme system:
    * Changed all GIFs to PNGs.
    * Reorganised the handling of themes, template engines, templates and styles.
    * Unified and extended the available theme settings.
    * Added theme screenshots.
- Blocks:
    * Added 'recent comments' block.
    * Added 'categories' block.
- Blogger API:
    * Added support for auto-discovery of blogger API via RSD.
- Performance:
    * Added support for sending gzip compressed pages.
    * Improved performance of the forum module.
- Accessibility:
    * Improved the accessibility of the archive module's calendar.
    * Improved form handling and error reporting.
    * Added HTTP redirects to prevent submitting twice when refreshing right after a form submission.
- Refactored 403 (forbidden) handling and added support for custom 403 pages.
- Documentation:
    * Added PHPDoc/Doxygen comments.
- Filter system:
    * Added support for using multiple input formats on the site
    * Expanded the embedded PHP-code feature so it can be used everywhere
    * Added support for role-dependant filtering, through input formats
- UI translation:
    * Managing translations is now completely done through the administration interface
    * Added support for importing/exporting gettext .po files

Drupal 4.4.3, 2005-06-01
------------------------
- Fixed bugs, including a critical input validation bug.

Drupal 4.4.2, 2004-07-04
------------------------
- Fixed bugs: no critical bugs were identified.

Drupal 4.4.1, 2004-05-01
------------------------
- Fixed bugs: no critical bugs were identified.

Drupal 4.4.0, 2004-04-01
------------------------
- Added support for the MetaWeblog API and MovableType extensions.
- Added a file API: enables better document management.
- Improved the watchdog and search module to log search keys.
- News aggregator:
    * Added support for conditional GET.
    * Added OPML feed subscription list.
    * Added support for <image>, <pubDate>, <dc:date>, <dcterms:created>, <dcterms:issued> and <dcterms:modified>.
- Comment module:
    * Made it possible to disable the "comment viewing controls".
- Performance:
    * Improved module loading when serving cached pages.
    * Made it possible to automatically disable modules when under heavy load.
    * Made it possible to automatically disable blocks when under heavy load.
    * Improved performance and memory footprint of the locale module.
- Theme system:
    * Made all theme functions start with 'theme_'.
    * Made all theme functions return their output.
    * Migrated away from using the BaseTheme class.
    * Added many new theme functions and refactored existing theme functions.
    * Added avatar support to 'Xtemplate'.
    * Replaced theme 'UnConeD' by 'Chameleon'.
    * Replaced theme 'Marvin' by 'Pushbutton'.
- Usability:
    * Added breadcrumb navigation to all pages.
    * Made it possible to add context-sensitive help to all pages.
    * Replaced drop-down menus by radio buttons where appropriate.
    * Removed the 'magic_quotes_gpc = 0' requirement.
    * Added a 'book navigation' block.
- Accessibility:
    * Made themes degrade gracefully in absence of CSS.
    * Grouped form elements using '<fieldset>' and '<legend>' tags.
    * Added '<label>' tags to form elements.
- Refactored 404 (file not found) handling and added support for custom 404 pages.
- Improved the filter system to prevent conflicts between filters:
    * Made it possible to change the order in which filters are applied.
- Documentation:
    * Added PHPDoc/Doxygen comments.

Drupal 4.3.2, 2004-01-01
------------------------
- Fixed bugs: no critical bugs were identified.

Drupal 4.3.1, 2003-12-01
------------------------
- Fixed bugs: no critical bugs were identified.

Drupal 4.3.0, 2003-11-01
------------------------
- Added support for configurable URLs.
- Added support for sortable table columns.
- Database backend:
    * Added support for selective database table prefixing.
- Performance:
    * Optimized many SQL queries for speed by converting left joins to inner joins.
- Comment module:
    * Rewrote the comment housekeeping code to be much more efficient and scalable.
    * Changed the comment module to use the standard pager.
- User module:
    * Added support for multiple sessions per user.
    * Added support for anonymous user sessions.
- Forum module:
    * Improved the forum views and the themability thereof.
- Book module:
    * Improved integration of non-book nodes in the book outline.
- Usability:
    * Added support for "mass node operations" to ease repetitive tasks.
    * Added support for breadcrumb navigation to several modules' user pages.
    * Integrated the administration pages with the normal user pages.

Drupal 4.2.0, 2003-08-01
------------------------
- Added support for clean URLs.
- Added textarea hook and support for onload attributes: enables integration of WYSIWYG editors.
- Rewrote the RSS/RDF parser:
    * It will now use PHP's built-in XML parser to parse news feeds.
- Rewrote the administration pages:
    * Improved the navigational elements and added breadcrumb navigation.
    * Improved the look and feel.
    * Added context-sensitive help.
- Database backend:
    * Fixed numerous SQL queries to make Drupal ANSI compliant.
    * Added MSSQL database scheme.
- Search module:
    * Changed the search module to use implicit AND'ing instead of implicit OR'ing.
- Node system:
    * Replaced the "post content" permission by more fine-grained permissions.
    * Improved content submission:
        + Improved teasers: teasers are now optional, teaser length can be configured, teaser and body are edited in a single textarea, users will no longer be bothered with teasers when the post is too short for one.
        + Added the ability to preview both the short and the full version of your posts.
    * Extended the node API which allows for better integration.
    * Added default node settings to control the behavior for promotion, moderation and other options.
- Themes:
    * Replaced theme "Goofy" by "Xtemplate", a template driven theme.
- Removed the 'register_globals = on' requirement.
- Added better installation instructions.

Drupal 4.1.0, 2003-02-01
------------------------
- Collaboratively revised and expanded the Drupal documentation.
- Rewrote comment.module:
    * Reintroduced comment rating/moderation.
    * Added support for comment paging.
    * Performance improvements: improved comment caching, faster SQL queries, etc.
- Rewrote block.module:
    * Performance improvements: blocks are no longer rendered when not displayed.
- Rewrote forum.module:
    * Added a lot of features one can find in stand-alone forum software including but not limited to support for topic paging, added support for icons, rewrote the statistics module, etc.
- Rewrote statistics.module:
    * Collects access counts for each node, referrer logs, number of users/guests.
    * Export blocks displaying top viewed nodes over last 24 hour period, top viewed nodes over all time, last nodes viewed, how many users/guest online.
- Added throttle.module:
    * Auto-throttle congestion control mechanism: Drupal can adapt itself based on the server load.
- Added profile.module:
    * Enables to extend the user and registration page.
- Added pager support to the main page.
- Replaced weblogs.module by ping.module:
    * Added support for normal and RSS notifications of http://blo.gs/.
    * Added support for RSS ping-notifications of http://weblogs.com/.
- Removed the rating module
- Themes:
    * Removed a significant portion of hard-coded mark-up.

Drupal 4.0.0, 2002-06-15
------------------------
- Added tracker.module:
    * Replaces the previous "your [site]" links (recent comments and nodes).
- Added weblogs.module:
    * This will ping weblogs.com when new content is promoted.
- Added taxonomy module which replaces the meta module.
    * Supports relations, hierarchies and synonyms.
- Added a caching system:
    * Speeds up pages for anonymous users and reduces system load.
- Added support for external SMTP libraries.
- Added an archive extension to the calendar.
- Added support for the Blogger API.
- Themes:
    * Cleaned up the theme system.
    * Moved themes that are not maintained to contributions CVS repository.
- Database backend:
    * Changed to PEAR database abstraction layer.
    * Using ANSI SQL queries to be more portable.
- Rewrote the user system:
    * Added support for Drupal authentication through XML-RPC and through a Jabber server.
    * Added support for modules to add more user data.
    * Users may delete their own account.
    * Added who's new and who's online blocks.
- Changed block system:
    * Various hard coded blocks are now dynamic.
    * Blocks can now be enabled and/or be set by the user.
    * Blocks can be set to only show up on some pages.
    * Merged box module with block module.
- Node system:
    * Blogs can be updated.
    * Teasers (abstracts) on all node types.
    * Improved error checking.
    * Content versioning support.
    * Usability improvements.
- Improved book module to support text, HTML and PHP pages.
- Improved comment module to mark new comments.
- Added a general outliner which will let any node type be linked to a book.
- Added an update script that lets you upgrade from previous releases or on a day to day basis when using the development tree.
- Search module:
    * Improved the search system by making it context sensitive.
    * Added indexing.
- Various updates:
    * Changed output to valid XHTML.
    * Improved multiple sites using the same Drupal database support.
    * Added support for session IDs in URLs instead of cookies.
    * Made the type of content on the front page configurable.
    * Made each cloud site have its own settings.
    * Modules and themes can now be enabled/disabled using the administration pages.
    * Added URL abstraction for links.
    * Usability changes (renamed links, better UI, etc).
- Collaboratively revised and expanded the Drupal documentation.

Drupal 3.0.1, 2001-10-15
------------------------
- Various updates:
    * Added missing translations
    * Updated the themes: tidied up some HTML code and added new Drupal logos.

Drupal 3.0.0, 2001-09-15
------------------------
- Major overhaul of the entire underlying design:
    * Everything is based on nodes: nodes are a conceptual "black box" to couple and manage different types of content and that promotes reusing existing code, thus reducing the complexity and size of Drupal as well as improving long-term stability.
- Rewrote submission/moderation queue and renamed it to queue.module.
- Removed FAQ and documentation module and merged them into a "book module".
- Removed ban module and integrated it into account.module as "access control":
    * Access control is based on much more powerful regular expressions (regex) now rather than on MySQL pattern matching.
- Rewrote watchdog and submission throttle:
    * Improved watchdog messages and added watchdog filter.
- Rewrote headline code and renamed it to import.module and export.module:
    * Added various improvements, including a better parser, bundles and better control over individual feeds.
- Rewrote section code and renamed it to meta.module:
    * Supports unlimited amount of nested topics. Topics can be nested to create a multi-level hierarchy.
- Rewrote configuration file resolving:
    * Drupal tries to locate a configuration file that matches your domain name or uses conf.php if the former failed. Note also that the configuration files got renamed from .conf to .php for security's sake on mal-configured Drupal sites.
- Added caching support which makes Drupal extremely scalable.
- Added access.module:
    * Allows you to set up 'roles' (groups) and to bind a set of permissions to each group.
- Added blog.module.
- Added poll.module.
- Added system.module:
    * Moved most of the configuration options from hostname.conf to the new administration section.
    * Added support for custom "filters".
- Added statistics.module
- Added moderate.module:
    * Allows to assign users editorial/moderator rights to certain nodes or topics.
- Added page.module:
    * Allows creation of static (and dynamic) pages through the administration interface.
- Added help.module:
    * Groups all available module documentation on a single page.
- Added forum.module:
    * Added an integrated forum.
- Added cvs.module and cvs-to-sql.pl:
    * Allows to display and mail CVS log messages as daily digests.
- Added book.module:
    * Allows collaborative handbook writing: primary used for Drupal documentation.
- Removed cron.module and integrated it into conf.module.
- Removed module.module as it was no longer needed.
- Various updates:
    * Added "auto-post new submissions" feature versus "moderate new submissions".
    * Introduced links/Drupal tags: [[link]]
    * Added preview functionality when submitting new content (such as a story) from the administration pages.
    * Made the administration section only show those links a user has access to.
    * Made all modules use specific form_* functions to guarantee a rock-solid forms and more consistent layout.
    * Improved scheduler:
        + Content can be scheduled to be 'posted', 'queued' and 'hidden'.
    * Improved account module:
        + Added "access control" to allow/deny certain usernames/e-mail addresses/hostnames.
    * Improved locale module:
        + Added new overview to easy the translation process.
    * Improved comment module:
        + Made it possible to permanently delete comments.
    * Improved rating module
    * Improved story module:
        + Added preview functionality for administrators.
        + Made it possible to permanently delete stories.
    * Improved themes:
        + W3C validation on a best effort basis.
        + Removed $theme->control() from themes.
        + Added theme "goofy".
- Collaboratively revised and expanded the Drupal documentation.

Drupal 2.0.0, 2001-03-15
------------------------
- Rewrote the comment/discussion code:
    * Comment navigation should be less confusing now.
    * Additional/alternative display and order methods have been added.
    * Modules can be extended with a "comment system": modules can embed the existing comment system without having to write their own, duplicate comment system.
- Added sections and section manager:
    * Story sections can be maintained from the administration pages.
    * Story sections make the open submission more adaptive in that you can set individual post, dump and expiration thresholds for each section according to the story type and urgency level: stories in certain sections do not "expire" and might stay interesting and active as time passes by, whereas news-related stories are only considered "hot" over a short period of time.
- Multiple vhosts + multiple directories:
    * You can set up multiple Drupal sites on top of the same physical source tree either by using vhosts or sub-directories.
- Added "user ratings" similar to SlashCode's Karma or Scoop's Mojo:
    * All rating logic is packed into a module to ease experimenting with different rating heuristics/algorithms.
- Added "search infrastructure":
    * Improved search page and integrated search functionality in the administration pages.
- Added translation / localization / internationalization support:
    * Because many people would love to see their website showing a lot less of English, and far more of their own language, Drupal provides a framework to set up a multi-lingual website or to overwrite the default English text in English.
- Added fine-grained user permission (or group) system:
    * Users can be granted access to specific administration sections. Example: a FAQ maintainer can be given access to maintain the FAQ and translators can be given access to the translation pages.
- Added FAQ module
- Changed the "open submission queue" into a (optional) module.
- Various updates:
    * Improved account module:
        + User accounts can be deleted.
        + Added fine-grained permission support.
    * Improved block module
    * Improved diary module:
        + Diary entries can be deleted
    * Improved headline module:
        + Improved parser to support more "generic" RDF/RSS/XML backend.
    * Improved module module
    * Improved watchdog module
    * Improved database abstraction layer
    * Improved themes:
        + W3C validation on a best effort basis
        + Added theme "example" (alias "Stone Age")
    * Added new scripts to directory "scripts"
    * Added directory "misc"
    * Added CREDITS file
- Revised documentation

Drupal 1.0.0, 2001-01-15
------------------------
- Initial release<|MERGE_RESOLUTION|>--- conflicted
+++ resolved
@@ -1,12 +1,10 @@
 
-<<<<<<< HEAD
-Drupal 6.33-dev, xxxx-xx-xx (development release)
-----------------------
-=======
+Drupal 6.34-dev, xxxx-xx-xx (development release)
+----------------------
+
 Drupal 6.33, 2014-08-06
 ----------------------
 - Fixed security issues (denial of service). See SA-CORE-2014-004.
->>>>>>> c71b15f6
 
 Drupal 6.32, 2014-07-16
 ----------------------
