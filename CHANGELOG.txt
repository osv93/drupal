
<<<<<<< HEAD
Drupal 7.31, xxxx-xx-xx (development version)
-----------------------
=======
Drupal 7.31, 2014-08-06
----------------------
- Fixed security issues (denial of service). See SA-CORE-2014-004.
>>>>>>> 90e884ad

Drupal 7.30, 2014-07-24
-----------------------
- Fixed a regression introduced in Drupal 7.29 that caused files or images
  attached to taxonomy terms to be deleted when the taxonomy term was edited
  and resaved (and other related bugs with contributed and custom modules).
- Added a warning on the permissions page to recommend restricting access to
  the "View site reports" permission to trusted administrators. See
  DRUPAL-PSA-2014-002.
- Numerous API documentation improvements.
- Additional automated test coverage.

Drupal 7.29, 2014-07-16
----------------------
- Fixed security issues (multiple vulnerabilities). See SA-CORE-2014-003.

Drupal 7.28, 2014-05-08
-----------------------
- Fixed a regression introduced in Drupal 7.27 that caused JavaScript to break
  on older browsers (such as Internet Explorer 8 and earlier) when Ajax was
  used.
- Increased the timeout used by the Update Manager module when it fetches data
  from drupal.org (from 5 seconds to 30 seconds), to work around a problem
  which causes incomplete information about security updates to be presented to
  site administrators. This fix may lead to a performance slowdown on the
  Update Manager administration pages, when installing Drupal distributions,
  and (for sites that use the automated cron feature) on occasional page loads
  by site visitors.
- Fixed the behavior of the token system's "[node:summary]" token when the body
  field does not have a manual summary.
- Changed the behavior of db_query_temporary() so that it works on SELECT
  queries even when they have leading comments/whitespace. A side effect of
  this fix is that db_query_temporary() will now fail with an error if it is
  ever used on non-SELECT queries.
- Added a "node_admin_filter" tag to the database query used to build the list
  of nodes on the content administration page, to make it easier to alter.
- Made the cron queue system log any exceptions that are thrown while an item
  in the queue is being processed, rather than stopping the entire PHP request.
- Improved screen reader support by adding an aria-live HTML attribute to file
  upload fields when there is an error uploading the file (minor markup
  change).
- Made the pager on the Tracker module listing pages show the same number of
  items as other pagers throughout Drupal core (minor UI change).
- Fixed a bug which caused caches not to be properly cleared when a file entity
  was saved or deleted.
- Added several missing countries to the default list returned by
  country_get_list() (string change).
- Replaced the term "weight" with "influence" in the content ranking settings
  for search, and added help text for administrators (string change).
- Fixed untranslatable text strings in the administrative interface for the
  "Crop" effect provided by the Image module (minor string change).
- Fixed a bug in the Taxonomy module update function introduced in Drupal 7.26
  that caused memory and CPU problems on sites with very large numbers of
  unpublished nodes.
- Numerous small bug fixes.
- Numerous API documentation improvements.
- Additional automated test coverage.

Drupal 7.27, 2014-04-16
----------------------
- Fixed security issues (information disclosure). See SA-CORE-2014-002.

Drupal 7.26, 2014-01-15
----------------------
- Fixed security issues (multiple vulnerabilities). See SA-CORE-2014-001.

Drupal 7.25, 2014-01-02
-----------------------
- Fixed a bug in node_save() which prevented the saved node from being updated
  in hook_node_insert() and other similar hooks.
- Added a meta tag to install.php to prevent it from being indexed by search
  engines even when Drupal is installed in a subfolder (minor markup change).
- Fixed a bug in the database API that caused frequent deadlock errors when
  running merge queries on some servers.
- Performance improvement: Prevented block rehashing from writing blocks to the
  database on every cache clear and cron run when the blocks have not changed.
  This fix results in an extra 'saved' key which is added and set to TRUE for
  each block returned by _block_rehash() that actually is saved to the database
  (data structure change).
- Added an optional 'skip on cron' parameter to hook_cron_queue_info() to allow
  queues to avoid being automatically processed on cron runs (API addition).
- Fixed a bug which caused hook_block_view_MODULE_DELTA_alter() to never be
  invoked if the block delta had a hyphen in it. To implement the hook when the
  block delta has a hyphen, modules should now replace hyphens with underscores
  when constructing the function name for the hook implementation.
- Fixed a bug which caused cached pages to sometimes be sent to the browser
  with incorrect compression. The fix adds a new 'page_compressed' key to the
  $cache->data array returned by drupal_page_get_cache() (minor data structure
  change).
- Fixed broken tests on PHP 5.5.
- Made the File and Image modules more robust when saving entities that have
  deleted files attached. The code in file_field_presave() will now remove the
  record of the deleted file from the entity before saving (minor data
  structure change).
- Standardized menu callback functions throughout Drupal core to return
  MENU_NOT_FOUND and MENU_ACCESS_DENIED rather than printing their own "page
  not found" or "access denied" pages (minor API change in the return value of
  these functions under some circumstances).
- Fixed a bug in which caches were not properly cleared when a node was deleted
  via the administrative interface.
- Changed the Bartik theme to render content contained in <pre>, <code> and
  similar tags in a larger font size, so it is easier to read.
- Fixed a bug in the Search module that caused exceptions to be thrown during
  searches if the server was not configured to represent decimal points as a
  period.
- Fixed a regression in the Image module that made image_style_url() not work
  when a relative path (rather than a complete file URI) was passed to it.
- Added an optional feature to the Statistics module to allow node views to be
  tracked by Ajax requests rather than during the server-side generation of the
  page. This allows the node counter to work on sites that use external page
  caches (string change and new administrative option:
  https://drupal.org/node/2164069).
- Added a link to the drupal.org documentation page for cron to the Cron
  settings page (string change).
- Added a 'drupal_anonymous_user_object' variable to allow the anonymous user
  object returned by drupal_anonymous_user() to be overridden with a classed
  object (API addition).
- Changed the database API to allow inserts based on a SELECT * query to work
  correctly.
- Changed the database schema of the {file_managed} table to allow Drupal to
  manage files larger than 4 GB.
- Changed the File module's hook_field_load() implementation to prevent file
  entity properties which have the same name as file or image field properties
  from overwriting the field properties (minor API change).
- Numerous small bug fixes.
- Numerous API documentation improvements.
- Additional automated test coverage.

Drupal 7.24, 2013-11-20
----------------------
- Fixed security issues (multiple vulnerabilities), see SA-CORE-2013-003.

Drupal 7.23, 2013-08-07
-----------------------
- Fixed a fatal error on PostgreSQL databases when updating the Taxonomy module
  from Drupal 6 to Drupal 7.
- Fixed the default ordering of CSS files for sites using right-to-left
  languages, to consistently place the right-to-left override file immediately
  after the CSS it is overriding (API change: https://drupal.org/node/2058463).
- Added a drupal_check_memory_limit() API function to allow the memory limit to
  be checked consistently (API addition).
- Changed the default web.config file for IIS servers to allow favicon.ico
  files which are present in the filesystem to be accessed.
- Fixed inconsistent support for the 'tel' protocol in Drupal's URL filtering
  functions.
- Performance improvement: Allowed all hooks to be included in the
  module_implements() cache, even those that are only invoked on HTTP POST
  requests.
- Made the database system replace truncate queries with delete queries when
  inside a transaction, to fix issues with PostgreSQL and other databases.
- Fixed a bug which caused nested contextual links to display improperly.
- Fixed a bug which prevented cached image derivatives from being flushed for
  private files and other non-default file schemes.
- Fixed drupal_render() to always return an empty string when there is no
  output, rather than sometimes returning NULL (minor API change).
- Added protection to cache_clear_all() to ensure that non-cache tables cannot
  be truncated (API addition: a new isValidBin() method has been added to the
  default database cache implementation).
- Changed the default .htaccess file to support HTTP authorization in CGI
  environments.
- Changed the password reset form to pre-fill the username when requested via a
  URL query parameter, and used this in the error message that appears after a
  failed login attempt (minor data structure and behavior change).
- Fixed broken support for foreign keys in the field API.
- Fixed "No active batch" error when a user cancels their own account.
- Added a description to the "access content overview" permission on the
  permissions page (string change).
- Added a drupal_array_diff_assoc_recursive() function to allow associative
  arrays to be compared recursively (API addition).
- Added human-readable labels to image styles, in addition to the existing
  machine-readable name (API change: https://drupal.org/node/2058503).
- Moved the drupal_get_hash_salt() function to bootstrap.inc and used it in
  additional places in the code, for added security in the case where there is
  no hash salt in settings.php.
- Fixed a regression in Drupal 7.22 that caused internal server errors for
  sites running on very old Apache 1.x web servers.
- Numerous small bug fixes.
- Numerous API documentation improvements.
- Additional automated test coverage.

Drupal 7.22, 2013-04-03
-----------------------
- Allowed the drupal_http_request() function to be overridden so that
  additional HTTP request capabilities can be added by contributed modules.
- Changed the Simpletest module to allow PSR-0 test classes to be used in
  Drupal 7.
- Removed an unnecessary "Content-Disposition" header from private file
  downloads; it prevented many private files from being viewed inline in a web
  browser.
- Changed various field API functions to allow them to optionally act on a
  single field within an entity (API addition: http://drupal.org/node/1825844).
- Fixed a bug which prevented Drupal's file transfer functionality from working
  on some PHP 5.4 systems.
- Fixed incorrect log message when theme() is called for a theme hook that does
  not exist (minor string change).
- Fixed Drupal's token-replacement system to allow spaces in the token value.
- Changed the default behavior after a user creates a node they do not have
  access to view. The user will now be redirected to the front page rather than
  an access denied page.
- Fixed a bug which prevented empty HTTP headers (such as "0") from being set.
  (Minor behavior change: Callers of drupal_add_http_header() must now set
  FALSE explicitly to prevent a header from being sent at all; this was already
  indicated in the function's documentation.)
- Fixed OpenID errors when more than one module implements hook_openid(). The
  behavior is now changed so that if more than one module tries to set the same
  parameter, the last module's change takes effect.
- Fixed a serious documentation bug: The $name variable in the
  taxonomy-term.tpl.php theme template was incorrectly documented as being
  sanitized when in fact it is not.
- Fixed a bug which prevented Drupal 6 to Drupal 7 upgrades on sites which had
  duplicate permission names in the User module's database tables.
- Added an empty "datatype" attribute to taxonomy term and username links to
  make the RDFa markup upward compatible with RDFa 1.1 (minor markup addition).
- Fixed a bug which caused the denial-of-service protection added in Drupal
  7.20 to break certain valid image URLs that had an extra slash in them.
- Fixed a bug with update queries in the SQLite database driver that prevented
  Drupal from being installed with SQLite on PHP 5.4.
- Fixed enforced dependencies errors updating to recent versions of Drupal 7 on
  certain non-MySQL databases.
- Refactored the Field module's caching behavior to obtain large improvements
  in memory usage for sites with many fields and instances (API addition:
  http://drupal.org/node/1915646).
- Fixed entity argument not being passed to implementations of
  hook_file_download_access_alter(). The fix adds an additional context
  parameter that can be passed when calling drupal_alter() for any hook (API
  change: http://drupal.org/node/1882722).
- Fixed broken support for translatable comment fields (API change:
  http://drupal.org/node/1874724).
- Added an assertThemeOutput() method to Simpletest to allow tests to check
  that themed output matches an expected HTML string (API addition).
- Added a link to "Install another module" after a module has been successfully
  downloaded via the Update Manager (UI change).
- Added an optional "exclusive" flag to installation profile .info files which
  allows Drupal distributions to force a profile to be selected during
  installation (API addition: http://drupal.org/node/1961012).
- Fixed a bug which caused the database API to not properly close database
  connections.
- Added a link to the URL for running cron from outside the site to the Cron
  settings page (UI change).
- Fixed a bug which prevented image styles from being reverted on PHP 5.4.
- Made the default .htaccess rules protocol sensitive to improve security for
  sites which use HTTPS and redirect between "www" and non-"www" versions of
  the page.
- Numerous small bug fixes.
- Numerous API documentation improvements.
- Additional automated test coverage.

Drupal 7.21, 2013-03-06
-----------------------
- Allowed sites using the 'image_allow_insecure_derivatives' variable to still
  have partial protection from the security issues fixed in Drupal 7.20.

Drupal 7.20, 2013-02-20
-----------------------
- Fixed security issues (denial of service). See SA-CORE-2013-002.

Drupal 7.19, 2013-01-16
-----------------------
- Fixed security issues (multiple vulnerabilities). See SA-CORE-2013-001.

Drupal 7.18, 2012-12-19
-----------------------
- Fixed security issues (multiple vulnerabilities). See SA-CORE-2012-004.

Drupal 7.17, 2012-11-07
-----------------------
- Changed the default value of the '404_fast_html' variable to have a DOCTYPE
  declaration.
- Made it possible to use associative arrays for the 'items' variable in
  theme_item_list().
- Fixed a bug which prevented required form elements without a title from being
  given an "error" class when the form fails validation.
- Prevented duplicate HTML IDs from appearing when two forms are displayed on
  the same page and one of them is submitted with invalid data (minor markup
  change).
- Fixed a bug which prevented Drupal 6 to Drupal 7 upgrades on sites which had
  stale data in the Upload module's database tables.
- Fixed a bug in the States API which prevented certain types of form elements
  from being disabled when requested.
- Allowed aggregator feed items with author names longer than 255 characters to
  have a truncated version saved to the database (rather than causing a fatal
  error).
- Allowed aggregator feed items to have URLs longer than 255 characters
  (schema change which results in several columns in the Aggregator module's
  database tables changing from VARCHAR to TEXT fields).
- Added hook_taxonomy_term_view() and standardized the process for rendering
  taxonomy terms to invoke hook_entity_view() and otherwise make it consistent
  with other entities (API change: http://drupal.org/node/1808870).
- Added hook_entity_view_mode_alter() to allow modules to change entity view
  modes on display (API addition: http://drupal.org/node/1833086).
- Fixed a bug which made database queries running a "LIKE" query on blob fields
  fail on PostgreSQL databases. This caused errors during the Drupal 6 to
  Drupal 7 upgrade.
- Changed the hook_menu() entry for Drupal's rss.xml page to prevent extra path
  components from being accidentally passed to the page callback function (data
  structure change).
- Removed a non-standard "name" attribute from Drupal's default Content-Type
  header for file downloads.
- Fixed the theme settings form to properly clean up submitted values in
  $form_state['values'] when the form is submitted (data structure change).
- Fixed an inconsistency by removing the colon from the end of the label on
  multi-valued form fields (minor string change).
- Added support for 'weight' in hook_field_widget_info() to allow modules to
  control the order in which widgets are displayed in the Field UI.
- Updated various tables in the OpenID and Book modules to use the default
  "empty table" text pattern (string change).
- Added proxy server support to drupal_http_request().
- Added "lang" attributes to language links, to better support screen readers.
- Fixed double occurrence of a "ul" HTML tag on secondary local tasks in the
  Seven theme (markup change).
- Fixed bugs which caused taxonomy vocabulary and shortcut set titles to be
  double-escaped. The fix replaces the taxonomy vocabulary overview page and
  "Edit shortcuts" menu items' title callback entries in hook_menu() with new
  functions that do not escape HTML characters (data structure change).
- Modified the Update manager module to allow drupal.org to collect usage
  statistics for individual modules and themes, rather than only for entire
  projects.
- Modified the node listing database query on Drupal's default front page to
  add table aliases for better query altering (this is a data structure change
  affecting code which implements hook_query_alter() on this query).
- Improved the translatability of the "Field type(s) in use" message on the
  modules page (admin-facing string change).
- Fixed a regression which caused a "call to undefined function
  drupal_find_base_themes()" fatal error under rare circumstances.
- Numerous API documentation improvements.
- Additional automated test coverage.

Drupal 7.16, 2012-10-17
-----------------------
- Fixed security issues (Arbitrary PHP code execution and information
  disclosure). See SA-CORE-2012-003.

Drupal 7.15, 2012-08-01
-----------------------
- Introduced a 'user_password_reset_timeout' variable to allow the 24-hour
  expiration for user password reset links to be adjusted (API addition).
- Fixed database errors due to ambiguous column names that occurred when
  EntityFieldQuery was used in certain situations.
- Changed the drupal_array_get_nested_value() function to return a reference
  (API addition).
- Changed the System module's hook_block_info() implementation to assign the
  "Main page content" and "System help" blocks to appropriate regions by
  default and prevent error messages on the block administration page (data
  structure change).
- Fixed regression: Non-node entities couldn't be accessed with
  EntityFieldQuery.
- Fixed regression: Optional radio buttons with an empty, non-NULL default
  value led to an illegal choice error when none were selected.
- Reorganized the testing framework to split setUp() into specific sub-methods
  and fix several regressions in the process.
- Fixed bug which made it impossible to search for strings that have not been
  translated into a particular language.
- Renamed the "Field" column on the Manage Fields screen to "Field type", since
  the former was confusing and inaccurate (UI change).
- Performance improvement: Removed needless call to system_rebuild_module_data()
  in field_sync_field_status(), greatly speeding up bulk module enable/disable.
- Fixed bug which prevented notifications from being sent when core, module, and
  theme updates are available.
- Fixed bug which prevented sub-themes from inheriting the default values of
  theme settings defined by the base theme.
- Fixed bug which prevented the jQuery UI Datepicker from being localized.
- Made Ajax alert dialogs respect error reporting settings.
- Fixed bug which prevented image styles from being deleted on PHP 5.4.
- Fixed bug: Language detection by domain only worked on port 80.
- Fixed regression: The first plural index on a page was not calculated
  correctly.
- Introduced generic entity language support. Entities may now declare their
  language property in hook_entity_info(), and modules working with entities
  may access the language using entity_language() (API change:
  http://drupal.org/node/1626346).
- Added EntityFieldQuery support for taxonomy bundles.
- Fixed issue where field form structure was incomplete if field_access()
  returned FALSE. Instead of being incomplete, the form structure now has
  #access set to FALSE and field form validation is skipped (data structure
  change: http://drupal.org/node/1663020).
- Fixed data loss issue due to field_has_data() returning inconsistent results.
  The fix adds an optional DANGEROUS_ACCESS_CHECK_OPT_OUT tag to entity field
  queries which field storage engines can respond to (API addition:
  http://drupal.org/node/1597378).
- Fixed notice: Undefined index: default_image in image_field_prepare_view()
- Numerous API documentation improvements.
- Additional automated test coverage.

Drupal 7.14 2012-05-02
----------------------
- Fixed "integrity constraint" fatal errors when rebuilding registry.
- Fixed custom logo and favicon functionality referencing incorrect paths.
- Fixed DB Case Sensitivity: Allow BINARY attribute in MySQL.
- Split field_bundle_settings out per bundle.
- Improve UX for machine names for fields (UI change).
- Fixed User pictures are not removed properly.
- Fixed HTTPS sessions not working in all cases.
- Fixed Regression: Required radios throw illegal choice error when none
  selected.
- Fixed allow autocompletion requests to include slashes.
- Eliminate $user->cache and {session}.cache in favor of
  $_SESSION['cache_expiration'][$bin] (Performance).
- Fixed focus jumps to tab when pressing enter on a form element within tab.
- Fixed race condition in locale() - duplicates in {locales_source}.
- Fixed Missing "Default image" per field instance.
- Quit clobbering people's work when they click the filter tips link
- Form API #states: Fix conditionals to allow OR and XOR constructions.
- Fixed Focus jumps to tab when pressing enter on a form element within tab.
  (Accessibility)
- Improved performance of node_access queries.
- Fixed Fieldsets inside vertical tabs have no title and can't be collapsed.
- Reduce size of cache_menu table (Performance).
- Fixed unnecessary aggregation of CSS/JS (Performance).
- Fixed taxonomy_autocomplete() produces SQL error for nonexistent field.
- Fixed HTML filter is not run first by default, despite default weight.
- Fixed Overlay does not work with prefixed URL paths.
- Better debug info for field errors (string change).
- Fixed Data corruption in comment IDs (results in broken threading on
  PostgreSQL).
- Fixed machine name not editable if every character is replaced.
- Fixed user picture not appearing in comment preview (Markup change).
- Added optional vid argument for taxonomy_get_term_by_name().
- Fixed Invalid Unicode code range in PREG_CLASS_UNICODE_WORD_BOUNDARY fails
  with PCRE 8.30.
- Fixed {trigger_assignments()}.hook has only 32 characters, is too short.
- Numerous fixes to run-tests.sh.
- Fixed Tests in profiles/[name]/modules cannot be run and cannot use a
  different profile for running tests.
- Numerous JavaScript performance fixes.
- Numerous documentation fixes.
- Fixed All pager links have an 'active' CSS class.
- Numerous upgrade path fixes; notably:
  - system_update_7061() fails on inserting files with same name but different
    case.
  - system_update_7061() converts filepaths too aggressively.
  - Trigger upgrade path: Node triggers removed when upgrading to 7-x from 6.25.

Drupal 7.13 2012-05-02
----------------------
- Fixed security issues (Multiple vulnerabilities), see SA-CORE-2012-002.

Drupal 7.12, 2012-02-01
----------------------
- Fixed bug preventing custom menus from receiving an active trail.
- Fixed hook_field_delete() no longer invoked during field_purge_data().
- Fixed bug causing entity info cache to not be cleared with the rest of caches.
- Fixed file_unmanaged_copy() fails with Drupal 7.7+ and safe_mode() or
  open_basedir().
- Fixed Nested transactions throw exceptions when they got out of scope.
- Fixed bugs with the Return-Path when sending mail on both Windows and
  non-Windows systems.
- Fixed bug with DrupalCacheArray property visibility preventing others from
  extending it (API change: http://drupal.org/node/1422264).
- Fixed bug with handling of non-ASCII characters in file names (API change:
  http://drupal.org/node/1424840).
- Reconciled field maximum length with database column size in image and
  aggregator modules.
- Fixes to various core JavaScript files to allow for minification and
  aggregation.
- Fixed Prevent tests from deleting main installation's tables when
  parent::setUp() is not called.
- Fixed several Poll module bugs.
- Fixed several Shortcut module bugs.
- Added new hook_system_theme_info() to provide ability for contributed modules
  to test theme functionality.
- Added ability to cancel mail sending from hook_mail_alter().
- Added support for configurable PDO connection options, enabling master-master
  database replication.
- Numerous improvements to tests and test runner to pave the way for faster test
  runs.
- Expanded test coverage.
- Numerous API documentation improvements.
- Numerous performance improvements, including token replacement and render
  cache.

Drupal 7.11, 2012-02-01
----------------------
- Fixed security issues (Multiple vulnerabilities), see SA-CORE-2012-001.

Drupal 7.10, 2011-12-05
----------------------
- Fixed Content-Language HTTP header to not cause issues with Drush 5.x.
- Reduce memory usage of theme registry (performance).
- Fixed PECL upload progress bar for FileField
- Fixed running update.php doesn't always clear the cache.
- Fixed PDO exceptions on long titles.
- Fixed Overlay redirect does not include query string.
- Fixed D6 modules satisfy D7 module dependencies.
- Fixed the ordering of module hooks when using module_implements_alter().
- Fixed "floating" submit buttons during AJAX requests.
- Fixed timezone selected on install not propogating to admin account.
- Added msgctx context to JS translation functions, for feature parity with t().
- Profiles' .install files now available during hook_install_tasks().
- Added test coverage of 7.0 -> 7.x upgrade path.
- Numerous notice fixes.
- Numerous documentation improvements.
- Additional automated test coverage.

Drupal 7.9, 2011-10-26
----------------------
- Critical fixes to OpenID to spec violations that could allow for
  impersonation in certain scenarios. Existing OpenID users should see
  http://drupal.org/node/1120290#comment-5092796 for more information on
  transitioning.
- Fixed files getting lost when adding multiple files to multiple file fields
  at the same time.
- Improved usability of the clean URL test screens.
- Restored height/width attributes on images run through the theme system.
- Fixed usability bug with first password field being pre-filled by certain
  browser plugins.
- Fixed file_usage_list() so that it can return more than one result.
- Fixed bug preventing preview of private images on node form.
- Fixed PDO error when inserting an aggregator title longer than 255 characters.
- Spelled out what TRADITIONAL means in MySQL sql_mode.
- Deprecated "!=" operator for DBTNG; should be "<>".
- Added two new API functions (menu_tree_set_path()/menu_tree_get_path()) were
  added in order to enable setting the active menu trail for dynamically
  generated menu paths.
- Added new "fast 404" capability in settings.php to bypass Drupal bootstrap
  when serving 404 pages for certain file types.
- Added format_string() function which can perform string munging ala the t()
  function without the overhead of the translation system.
- Numerous #states system fixes.
- Numerous EntityFieldQuery, DBTNG, and SQLite fixes.
- Numerous Shortcut module fixes.
- Numerous language system fixes.
- Numerous token fixes.
- Numerous CSS fixes.
- Numerous upgrade path fixes.
- Numerous minor string fixes.
- Numerous notice fixes.

Drupal 7.8, 2011-08-31
----------------------
- Fixed critical upgrade path issue with multilingual sites, leading to lost
  content.
- Numerous fixes to upgrade path, preventing fatal errors due to incorrect
  dependencies.
- Fixed issue with saving files on hosts with open_basedir restrictions.
- Fixed Update manger error when used with Overlay.
- Fixed RTL support in Seven administration theme and Overlay.
- Fixes to nested transaction support.
- Introduced performance pattern to reduce Drupal core's RAM usage.
- Added support for HTML 5 tags to filter_xss_admin().
- Added exception handling to cron.
- Added new hook hook_field_widget_form_alter() for contribtued modules.
- element_validate_*() functions now available to contrib.
- Added new maintainers for several subsystems.
- Numerous testing system improvements.
- Numerous markup and CSS fixes.
- Numerous poll module fixes.
- Numerous notice/warning fixes.
- Numerous documentation fixes.
- Numerous token fixes.

Drupal 7.7, 2011-07-27
----------------------
- Fixed VERSION string.

Drupal 7.6, 2011-07-27
----------------------
- Fixed support for remote streamwrappers.
- AJAX now binds to 'click' instead of 'mousedown'.
- 'Translatable' flag on fields created in UI now defaults to FALSE, to match those created via the API.
- Performance enhancement to permissions page on large numbers of permissions.
- More secure password generation.
- Fix for temporary directory on Windows servers.
- run-tests.sh now uses proc_open() instead of pcntl_fork() for better Windows support.
- Numerous upgrade path fixes.
- Numerous documentation fixes.
- Numerous notice fixes.
- Numerous fixes to improve PHP 5.4 support.
- Numerous RTL improvements.

Drupal 7.5, 2011-07-27
----------------------
- Fixed security issue (Access bypass), see SA-CORE-2011-003.

Drupal 7.4, 2011-06-29
----------------------
- Rolled back patch that caused fatal errors in CTools, Feeds, and other modules using the class registry.
- Fixed critical bug with saving default images.
- Fixed fatal errors when uninstalling some modules.
- Added workaround for MySQL transaction support breaking on DDL statments.
- Improved page caching with external caching systems.
- Fix to Batch API, which was terminating too early.
- Numerous upgrade path fixes.
- Performance fixes.
- Additional test coverage.
- Numerous documentation fixes.

Drupal 7.3, 2011-06-29
----------------------
- Fixed security issue (Access bypass), see SA-CORE-2011-002.

Drupal 7.2, 2011-05-25
----------------------
- Added a default .gitignore file.
- Improved PostgreSQL and SQLite support.
- Numerous critical performance improvements.
- Numerous critical fixes to the upgrade path.
- Numerous fixes to language and translation systems.
- Numerous fixes to AJAX and #states systems.
- Improvements to the locking system.
- Numerous documentation fixes.
- Numerous styling and theme system fixes.
- Numerous fixes for schema mis-matches between Drupal 6 and 7.
- Minor internal API clean-ups.

Drupal 7.1, 2011-05-25
----------------------
- Fixed security issues (Cross site scripting, File access bypass), see SA-CORE-2011-001.

Drupal 7.0, 2011-01-05 
----------------------
- Database:
    * Fully rewritten database layer utilizing PHP 5's PDO abstraction layer.
    * Drupal now requires MySQL >= 5.0.15 or PostgreSQL >= 8.3.
    * Added query builders for INSERT, UPDATE, DELETE, MERGE, and SELECT queries.
    * Support for master/slave replication, transactions, multi-insert queries,
      and other features.
    * Added support for the SQLite database engine.
    * Default to InnoDB engine, rather than MyISAM, on MySQL when available.
      This offers increased scalability and data integrity.
- Security:
    * Protected cron.php -- cron will only run if the proper key is provided.
    * Implemented a pluggable password system and much stronger password hashes
      that are compatible with the Portable PHP password hashing framework.
    * Rate limited login attempts to prevent brute-force password guessing, and
      improved the flood control API to allow variable time windows and
      identifiers for limiting user access to resources.
    * Transformed the "Update status" module into the "Update manager" which
      can securely install or update modules and themes via a web interface.
- Usability:
    * Added contextual links (a.k.a. local tasks) to page elements, such as
      blocks, nodes, or comments, which allows to perform the most common tasks
      with a single click only.
    * Improved installer requirements check.
    * Improved support for integration of WYSIWYG editors.
    * Implemented drag-and-drop positioning for input format listings.
    * Implemented drag-and-drop positioning for language listing.
    * Implemented drag-and-drop positioning for poll options.
    * Provided descriptions and human-readable names for user permissions.
    * Removed comment controls for users.
    * Removed display order settings for comment module. Comment display
      order can now be customized using the Views module.
    * Removed the 'related terms' feature from taxonomy module since this can
      now be achieved with Field API.
    * Added additional features to the default installation profile, and
      implemented a "slimmed down" profile designed for developers.
    * Added a built-in, automated cron run feature, which is triggered by site
      visitors.
    * Added an administrator role which is assigned all permissions for
      installed modules automatically.
    * Image toolkits are now provided by modules (rather than requiring a
      manual file copy to the includes directory).
    * Added an edit tab to taxonomy term pages.
    * Redesigned password strength validator.
    * Redesigned the add content type screen.
    * Highlight duplicate URL aliases.
    * Renamed "input formats" to "text formats".
    * Moved text format permissions to the main permissions page.
    * Added configurable ability for users to cancel their own accounts.
    * Added "vertical tabs", a reusable interface component that features
      automatic summaries and increases usability.
    * Replaced fieldsets on node edit and add pages with vertical tabs.
- Performance:
    * Improved performance on uncached page views by loading multiple core
      objects in a single database query.
    * Improved performance for logged-in users by reducing queries for path
      alias lookups.
    * Improved support for HTTP proxies (including reverse proxies), allowing
      anonymous page views to be served entirely from the proxy.
- Documentation:
    * Hook API documentation now included in Drupal core.
- News aggregator:
    * Added OPML import functionality for RSS feeds.
    * Optionally, RSS feeds may be configured to not automatically generate feed blocks.
- Search:
    * Added support for language-aware searches.
- Aggregator:
    * Introduced architecture that allows pluggable parsers and processors for
      syndicating RSS and Atom feeds.
    * Added options to suspend updating specific feeds and never discard feeds
      items.
- Testing:
    * Added test framework and tests.
- Improved time zone support:
    * Drupal now uses PHP's time zone database when rendering dates in local
      time. Site-wide and user-configured time zone offsets have been converted
      to time zone names, e.g. Africa/Abidjan.
    * In some cases the upgrade and install scripts do not choose the preferred
      site default time zone. The automatically-selected time zone can be
      corrected at admin/config/regional/settings.
    * If your site is being upgraded from Drupal 6 and you do not have the
      contributed date or event modules installed, user time zone settings will
      fallback to the system time zone and will have to be reconfigured by each user.
    * User-configured time zones now serve as the default time zone for PHP
      date/time functions.
- Filter system:
    * Revamped the filter API and text format storage.
    * Added support for default text formats to be assigned on a per-role basis.
    * Refactored the HTML corrector to take advantage of PHP 5 features.
- User system:
    * Added clean API functions for creating, loading, updating, and deleting
      user roles and permissions.
    * Refactored the "access rules" component of user module: The user module
      now provides a simple interface for blocking single IP addresses. The
      previous functionality in the user module for restricting certain e-mail
      addresses and usernames is now available as a contributed module. Further,
      IP address range blocking is no longer supported and should be implemented
      at the operating system level.
    * Removed per-user themes: Contributed modules with similar functionality
      are available.
- OpenID:
    * Added support for Gmail and Google Apps for Domain identifiers. Users can
      now login with their user@example.com identifier when example.com is powered
      by Google.
    * Made the OpenID module more pluggable.
- Added code registry:
    * Using the registry, modules declare their includable files via their .info file,
      allowing Drupal to lazy-load classes and interfaces as needed.
- Theme system:
    * Removed the Bluemarine, Chameleon and Pushbutton themes. These themes live
      on as contributed themes (http://drupal.org/project/bluemarine,
      http://drupal.org/project/chameleon and http://drupal.org/project/pushbutton).
    * Added Stark theme to make analyzing Drupal's default HTML and CSS easier.
    * Added Seven as the default administration theme.
    * Variable preprocessing of theme hooks prior to template rendering now goes
      through two phases: a 'preprocess' phase and a new 'process' phase. See
      http://api.drupal.org/api/function/theme/7 for details.
    * Theme hooks implemented as functions (rather than as templates) can now
      also have preprocess (and process) functions. See
      http://api.drupal.org/api/function/theme/7 for details.
    * Added Bartik as the default theme.
- File handling:
    * Files are now first class Drupal objects with file_load(), file_save(),
      and file_validate() functions and corresponding hooks.
    * The file_move(), file_copy() and file_delete() functions now operate on
      file objects and invoke file hooks so that modules are notified and can
      respond to changes.
    * For the occasions when only basic file manipulation are needed--such as
      uploading a site logo--that don't require the overhead of databases and
      hooks, the current unmanaged copy, move and delete operations have been
      preserved but renamed to file_unmanaged_*().
    * Rewrote file handling to use PHP stream wrappers to enable support for
      both public and private files and to support pluggable storage mechanisms
      and access to remote resources (e.g. S3 storage or Flickr photos).
    * The mime_extension_mapping variable has been removed. Modules that need to
      alter the default MIME type extension mappings should implement
      hook_file_mimetype_mapping_alter().
    * Added the hook_file_url_alter() hook, which makes it possible to serve
      files from a CDN.
    * Added a field specifically for uploading files, previously provided by
      the contributed module FileField.
- Image handling:
    * Improved image handling, including better support for add-on image
      libraries.
    * Added API and interface for creating advanced image thumbnails.
    * Inclusion of additional effects such as rotate and desaturate.
    * Added a field specifically for uploading images, previously provided by
      the contributed module ImageField.
- Added aliased multi-site support:
    * Added support for mapping domain names to sites directories.
- Added RDF support:
    * Modules can declare RDF namespaces which are serialized in the <html> tag
      for RDFa support.
    * Modules can specify how their data structure maps to RDF.
    * Added support for RDFa export of nodes, comments, terms, users, etc. and
      their fields.
- Search engine optimization and web linking:
    * Added a rel="canonical" link on node and comment pages to prevent
      duplicate content indexing by search engines.
    * Added a default rel="shortlink" link on node and comment pages that
      advertises a short link as an alternative URL to third-party services.
    * Meta information is now alterable by all modules before rendering.
- Field API:
    * Custom data fields may be attached to nodes, users, comments and taxonomy
      terms.
    * Node bodies and teasers are now Field API fields instead of
      being a hard-coded property of node objects.
    * In addition, any other object type may register with Field API
      and allow custom data fields to be attached to itself.
    * Provides most of the features of the former Content Construction
      Kit (CCK) module.
    * Taxonomy terms are now Field API fields that can be added to any fieldable
      object.
- Installer:
    * Refactored the installer into an API that allows Drupal to be installed
      via a command line script.
- Page organization
    * Made the help text area a full featured region with blocks.
    * Site mission is replaced with the highlighted content block region and
      separate RSS feed description settings.
    * The footer message setting was removed in favor of custom blocks.
    * Made the main page content a block which can be moved and ordered
      with other blocks in the same region.
    * Blocks can now return structured arrays for later rendering just
      like page callbacks.
- Translation system
    * The translation system now supports message context (msgctxt).
    * Added support for translatable fields to Field API.
- JavaScript changes
    * Upgraded the core JavaScript library to jQuery version 1.4.4.
    * Upgraded the jQuery Forms library to 2.52.
    * Added jQuery UI 1.8.7, which allows improvements to Drupal's user
      experience.
- Better module version support
    * Modules now can specify which version of another module they depend on.
- Removed modules from core
    * The following modules have been removed from core, because contributed
      modules with similar functionality are available:
      * Blog API module
      * Ping module
      * Throttle module
- Improved node access control system.
    * All modules may now influence the access to a node at runtime, not just
      the module that defined a node.
    * Users may now be allowed to bypass node access restrictions without giving
      them complete access to the site.
    * Access control affects both published and unpublished nodes.
    * Numerous other improvements to the node access system.
- Actions system
    * Simplified definitions of actions and triggers.
    * Removed dependency on the combination of hooks and operations. Triggers
      now directly map to module hooks.
- Task handling
    * Added a queue API to process many or long-running tasks.
    * Added queue API support to cron API.
    * Added a locking framework to coordinate long-running operations across
      requests.

Drupal 6.23-dev, xxxx-xx-xx (development release)
-----------------------

Drupal 6.22, 2011-05-25
-----------------------
- Made Drupal 6 work better with IIS and Internet Explorer.
- Fixed .po file imports to work better with custom textgroups.
- Improved code documentation at various places.
- Fixed a variety of other bugs.

Drupal 6.21, 2011-05-25
----------------------
- Fixed security issues (Cross site scripting), see SA-CORE-2011-001.

Drupal 6.20, 2010-12-15
----------------------
- Fixed a variety of small bugs, improved code documentation.

Drupal 6.19, 2010-08-11
----------------------
- Fixed a variety of small bugs, improved code documentation.

Drupal 6.18, 2010-08-11
----------------------
- Fixed security issues (OpenID authentication bypass, File download access
  bypass, Comment unpublishing bypass, Actions cross site scripting),
  see SA-CORE-2010-002.

Drupal 6.17, 2010-06-02
----------------------
- Improved PostgreSQL compatibility
- Better PHP 5.3 and PHP 4 compatibility
- Better browser compatibility of CSS and JS aggregation
- Improved logging for login failures
- Fixed an incompatibility with some contributed modules and the locking system
- Fixed a variety of other bugs.

Drupal 6.16, 2010-03-03
----------------------
- Fixed security issues (Installation cross site scripting, Open redirection,
  Locale module cross site scripting, Blocked user session regeneration),
  see SA-CORE-2010-001.
- Better support for updated jQuery versions.
- Reduced resource usage of update.module.
- Fixed several issues relating to support of installation profiles and
  distributions.
- Added a locking framework to avoid data corruption on long operations.
- Fixed a variety of other bugs.

Drupal 6.15, 2009-12-16
----------------------
- Fixed security issues (Cross site scripting), see SA-CORE-2009-009.
- Fixed a variety of other bugs.

Drupal 6.14, 2009-09-16
----------------------
- Fixed security issues (OpenID association cross site request forgeries,
  OpenID impersonation and File upload), see SA-CORE-2009-008.
- Changed the system modules page to not run all cache rebuilds; use the
  button on the performance settings page to achieve the same effect.
- Added support for PHP 5.3.0 out of the box.
- Fixed a variety of small bugs.

Drupal 6.13, 2009-07-01
----------------------
- Fixed security issues (Cross site scripting, Input format access bypass and
  Password leakage in URL), see SA-CORE-2009-007.
- Fixed a variety of small bugs.

Drupal 6.12, 2009-05-13
----------------------
- Fixed security issues (Cross site scripting), see SA-CORE-2009-006.
- Fixed a variety of small bugs.

Drupal 6.11, 2009-04-29
----------------------
- Fixed security issues (Cross site scripting and limited information
  disclosure), see SA-CORE-2009-005
- Fixed performance issues with the menu router cache, the update
  status cache and improved cache invalidation
- Fixed a variety of small bugs.

Drupal 6.10, 2009-02-25
----------------------
- Fixed a security issue, (Local file inclusion on Windows),
  see SA-CORE-2009-003
- Fixed node_feed() so custom fields can show up in RSS feeds.
- Improved PostgreSQL compatibility.
- Fixed a variety of small bugs.

Drupal 6.9, 2009-01-14
----------------------
- Fixed security issues, (Access Bypass, Validation Bypass and Hardening
  against SQL injection), see SA-CORE-2009-001
- Made HTTP request checking more robust and informative.
- Fixed HTTP_HOST checking to work again with HTTP 1.0 clients and
  basic shell scripts.
- Removed t() calls from all schema documentation. Suggested best practice
  changed for contributed modules, see http://drupal.org/node/322731.
- Fixed a variety of small bugs.

Drupal 6.8, 2008-12-11
----------------------
- Removed a previous change incompatible with PHP 5.1.x and lower.

Drupal 6.7, 2008-12-10
----------------------
- Fixed security issues, (Cross site request forgery and Cross site scripting), see SA-2008-073
- Updated robots.txt and .htaccess to match current file use.
- Fixed a variety of small bugs.

Drupal 6.6, 2008-10-22
----------------------
- Fixed security issues, (File inclusion, Cross site scripting), see SA-2008-067
- Fixed a variety of small bugs.

Drupal 6.5, 2008-10-08
----------------------
- Fixed security issues, (File upload access bypass, Access rules bypass,
  BlogAPI access bypass), see SA-2008-060.
- Fixed a variety of small bugs.

Drupal 6.4, 2008-08-13
----------------------
- Fixed a security issue (Cross site scripting, Arbitrary file uploads via
  BlogAPI, Cross site request forgeries and Various Upload module
  vulnerabilities), see SA-2008-047.
- Improved error messages during installation.
- Fixed a bug that prevented AHAH handlers to be attached to radios widgets.
- Fixed a variety of small bugs.

Drupal 6.3, 2008-07-09
----------------------
- Fixed security issues, (Cross site scripting, cross site request forgery,
  session fixation and SQL injection), see SA-2008-044.
- Slightly modified installation process to prevent file ownership issues on
  shared hosts.
- Improved PostgreSQL compatibility (rewritten queries; custom blocks).
- Upgraded to jQuery 1.2.6.
- Performance improvements to search, menu handling and form API caches.
- Fixed Views compatibility issues (Views for Drupal 6 requires Drupal 6.3+).
- Fixed a variety of small bugs.

Drupal 6.2, 2008-04-09
----------------------
- Fixed a variety of small bugs.
- Fixed a security issue (Access bypasses), see SA-2008-026.

Drupal 6.1, 2008-02-27
----------------------
- Fixed a variety of small bugs.
- Fixed a security issue (Cross site scripting), see SA-2008-018.

Drupal 6.0, 2008-02-13
----------------------
- New, faster and better menu system.
- New watchdog as a hook functionality.
   * New hook_watchdog that can be implemented by any module to route log
     messages to various destinations.
   * Expands the severity levels from 3 (Error, Warning, Notice) to the 8
     levels defined in RFC 3164.
   * The watchdog module is now called dblog, and is optional, but enabled by
     default in the default installation profile.
   * Extended the database log module so log messages can be filtered.
   * Added syslog module: useful for monitoring large Drupal installations.
- Added optional e-mail notifications when users are approved, blocked, or
  deleted.
- Drupal works with error reporting set to E_ALL.
- Added scripts/drupal.sh to execute Drupal code from the command line. Useful
  to use Drupal as a framework to build command-line tools.
- Made signature support optional and made it possible to theme signatures.
- Made it possible to filter the URL aliases on the URL alias administration
  screen.
- Language system improvements:
    * Support for right to left languages.
    * Language detection based on parts of the URL.
    * Browser based language detection.
    * Made it possible to specify a node's language.
    * Support for translating posts on the site to different languages.
    * Language dependent path aliases.
    * Automatically import translations when adding a new language.
    * JavaScript interface translation.
    * Automatically import a module's translation upon enabling that module.
- Moved "PHP input filter" to a standalone module so it can be deleted for
  security reasons.
- Usability:
    * Improved handling of teasers in posts.
    * Added sticky table headers.
    * Check for clean URL support automatically with JavaScript.
    * Removed default/settings.php. Instead the installer will create it from
      default.settings.php.
    * Made it possible to configure your own date formats.
    * Remember anonymous comment posters.
    * Only allow modules and themes to be enabled that have explicitly been
      ported to the correct core API version.
    * Can now specify the minimum PHP version required for a module within the
      .info file.
    * Drupal core no longer requires CREATE TEMPORARY TABLES or LOCK TABLES
      database rights.
    * Dynamically check password strength and confirmation.
    * Refactored poll administration.
    * Implemented drag-and-drop positioning for blocks, menu items, taxonomy
      vocabularies and terms, forums, profile fields, and input format filters.
- Theme system:
    * Added .info files to themes and made it easier to specify regions and
      features.
    * Added theme registry: modules can directly provide .tpl.php files for
      their themes without having to create theme_ functions.
    * Used the Garland theme for the installation and maintenance pages.
    * Added theme preprocess functions for themes that are templates.
    * Added support for themeable functions in JavaScript.
- Refactored update.php to a generic batch API to be able to run time-consuming
  operations in multiple subsequent HTTP requests.
- Installer:
    * Themed the installer with the Garland theme.
    * Added form to provide initial site information during installation.
    * Added ability to provide extra installation steps programmatically.
    * Made it possible to import interface translations during installation.
- Added the HTML corrector filter:
    * Fixes faulty and chopped off HTML in postings.
    * Tags are now automatically closed at the end of the teaser.
- Performance:
    * Made it easier to conditionally load .include files and split up many core
      modules.
    * Added a JavaScript aggregator.
    * Added block-level caching, improving performance for both authenticated
      and anonymous users.
    * Made Drupal work correctly when running behind a reverse proxy like
      Squid or Pound.
- File handling improvements:
    * Entries in the files table are now keyed to a user instead of a node.
    * Added reusable validation functions to check for uploaded file sizes,
      extensions, and image resolution.
    * Added ability to create and remove temporary files during a cron job.
- Forum improvements:
    * Any node type may now be posted in a forum.
- Taxonomy improvements:
    * Descriptions for terms are now shown on taxonomy/term pages as well
      as RSS feeds.
    * Added versioning support to categories by associating them with node
      revisions.
- Added support for OpenID.
- Added support for triggering configurable actions.
- Added the Update status module to automatically check for available updates
  and warn sites if they are missing security updates or newer versions.
  Sites deploying from CVS should use http://drupal.org/project/cvs_deploy.
  Advanced settings provided by http://drupal.org/project/update_advanced.
- Upgraded the core JavaScript library to jQuery version 1.2.3.
- Added a new Schema API, which provides built-in support for core and
  contributed modules to work with databases other than MySQL.
- Removed drupal.module. The functionality lives on as the Site network
  contributed module (http://drupal.org/project/site_network).
- Removed old system updates. Updates from Drupal versions prior to 5.x will
  require upgrading to 5.x before upgrading to 6.x.

Drupal 5.23, 2010-08-11
-----------------------
- Fixed security issues (File download access bypass, Comment unpublishing
  bypass), see SA-CORE-2010-002.

Drupal 5.22, 2010-03-03
-----------------------
- Fixed security issues (Open redirection, Locale module cross site scripting,
  Blocked user session regeneration), see SA-CORE-2010-001.

Drupal 5.21, 2009-12-16
-----------------------
- Fixed a security issue (Cross site scripting), see SA-CORE-2009-009.
- Fixed a variety of small bugs.

Drupal 5.20, 2009-09-16
-----------------------
- Avoid security problems resulting from writing Drupal 6-style menu
  declarations.
- Fixed security issues (session fixation), see SA-CORE-2009-008.
- Fixed a variety of small bugs.

Drupal 5.19, 2009-07-01
-----------------------
- Fixed security issues (Cross site scripting and Password leakage in URL), see
  SA-CORE-2009-007.          
- Fixed a variety of small bugs.

Drupal 5.18, 2009-05-13
-----------------------
- Fixed security issues (Cross site scripting), see SA-CORE-2009-006.
- Fixed a variety of small bugs.

Drupal 5.17, 2009-04-29
-----------------------
- Fixed security issues (Cross site scripting and limited information
  disclosure) see SA-CORE-2009-005.
- Fixed a variety of small bugs.

Drupal 5.16, 2009-02-25
-----------------------
- Fixed a security issue, (Local file inclusion on Windows), see SA-CORE-2009-004.
- Fixed a variety of small bugs.

Drupal 5.15, 2009-01-14
-----------------------
- Fixed security issues, (Hardening against SQL injection), see
  SA-CORE-2009-001
- Fixed HTTP_HOST checking to work again with HTTP 1.0 clients and basic shell
  scripts.
- Fixed a variety of small bugs.

Drupal 5.14, 2008-12-11
-----------------------
- removed a previous change incompatible with PHP 5.1.x and lower.

Drupal 5.13, 2008-12-10
-----------------------
- fixed a variety of small bugs.
- fixed security issues, (Cross site request forgery and Cross site scripting), see SA-2008-073
- updated robots.txt and .htaccess to match current file use.

Drupal 5.12, 2008-10-22
-----------------------
- fixed security issues, (File inclusion), see SA-2008-067

Drupal 5.11, 2008-10-08
-----------------------
- fixed a variety of small bugs.
- fixed security issues, (File upload access bypass, Access rules bypass,
  BlogAPI access bypass, Node validation bypass), see SA-2008-060

Drupal 5.10, 2008-08-13
-----------------------
- fixed a variety of small bugs.
- fixed security issues, (Cross site scripting, Arbitrary file uploads via
  BlogAPI and Cross site request forgery), see SA-2008-047

Drupal 5.9, 2008-07-23
----------------------
- fixed a variety of small bugs.
- fixed security issues, (Session fixation), see SA-2008-046

Drupal 5.8, 2008-07-09
----------------------
- fixed a variety of small bugs.
- fixed security issues, (Cross site scripting, cross site request forgery, and
  session fixation), see SA-2008-044

Drupal 5.7, 2008-01-28
----------------------
- fixed the input format configuration page.
- fixed a variety of small bugs.

Drupal 5.6, 2008-01-10
----------------------
- fixed a variety of small bugs.
- fixed a security issue (Cross site request forgery), see SA-2008-005
- fixed a security issue (Cross site scripting, UTF8), see SA-2008-006
- fixed a security issue (Cross site scripting, register_globals), see SA-2008-007

Drupal 5.5, 2007-12-06
----------------------
- fixed missing missing brackets in a query in the user module.
- fixed taxonomy feed bug introduced by SA-2007-031

Drupal 5.4, 2007-12-05
----------------------
- fixed a variety of small bugs.
- fixed a security issue (SQL injection), see SA-2007-031

Drupal 5.3, 2007-10-17
----------------------
- fixed a variety of small bugs.
- fixed a security issue (HTTP response splitting), see SA-2007-024
- fixed a security issue (Arbitrary code execution via installer), see SA-2007-025
- fixed a security issue (Cross site scripting via uploads), see SA-2007-026
- fixed a security issue (User deletion cross site request forgery), see SA-2007-029
- fixed a security issue (API handling of unpublished comment), see SA-2007-030

Drupal 5.2, 2007-07-26
----------------------
- changed hook_link() $teaser argument to match documentation.
- fixed a variety of small bugs.
- fixed a security issue (cross-site request forgery), see SA-2007-017
- fixed a security issue (cross-site scripting), see SA-2007-018

Drupal 5.1, 2007-01-29
----------------------
- fixed security issue (code execution), see SA-2007-005
- fixed a variety of small bugs.

Drupal 5.0, 2007-01-15
----------------------
- Completely retooled the administration page
    * /Admin now contains an administration page which may be themed
    * Reorganised administration menu items by task and by module
    * Added a status report page with detailed PHP/MySQL/Drupal information
- Added web-based installer which can:
    * Check installation and run-time requirements
    * Automatically generate the database configuration file
    * Install pre-made installation profiles or distributions
    * Import the database structure with automatic table prefixing
    * Be localized
- Added new default Garland theme
- Added color module to change some themes' color schemes
- Included the jQuery JavaScript library 1.0.4 and converted all core JavaScript to use it
- Introduced the ability to alter mail sent from system
- Module system:
    * Added .info files for module meta-data
    * Added support for module dependencies
    * Improved module installation screen
    * Moved core modules to their own directories
    * Added support for module uninstalling
- Added support for different cache backends
- Added support for a generic "sites/all" directory.
- Usability:
    * Added support for auto-complete forms (AJAX) to user profiles.
    * Made it possible to instantly assign roles to newly created user accounts.
    * Improved configurability of the contact forms.
    * Reorganized the settings pages.
    * Made it easy to investigate popular search terms.
    * Added a 'select all' checkbox and a range select feature to administration tables.
    * Simplified the 'break' tag to split teasers from body.
    * Use proper capitalization for titles, menu items and operations.
- Integrated urlfilter.module into filter.module
- Block system:
    * Extended the block visibility settings with a role specific setting.
    * Made it possible to customize all block titles.
- Poll module:
    * Optionally allow people to inspect all votes.
    * Optionally allow people to cancel their vote.
- Distributed authentication:
    * Added default server option.
- Added default robots.txt to control crawlers.
- Database API:
    * Added db_table_exists().
- Blogapi module:
    * 'Blogapi new' and 'blogapi edit' nodeapi operations.
- User module:
    * Added hook_profile_alter().
    * E-mail verification is made optional.
    * Added mass editing and filtering on admin/user/user.
- PHP Template engine:
    * Add the ability to look for a series of suggested templates.
    * Look for page templates based upon the path.
    * Look for block templates based upon the region, module, and delta.
- Content system:
    * Made it easier for node access modules to work well with each other.
    * Added configurable content types.
    * Changed node rendering to work with structured arrays.
- Performance:
    * Improved session handling: reduces database overhead.
    * Improved access checking: reduces database overhead.
    * Made it possible to do memcached based session management.
    * Omit sidebars when serving a '404 - Page not found': saves CPU cycles and bandwidth.
    * Added an 'aggressive' caching policy.
    * Added a CSS aggregator and compressor (up to 40% faster page loads).
- Removed the archive module.
- Upgrade system:
    * Created space for update branches.
- Form API:
    * Made it possible to programmatically submit forms.
    * Improved api for multistep forms.
- Theme system:
    * Split up and removed drupal.css.
    * Added nested lists generation.
    * Added a self-clearing block class.

Drupal 4.7.11, 2008-01-10
-------------------------
- fixed a security issue (Cross site request forgery), see SA-2008-005
- fixed a security issue (Cross site scripting, UTF8), see SA-2008-006
- fixed a security issue (Cross site scripting, register_globals), see SA-2008-007

Drupal 4.7.10, 2007-12-06
-------------------------
- fixed taxonomy feed bug introduced by SA-2007-031

Drupal 4.7.9, 2007-12-05
------------------------
- fixed a security issue (SQL injection), see SA-2007-031

Drupal 4.7.8, 2007-10-17
----------------------
- fixed a security issue (HTTP response splitting), see SA-2007-024
- fixed a security issue (Cross site scripting via uploads), see SA-2007-026
- fixed a security issue (API handling of unpublished comment), see SA-2007-030

Drupal 4.7.7, 2007-07-26
------------------------
- fixed security issue (XSS), see SA-2007-018

Drupal 4.7.6, 2007-01-29
------------------------
- fixed security issue (code execution), see SA-2007-005

Drupal 4.7.5, 2007-01-05
------------------------
- Fixed security issue (XSS), see SA-2007-001
- Fixed security issue (DoS), see SA-2007-002

Drupal 4.7.4, 2006-10-18
------------------------
- Fixed security issue (XSS), see SA-2006-024
- Fixed security issue (CSRF), see SA-2006-025
- Fixed security issue (Form action attribute injection), see SA-2006-026

Drupal 4.7.3, 2006-08-02
------------------------
- Fixed security issue (XSS), see SA-2006-011

Drupal 4.7.2, 2006-06-01
------------------------
- Fixed critical upload issue, see SA-2006-007
- Fixed taxonomy XSS issue, see SA-2006-008
- Fixed a variety of small bugs.

Drupal 4.7.1, 2006-05-24
------------------------
- Fixed critical SQL issue, see SA-2006-005
- Fixed a serious upgrade related bug.
- Fixed a variety of small bugs.

Drupal 4.7.0, 2006-05-01
------------------------
- Added free tagging support.
- Added a site-wide contact form.
- Theme system:
    * Added the PHPTemplate theme engine and removed the Xtemplate engine.
    * Converted the bluemarine theme from XTemplate to PHPTemplate.
    * Converted the pushbutton theme from XTemplate to PHPTemplate.
- Usability:
    * Reworked the 'request new password' functionality.
    * Reworked the node and comment edit forms.
    * Made it easy to add nodes to the navigation menu.
    * Added site 'offline for maintenance' feature.
    * Added support for auto-complete forms (AJAX).
    * Added support for collapsible page sections (JS).
    * Added support for resizable text fields (JS).
    * Improved file upload functionality (AJAX).
    * Reorganized some settings pages.
    * Added friendly database error screens.
    * Improved styling of update.php.
- Refactored the forms API.
    * Made it possible to alter, extend or theme forms.
- Comment system:
    * Added support for "mass comment operations" to ease repetitive tasks.
    * Comment moderation has been removed.
- Node system:
    * Reworked the revision functionality.
    * Removed the bookmarklet code. Third-party modules can now handle
      This.
- Upgrade system:
    * Allows contributed modules to plug into the upgrade system.
- Profiles:
    * Added a block to display author information along with posts.
    * Added support for private profile fields.
- Statistics module:
    * Added the ability to track page generation times.
    * Made it possible to block certain IPs/hostnames.
- Block system:
    * Added support for theme-specific block regions.
- Syndication:
    * Made the aggregator module parse Atom feeds.
    * Made the aggregator generate RSS feeds.
    * Added RSS feed settings.
- XML-RPC:
    * Replaced the XML-RPC library by a better one.
- Performance:
    * Added 'loose caching' option for high-traffic sites.
    * Improved performance of path aliasing.
    * Added the ability to track page generation times.
- Internationalization:
    * Improved Unicode string handling API.
    * Added support for PHP's multibyte string module.
- Added support for PHP5's 'mysqli' extension.
- Search module:
    * Made indexer smarter and more robust.
    * Added advanced search operators (e.g. phrase, node type, ...).
    * Added customizable result ranking.
- PostgreSQL support:
    * Removed dependency on PL/pgSQL procedural language.
- Menu system:
    * Added support for external URLs.
- Queue module:
    * Removed from core.
- HTTP handling:
    * Added support for a tolerant Base URL.
    * Output URIs relative to the root, without a base tag.

Drupal 4.6.11, 2007-01-05
-------------------------
- Fixed security issue (XSS), see SA-2007-001
- Fixed security issue (DoS), see SA-2007-002

Drupal 4.6.10, 2006-10-18
------------------------
- Fixed security issue (XSS), see SA-2006-024
- Fixed security issue (CSRF), see SA-2006-025
- Fixed security issue (Form action attribute injection), see SA-2006-026

Drupal 4.6.9, 2006-08-02
------------------------
- Fixed security issue (XSS), see SA-2006-011

Drupal 4.6.8, 2006-06-01
------------------------
- Fixed critical upload issue, see SA-2006-007
- Fixed taxonomy XSS issue, see SA-2006-008

Drupal 4.6.7, 2006-05-24
------------------------
- Fixed critical SQL issue, see SA-2006-005

Drupal 4.6.6, 2006-03-13
------------------------
- Fixed bugs, including 4 security vulnerabilities.

Drupal 4.6.5, 2005-12-12
------------------------
- Fixed bugs: no critical bugs were identified.

Drupal 4.6.4, 2005-11-30
------------------------
- Fixed bugs, including 3 security vulnerabilities.

Drupal 4.6.3, 2005-08-15
------------------------
- Fixed bugs, including a critical "arbitrary PHP code execution" bug.

Drupal 4.6.2, 2005-06-29
------------------------
- Fixed bugs, including two critical "arbitrary PHP code execution" bugs.

Drupal 4.6.1, 2005-06-01
------------------------
- Fixed bugs, including a critical input validation bug.

Drupal 4.6.0, 2005-04-15
------------------------
- PHP5 compliance
- Search:
    * Added UTF-8 support to make it work with all languages.
    * Improved search indexing algorithm.
    * Improved search output.
    * Impose a throttle on indexing of large sites.
    * Added search block.
- Syndication:
    * Made the ping module ping pingomatic.com which, in turn, will ping all the major ping services.
    * Made Drupal generate RSS 2.0 feeds.
    * Made RSS feeds extensible.
    * Added categories to RSS feeds.
    * Added enclosures to RSS feeds.
- Flood control mechanism:
    * Added a mechanism to throttle certain operations.
- Usability:
    * Refactored the block configuration pages.
    * Refactored the statistics pages.
    * Refactored the watchdog pages.
    * Refactored the throttle module configuration.
    * Refactored the access rules page.
    * Refactored the content administration page.
    * Introduced forum configuration pages.
    * Added a 'add child page' link to book pages.
- Contact module:
    * Added a simple contact module that allows users to contact each other using e-mail.
- Multi-site configuration:
    * Made it possible to run multiple sites from a single code base.
- Added an image API: enables better image handling.
- Block system:
    * Extended the block visibility settings.
- Theme system:
    * Added new theme functions.
- Database backend:
    * The PEAR database backend is no longer supported.
- Performance:
    * Improved performance of the forum topics block.
    * Improved performance of the tracker module.
    * Improved performance of the node pages.
- Documentation:
    * Improved and extended PHPDoc/Doxygen comments.

Drupal 4.5.8, 2006-03-13
------------------------
- Fixed bugs, including 3 security vulnerabilities.

Drupal 4.5.7, 2005-12-12
------------------------
- Fixed bugs: no critical bugs were identified.

Drupal 4.5.6, 2005-11-30
------------------------
- Fixed bugs, including 3 security vulnerabilities.

Drupal 4.5.5, 2005-08-15
------------------------
- Fixed bugs, including a critical "arbitrary PHP code execution" bug.

Drupal 4.5.4, 2005-06-29
------------------------
- Fixed bugs, including two critical "arbitrary PHP code execution" bugs.

Drupal 4.5.3, 2005-06-01
------------------------
- Fixed bugs, including a critical input validation bug.

Drupal 4.5.2, 2005-01-15
------------------------
- Fixed bugs: a cross-site scripting (XSS) vulnerability has been fixed.

Drupal 4.5.1, 2004-12-01
------------------------
- Fixed bugs: no critical bugs were identified.

Drupal 4.5.0, 2004-10-18
------------------------
- Navigation:
    * Made it possible to add, delete, rename and move menu items.
    * Introduced tabs and subtabs for local tasks.
    * Reorganized the navigation menus.
- User management:
    * Added support for multiple roles per user.
    * Made it possible to add custom profile fields.
    * Made it possible to browse user profiles by field.
- Node system:
    * Added support for node-level permissions.
- Comment module:
    * Made it possible to leave contact information without having to register.
- Upload module:
    * Added support for uploading documents (includes images).
- Forum module:
    * Added support for sticky forum topics.
    * Made it possible to track forum topics.
- Syndication:
    * Added support for RSS ping-notifications of http://technorati.com/.
    * Refactored the categorization of syndicated news items.
    * Added an URL alias for 'rss.xml'.
    * Improved date parsing.
- Database backend:
    * Added support for multiple database connections.
    * The PostgreSQL backend does no longer require PEAR.
- Theme system:
    * Changed all GIFs to PNGs.
    * Reorganised the handling of themes, template engines, templates and styles.
    * Unified and extended the available theme settings.
    * Added theme screenshots.
- Blocks:
    * Added 'recent comments' block.
    * Added 'categories' block.
- Blogger API:
    * Added support for auto-discovery of blogger API via RSD.
- Performance:
    * Added support for sending gzip compressed pages.
    * Improved performance of the forum module.
- Accessibility:
    * Improved the accessibility of the archive module's calendar.
    * Improved form handling and error reporting.
    * Added HTTP redirects to prevent submitting twice when refreshing right after a form submission.
- Refactored 403 (forbidden) handling and added support for custom 403 pages.
- Documentation:
    * Added PHPDoc/Doxygen comments.
- Filter system:
    * Added support for using multiple input formats on the site
    * Expanded the embedded PHP-code feature so it can be used everywhere
    * Added support for role-dependent filtering, through input formats
- UI translation:
    * Managing translations is now completely done through the administration interface
    * Added support for importing/exporting gettext .po files

Drupal 4.4.3, 2005-06-01
------------------------
- Fixed bugs, including a critical input validation bug.

Drupal 4.4.2, 2004-07-04
------------------------
- Fixed bugs: no critical bugs were identified.

Drupal 4.4.1, 2004-05-01
------------------------
- Fixed bugs: no critical bugs were identified.

Drupal 4.4.0, 2004-04-01
------------------------
- Added support for the MetaWeblog API and MovableType extensions.
- Added a file API: enables better document management.
- Improved the watchdog and search module to log search keys.
- News aggregator:
    * Added support for conditional GET.
    * Added OPML feed subscription list.
    * Added support for <image>, <pubDate>, <dc:date>, <dcterms:created>, <dcterms:issued> and <dcterms:modified>.
- Comment module:
    * Made it possible to disable the "comment viewing controls".
- Performance:
    * Improved module loading when serving cached pages.
    * Made it possible to automatically disable modules when under heavy load.
    * Made it possible to automatically disable blocks when under heavy load.
    * Improved performance and memory footprint of the locale module.
- Theme system:
    * Made all theme functions start with 'theme_'.
    * Made all theme functions return their output.
    * Migrated away from using the BaseTheme class.
    * Added many new theme functions and refactored existing theme functions.
    * Added avatar support to 'Xtemplate'.
    * Replaced theme 'UnConeD' by 'Chameleon'.
    * Replaced theme 'Marvin' by 'Pushbutton'.
- Usability:
    * Added breadcrumb navigation to all pages.
    * Made it possible to add context-sensitive help to all pages.
    * Replaced drop-down menus by radio buttons where appropriate.
    * Removed the 'magic_quotes_gpc = 0' requirement.
    * Added a 'book navigation' block.
- Accessibility:
    * Made themes degrade gracefully in absence of CSS.
    * Grouped form elements using '<fieldset>' and '<legend>' tags.
    * Added '<label>' tags to form elements.
- Refactored 404 (file not found) handling and added support for custom 404 pages.
- Improved the filter system to prevent conflicts between filters:
    * Made it possible to change the order in which filters are applied.
- Documentation:
    * Added PHPDoc/Doxygen comments.

Drupal 4.3.2, 2004-01-01
------------------------
- Fixed bugs: no critical bugs were identified.

Drupal 4.3.1, 2003-12-01
------------------------
- Fixed bugs: no critical bugs were identified.

Drupal 4.3.0, 2003-11-01
------------------------
- Added support for configurable URLs.
- Added support for sortable table columns.
- Database backend:
    * Added support for selective database table prefixing.
- Performance:
    * Optimized many SQL queries for speed by converting left joins to inner joins.
- Comment module:
    * Rewrote the comment housekeeping code to be much more efficient and scalable.
    * Changed the comment module to use the standard pager.
- User module:
    * Added support for multiple sessions per user.
    * Added support for anonymous user sessions.
- Forum module:
    * Improved the forum views and the themability thereof.
- Book module:
    * Improved integration of non-book nodes in the book outline.
- Usability:
    * Added support for "mass node operations" to ease repetitive tasks.
    * Added support for breadcrumb navigation to several modules' user pages.
    * Integrated the administration pages with the normal user pages.

Drupal 4.2.0, 2003-08-01
------------------------
- Added support for clean URLs.
- Added textarea hook and support for onload attributes: enables integration of WYSIWYG editors.
- Rewrote the RSS/RDF parser:
    * It will now use PHP's built-in XML parser to parse news feeds.
- Rewrote the administration pages:
    * Improved the navigational elements and added breadcrumb navigation.
    * Improved the look and feel.
    * Added context-sensitive help.
- Database backend:
    * Fixed numerous SQL queries to make Drupal ANSI compliant.
    * Added MSSQL database scheme.
- Search module:
    * Changed the search module to use implicit AND'ing instead of implicit OR'ing.
- Node system:
    * Replaced the "post content" permission by more fine-grained permissions.
    * Improved content submission:
        + Improved teasers: teasers are now optional, teaser length can be configured, teaser and body are edited in a single textarea, users will no longer be bothered with teasers when the post is too short for one.
        + Added the ability to preview both the short and the full version of your posts.
    * Extended the node API which allows for better integration.
    * Added default node settings to control the behavior for promotion, moderation and other options.
- Themes:
    * Replaced theme "Goofy" by "Xtemplate", a template driven theme.
- Removed the 'register_globals = on' requirement.
- Added better installation instructions.

Drupal 4.1.0, 2003-02-01
------------------------
- Collaboratively revised and expanded the Drupal documentation.
- Rewrote comment.module:
    * Reintroduced comment rating/moderation.
    * Added support for comment paging.
    * Performance improvements: improved comment caching, faster SQL queries, etc.
- Rewrote block.module:
    * Performance improvements: blocks are no longer rendered when not displayed.
- Rewrote forum.module:
    * Added a lot of features one can find in stand-alone forum software including but not limited to support for topic paging, added support for icons, rewrote the statistics module, etc.
- Rewrote statistics.module:
    * Collects access counts for each node, referrer logs, number of users/guests.
    * Export blocks displaying top viewed nodes over last 24 hour period, top viewed nodes over all time, last nodes viewed, how many users/guest online.
- Added throttle.module:
    * Auto-throttle congestion control mechanism: Drupal can adapt itself based on the server load.
- Added profile.module:
    * Enables to extend the user and registration page.
- Added pager support to the main page.
- Replaced weblogs.module by ping.module:
    * Added support for normal and RSS notifications of http://blo.gs/.
    * Added support for RSS ping-notifications of http://weblogs.com/.
- Removed the rating module
- Themes:
    * Removed a significant portion of hard-coded mark-up.

Drupal 4.0.0, 2002-06-15
------------------------
- Added tracker.module:
    * Replaces the previous "your [site]" links (recent comments and nodes).
- Added weblogs.module:
    * This will ping weblogs.com when new content is promoted.
- Added taxonomy module which replaces the meta module.
    * Supports relations, hierarchies and synonyms.
- Added a caching system:
    * Speeds up pages for anonymous users and reduces system load.
- Added support for external SMTP libraries.
- Added an archive extension to the calendar.
- Added support for the Blogger API.
- Themes:
    * Cleaned up the theme system.
    * Moved themes that are not maintained to contributions CVS repository.
- Database backend:
    * Changed to PEAR database abstraction layer.
    * Using ANSI SQL queries to be more portable.
- Rewrote the user system:
    * Added support for Drupal authentication through XML-RPC and through a Jabber server.
    * Added support for modules to add more user data.
    * Users may delete their own account.
    * Added who's new and who's online blocks.
- Changed block system:
    * Various hard coded blocks are now dynamic.
    * Blocks can now be enabled and/or be set by the user.
    * Blocks can be set to only show up on some pages.
    * Merged box module with block module.
- Node system:
    * Blogs can be updated.
    * Teasers (abstracts) on all node types.
    * Improved error checking.
    * Content versioning support.
    * Usability improvements.
- Improved book module to support text, HTML and PHP pages.
- Improved comment module to mark new comments.
- Added a general outliner which will let any node type be linked to a book.
- Added an update script that lets you upgrade from previous releases or on a day to day basis when using the development tree.
- Search module:
    * Improved the search system by making it context sensitive.
    * Added indexing.
- Various updates:
    * Changed output to valid XHTML.
    * Improved multiple sites using the same Drupal database support.
    * Added support for session IDs in URLs instead of cookies.
    * Made the type of content on the front page configurable.
    * Made each cloud site have its own settings.
    * Modules and themes can now be enabled/disabled using the administration pages.
    * Added URL abstraction for links.
    * Usability changes (renamed links, better UI, etc).
- Collaboratively revised and expanded the Drupal documentation.

Drupal 3.0.1, 2001-10-15
------------------------
- Various updates:
    * Added missing translations
    * Updated the themes: tidied up some HTML code and added new Drupal logos.

Drupal 3.0.0, 2001-09-15
------------------------
- Major overhaul of the entire underlying design:
    * Everything is based on nodes: nodes are a conceptual "black box" to couple and manage different types of content and that promotes reusing existing code, thus reducing the complexity and size of Drupal as well as improving long-term stability.
- Rewrote submission/moderation queue and renamed it to queue.module.
- Removed FAQ and documentation module and merged them into a "book module".
- Removed ban module and integrated it into account.module as "access control":
    * Access control is based on much more powerful regular expressions (regex) now rather than on MySQL pattern matching.
- Rewrote watchdog and submission throttle:
    * Improved watchdog messages and added watchdog filter.
- Rewrote headline code and renamed it to import.module and export.module:
    * Added various improvements, including a better parser, bundles and better control over individual feeds.
- Rewrote section code and renamed it to meta.module:
    * Supports unlimited amount of nested topics. Topics can be nested to create a multi-level hierarchy.
- Rewrote configuration file resolving:
    * Drupal tries to locate a configuration file that matches your domain name or uses conf.php if the former failed. Note also that the configuration files got renamed from .conf to .php for security's sake on mal-configured Drupal sites.
- Added caching support which makes Drupal extremely scalable.
- Added access.module:
    * Allows you to set up 'roles' (groups) and to bind a set of permissions to each group.
- Added blog.module.
- Added poll.module.
- Added system.module:
    * Moved most of the configuration options from hostname.conf to the new administration section.
    * Added support for custom "filters".
- Added statistics.module
- Added moderate.module:
    * Allows to assign users editorial/moderator rights to certain nodes or topics.
- Added page.module:
    * Allows creation of static (and dynamic) pages through the administration interface.
- Added help.module:
    * Groups all available module documentation on a single page.
- Added forum.module:
    * Added an integrated forum.
- Added cvs.module and cvs-to-sql.pl:
    * Allows to display and mail CVS log messages as daily digests.
- Added book.module:
    * Allows collaborative handbook writing: primary used for Drupal documentation.
- Removed cron.module and integrated it into conf.module.
- Removed module.module as it was no longer needed.
- Various updates:
    * Added "auto-post new submissions" feature versus "moderate new submissions".
    * Introduced links/Drupal tags: [[link]]
    * Added preview functionality when submitting new content (such as a story) from the administration pages.
    * Made the administration section only show those links a user has access to.
    * Made all modules use specific form_* functions to guarantee a rock-solid forms and more consistent layout.
    * Improved scheduler:
        + Content can be scheduled to be 'posted', 'queued' and 'hidden'.
    * Improved account module:
        + Added "access control" to allow/deny certain usernames/e-mail addresses/hostnames.
    * Improved locale module:
        + Added new overview to easy the translation process.
    * Improved comment module:
        + Made it possible to permanently delete comments.
    * Improved rating module
    * Improved story module:
        + Added preview functionality for administrators.
        + Made it possible to permanently delete stories.
    * Improved themes:
        + W3C validation on a best effort basis.
        + Removed $theme->control() from themes.
        + Added theme "goofy".
- Collaboratively revised and expanded the Drupal documentation.

Drupal 2.0.0, 2001-03-15
------------------------
- Rewrote the comment/discussion code:
    * Comment navigation should be less confusing now.
    * Additional/alternative display and order methods have been added.
    * Modules can be extended with a "comment system": modules can embed the existing comment system without having to write their own, duplicate comment system.
- Added sections and section manager:
    * Story sections can be maintained from the administration pages.
    * Story sections make the open submission more adaptive in that you can set individual post, dump and expiration thresholds for each section according to the story type and urgency level: stories in certain sections do not "expire" and might stay interesting and active as time passes by, whereas news-related stories are only considered "hot" over a short period of time.
- Multiple vhosts + multiple directories:
    * You can set up multiple Drupal sites on top of the same physical source tree either by using vhosts or sub-directories.
- Added "user ratings" similar to SlashCode's Karma or Scoop's Mojo:
    * All rating logic is packed into a module to ease experimenting with different rating heuristics/algorithms.
- Added "search infrastructure":
    * Improved search page and integrated search functionality in the administration pages.
- Added translation / localization / internationalization support:
    * Because many people would love to see their website showing a lot less of English, and far more of their own language, Drupal provides a framework to set up a multi-lingual website or to overwrite the default English text in English.
- Added fine-grained user permission (or group) system:
    * Users can be granted access to specific administration sections. Example: a FAQ maintainer can be given access to maintain the FAQ and translators can be given access to the translation pages.
- Added FAQ module
- Changed the "open submission queue" into a (optional) module.
- Various updates:
    * Improved account module:
        + User accounts can be deleted.
        + Added fine-grained permission support.
    * Improved block module
    * Improved diary module:
        + Diary entries can be deleted
    * Improved headline module:
        + Improved parser to support more "generic" RDF/RSS/XML backend.
    * Improved module module
    * Improved watchdog module
    * Improved database abstraction layer
    * Improved themes:
        + W3C validation on a best effort basis
        + Added theme "example" (alias "Stone Age")
    * Added new scripts to directory "scripts"
    * Added directory "misc"
    * Added CREDITS file
- Revised documentation

Drupal 1.0.0, 2001-01-15
------------------------
- Initial release<|MERGE_RESOLUTION|>--- conflicted
+++ resolved
@@ -1,12 +1,10 @@
 
-<<<<<<< HEAD
-Drupal 7.31, xxxx-xx-xx (development version)
------------------------
-=======
+Drupal 7.32, xxxx-xx-xx (development version)
+-----------------------
+
 Drupal 7.31, 2014-08-06
 ----------------------
 - Fixed security issues (denial of service). See SA-CORE-2014-004.
->>>>>>> 90e884ad
 
 Drupal 7.30, 2014-07-24
 -----------------------
