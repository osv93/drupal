--- conflicted
+++ resolved
@@ -1,12 +1,10 @@
 
-<<<<<<< HEAD
-Drupal 7.52 (development version), xxxx-xx-xx
----------------------------------------------
-=======
+Drupal 7.53, xxxx-xx-xx (development version)
+-----------------------
+
 Drupal 7.52, 2016-11-16
 -----------------------
 - Fixed security issues (multiple vulnerabilities). See SA-CORE-2016-005.
->>>>>>> cabbffd1
 
 Drupal 7.51, 2016-10-05
 -----------------------
