--- conflicted
+++ resolved
@@ -1,12 +1,10 @@
 
-<<<<<<< HEAD
-Drupal 6.31-dev, xxxx-xx-xx (development release)
-----------------------
-=======
+Drupal 6.32-dev, xxxx-xx-xx (development release)
+----------------------
+
 Drupal 6.31, 2014-04-16
 ----------------------
 - Fixed security issues (information disclosure). See SA-CORE-2014-002.
->>>>>>> 66e94d74
 
 Drupal 6.30, 2014-01-15
 ----------------------
