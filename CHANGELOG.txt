--- conflicted
+++ resolved
@@ -1,12 +1,10 @@
 
-<<<<<<< HEAD
-Drupal 6.32-dev, xxxx-xx-xx (development release)
-----------------------
-=======
+Drupal 6.33-dev, xxxx-xx-xx (development release)
+----------------------
+
 Drupal 6.32, 2014-07-16
 ----------------------
 - Fixed security issues (multiple vulnerabilities). See SA-CORE-2014-003.
->>>>>>> 92eedf2c
 
 Drupal 6.31, 2014-04-16
 ----------------------
