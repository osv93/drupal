
<<<<<<< HEAD
Drupal 7.27, xxxx-xx-xx (development version)
-----------------------
- Replaced the term "weight" with "influence" in the content ranking settings
  for search, and added help text for administrators (string change).
- Fixed untranslatable text strings in the administrative interface for the
  "Crop" effect provided by the Image module (minor string change).
- Fixed a bug in the Taxonomy module update function introduced in Drupal 7.26
  that caused memory and CPU problems on sites with very large numbers of
  unpublished nodes.
=======
Drupal 7.27, 2014-04-16
----------------------
- Fixed security issues (information disclosure). See SA-CORE-2014-002.
>>>>>>> 6642fbc7

Drupal 7.26, 2014-01-15
----------------------
- Fixed security issues (multiple vulnerabilities). See SA-CORE-2014-001.

Drupal 7.25, 2014-01-02
-----------------------
- Fixed a bug in node_save() which prevented the saved node from being updated
  in hook_node_insert() and other similar hooks.
- Added a meta tag to install.php to prevent it from being indexed by search
  engines even when Drupal is installed in a subfolder (minor markup change).
- Fixed a bug in the database API that caused frequent deadlock errors when
  running merge queries on some servers.
- Performance improvement: Prevented block rehashing from writing blocks to the
  database on every cache clear and cron run when the blocks have not changed.
  This fix results in an extra 'saved' key which is added and set to TRUE for
  each block returned by _block_rehash() that actually is saved to the database
  (data structure change).
- Added an optional 'skip on cron' parameter to hook_cron_queue_info() to allow
  queues to avoid being automatically processed on cron runs (API addition).
- Fixed a bug which caused hook_block_view_MODULE_DELTA_alter() to never be
  invoked if the block delta had a hyphen in it. To implement the hook when the
  block delta has a hyphen, modules should now replace hyphens with underscores
  when constructing the function name for the hook implementation.
- Fixed a bug which caused cached pages to sometimes be sent to the browser
  with incorrect compression. The fix adds a new 'page_compressed' key to the
  $cache->data array returned by drupal_page_get_cache() (minor data structure
  change).
- Fixed broken tests on PHP 5.5.
- Made the File and Image modules more robust when saving entities that have
  deleted files attached. The code in file_field_presave() will now remove the
  record of the deleted file from the entity before saving (minor data
  structure change).
- Standardized menu callback functions throughout Drupal core to return
  MENU_NOT_FOUND and MENU_ACCESS_DENIED rather than printing their own "page
  not found" or "access denied" pages (minor API change in the return value of
  these functions under some circumstances).
- Fixed a bug in which caches were not properly cleared when a node was deleted
  via the administrative interface.
- Changed the Bartik theme to render content contained in <pre>, <code> and
  similar tags in a larger font size, so it is easier to read.
- Fixed a bug in the Search module that caused exceptions to be thrown during
  searches if the server was not configured to represent decimal points as a
  period.
- Fixed a regression in the Image module that made image_style_url() not work
  when a relative path (rather than a complete file URI) was passed to it.
- Added an optional feature to the Statistics module to allow node views to be
  tracked by Ajax requests rather than during the server-side generation of the
  page. This allows the node counter to work on sites that use external page
  caches (string change and new administrative option:
  https://drupal.org/node/2164069).
- Added a link to the drupal.org documentation page for cron to the Cron
  settings page (string change).
- Added a 'drupal_anonymous_user_object' variable to allow the anonymous user
  object returned by drupal_anonymous_user() to be overridden with a classed
  object (API addition).
- Changed the database API to allow inserts based on a SELECT * query to work
  correctly.
- Changed the database schema of the {file_managed} table to allow Drupal to
  manage files larger than 4 GB.
- Changed the File module's hook_field_load() implementation to prevent file
  entity properties which have the same name as file or image field properties
  from overwriting the field properties (minor API change).
- Numerous small bug fixes.
- Numerous API documentation improvements.
- Additional automated test coverage.

Drupal 7.24, 2013-11-20
----------------------
- Fixed security issues (multiple vulnerabilities), see SA-CORE-2013-003.

Drupal 7.23, 2013-08-07
-----------------------
- Fixed a fatal error on PostgreSQL databases when updating the Taxonomy module
  from Drupal 6 to Drupal 7.
- Fixed the default ordering of CSS files for sites using right-to-left
  languages, to consistently place the right-to-left override file immediately
  after the CSS it is overriding (API change: https://drupal.org/node/2058463).
- Added a drupal_check_memory_limit() API function to allow the memory limit to
  be checked consistently (API addition).
- Changed the default web.config file for IIS servers to allow favicon.ico
  files which are present in the filesystem to be accessed.
- Fixed inconsistent support for the 'tel' protocol in Drupal's URL filtering
  functions.
- Performance improvement: Allowed all hooks to be included in the
  module_implements() cache, even those that are only invoked on HTTP POST
  requests.
- Made the database system replace truncate queries with delete queries when
  inside a transaction, to fix issues with PostgreSQL and other databases.
- Fixed a bug which caused nested contextual links to display improperly.
- Fixed a bug which prevented cached image derivatives from being flushed for
  private files and other non-default file schemes.
- Fixed drupal_render() to always return an empty string when there is no
  output, rather than sometimes returning NULL (minor API change).
- Added protection to cache_clear_all() to ensure that non-cache tables cannot
  be truncated (API addition: a new isValidBin() method has been added to the
  default database cache implementation).
- Changed the default .htaccess file to support HTTP authorization in CGI
  environments.
- Changed the password reset form to pre-fill the username when requested via a
  URL query parameter, and used this in the error message that appears after a
  failed login attempt (minor data structure and behavior change).
- Fixed broken support for foreign keys in the field API.
- Fixed "No active batch" error when a user cancels their own account.
- Added a description to the "access content overview" permission on the
  permissions page (string change).
- Added a drupal_array_diff_assoc_recursive() function to allow associative
  arrays to be compared recursively (API addition).
- Added human-readable labels to image styles, in addition to the existing
  machine-readable name (API change: https://drupal.org/node/2058503).
- Moved the drupal_get_hash_salt() function to bootstrap.inc and used it in
  additional places in the code, for added security in the case where there is
  no hash salt in settings.php.
- Fixed a regression in Drupal 7.22 that caused internal server errors for
  sites running on very old Apache 1.x web servers.
- Numerous small bug fixes.
- Numerous API documentation improvements.
- Additional automated test coverage.

Drupal 7.22, 2013-04-03
-----------------------
- Allowed the drupal_http_request() function to be overridden so that
  additional HTTP request capabilities can be added by contributed modules.
- Changed the Simpletest module to allow PSR-0 test classes to be used in
  Drupal 7.
- Removed an unnecessary "Content-Disposition" header from private file
  downloads; it prevented many private files from being viewed inline in a web
  browser.
- Changed various field API functions to allow them to optionally act on a
  single field within an entity (API addition: http://drupal.org/node/1825844).
- Fixed a bug which prevented Drupal's file transfer functionality from working
  on some PHP 5.4 systems.
- Fixed incorrect log message when theme() is called for a theme hook that does
  not exist (minor string change).
- Fixed Drupal's token-replacement system to allow spaces in the token value.
- Changed the default behavior after a user creates a node they do not have
  access to view. The user will now be redirected to the front page rather than
  an access denied page.
- Fixed a bug which prevented empty HTTP headers (such as "0") from being set.
  (Minor behavior change: Callers of drupal_add_http_header() must now set
  FALSE explicitly to prevent a header from being sent at all; this was already
  indicated in the function's documentation.)
- Fixed OpenID errors when more than one module implements hook_openid(). The
  behavior is now changed so that if more than one module tries to set the same
  parameter, the last module's change takes effect.
- Fixed a serious documentation bug: The $name variable in the
  taxonomy-term.tpl.php theme template was incorrectly documented as being
  sanitized when in fact it is not.
- Fixed a bug which prevented Drupal 6 to Drupal 7 upgrades on sites which had
  duplicate permission names in the User module's database tables.
- Added an empty "datatype" attribute to taxonomy term and username links to
  make the RDFa markup upward compatible with RDFa 1.1 (minor markup addition).
- Fixed a bug which caused the denial-of-service protection added in Drupal
  7.20 to break certain valid image URLs that had an extra slash in them.
- Fixed a bug with update queries in the SQLite database driver that prevented
  Drupal from being installed with SQLite on PHP 5.4.
- Fixed enforced dependencies errors updating to recent versions of Drupal 7 on
  certain non-MySQL databases.
- Refactored the Field module's caching behavior to obtain large improvements
  in memory usage for sites with many fields and instances (API addition:
  http://drupal.org/node/1915646).
- Fixed entity argument not being passed to implementations of
  hook_file_download_access_alter(). The fix adds an additional context
  parameter that can be passed when calling drupal_alter() for any hook (API
  change: http://drupal.org/node/1882722).
- Fixed broken support for translatable comment fields (API change:
  http://drupal.org/node/1874724).
- Added an assertThemeOutput() method to Simpletest to allow tests to check
  that themed output matches an expected HTML string (API addition).
- Added a link to "Install another module" after a module has been successfully
  downloaded via the Update Manager (UI change).
- Added an optional "exclusive" flag to installation profile .info files which
  allows Drupal distributions to force a profile to be selected during
  installation (API addition: http://drupal.org/node/1961012).
- Fixed a bug which caused the database API to not properly close database
  connections.
- Added a link to the URL for running cron from outside the site to the Cron
  settings page (UI change).
- Fixed a bug which prevented image styles from being reverted on PHP 5.4.
- Made the default .htaccess rules protocol sensitive to improve security for
  sites which use HTTPS and redirect between "www" and non-"www" versions of
  the page.
- Numerous small bug fixes.
- Numerous API documentation improvements.
- Additional automated test coverage.

Drupal 7.21, 2013-03-06
-----------------------
- Allowed sites using the 'image_allow_insecure_derivatives' variable to still
  have partial protection from the security issues fixed in Drupal 7.20.

Drupal 7.20, 2013-02-20
-----------------------
- Fixed security issues (denial of service). See SA-CORE-2013-002.

Drupal 7.19, 2013-01-16
-----------------------
- Fixed security issues (multiple vulnerabilities). See SA-CORE-2013-001.

Drupal 7.18, 2012-12-19
-----------------------
- Fixed security issues (multiple vulnerabilities). See SA-CORE-2012-004.

Drupal 7.17, 2012-11-07
-----------------------
- Changed the default value of the '404_fast_html' variable to have a DOCTYPE
  declaration.
- Made it possible to use associative arrays for the 'items' variable in
  theme_item_list().
- Fixed a bug which prevented required form elements without a title from being
  given an "error" class when the form fails validation.
- Prevented duplicate HTML IDs from appearing when two forms are displayed on
  the same page and one of them is submitted with invalid data (minor markup
  change).
- Fixed a bug which prevented Drupal 6 to Drupal 7 upgrades on sites which had
  stale data in the Upload module's database tables.
- Fixed a bug in the States API which prevented certain types of form elements
  from being disabled when requested.
- Allowed aggregator feed items with author names longer than 255 characters to
  have a truncated version saved to the database (rather than causing a fatal
  error).
- Allowed aggregator feed items to have URLs longer than 255 characters
  (schema change which results in several columns in the Aggregator module's
  database tables changing from VARCHAR to TEXT fields).
- Added hook_taxonomy_term_view() and standardized the process for rendering
  taxonomy terms to invoke hook_entity_view() and otherwise make it consistent
  with other entities (API change: http://drupal.org/node/1808870).
- Added hook_entity_view_mode_alter() to allow modules to change entity view
  modes on display (API addition: http://drupal.org/node/1833086).
- Fixed a bug which made database queries running a "LIKE" query on blob fields
  fail on PostgreSQL databases. This caused errors during the Drupal 6 to
  Drupal 7 upgrade.
- Changed the hook_menu() entry for Drupal's rss.xml page to prevent extra path
  components from being accidentally passed to the page callback function (data
  structure change).
- Removed a non-standard "name" attribute from Drupal's default Content-Type
  header for file downloads.
- Fixed the theme settings form to properly clean up submitted values in
  $form_state['values'] when the form is submitted (data structure change).
- Fixed an inconsistency by removing the colon from the end of the label on
  multi-valued form fields (minor string change).
- Added support for 'weight' in hook_field_widget_info() to allow modules to
  control the order in which widgets are displayed in the Field UI.
- Updated various tables in the OpenID and Book modules to use the default
  "empty table" text pattern (string change).
- Added proxy server support to drupal_http_request().
- Added "lang" attributes to language links, to better support screen readers.
- Fixed double occurrence of a "ul" HTML tag on secondary local tasks in the
  Seven theme (markup change).
- Fixed bugs which caused taxonomy vocabulary and shortcut set titles to be
  double-escaped. The fix replaces the taxonomy vocabulary overview page and
  "Edit shortcuts" menu items' title callback entries in hook_menu() with new
  functions that do not escape HTML characters (data structure change).
- Modified the Update manager module to allow drupal.org to collect usage
  statistics for individual modules and themes, rather than only for entire
  projects.
- Modified the node listing database query on Drupal's default front page to
  add table aliases for better query altering (this is a data structure change
  affecting code which implements hook_query_alter() on this query).
- Improved the translatability of the "Field type(s) in use" message on the
  modules page (admin-facing string change).
- Fixed a regression which caused a "call to undefined function
  drupal_find_base_themes()" fatal error under rare circumstances.
- Numerous API documentation improvements.
- Additional automated test coverage.

Drupal 7.16, 2012-10-17
-----------------------
- Fixed security issues (Arbitrary PHP code execution and information
  disclosure). See SA-CORE-2012-003.

Drupal 7.15, 2012-08-01
-----------------------
- Introduced a 'user_password_reset_timeout' variable to allow the 24-hour
  expiration for user password reset links to be adjusted (API addition).
- Fixed database errors due to ambiguous column names that occurred when
  EntityFieldQuery was used in certain situations.
- Changed the drupal_array_get_nested_value() function to return a reference
  (API addition).
- Changed the System module's hook_block_info() implementation to assign the
  "Main page content" and "System help" blocks to appropriate regions by
  default and prevent error messages on the block administration page (data
  structure change).
- Fixed regression: Non-node entities couldn't be accessed with
  EntityFieldQuery.
- Fixed regression: Optional radio buttons with an empty, non-NULL default
  value led to an illegal choice error when none were selected.
- Reorganized the testing framework to split setUp() into specific sub-methods
  and fix several regressions in the process.
- Fixed bug which made it impossible to search for strings that have not been
  translated into a particular language.
- Renamed the "Field" column on the Manage Fields screen to "Field type", since
  the former was confusing and inaccurate (UI change).
- Performance improvement: Removed needless call to system_rebuild_module_data()
  in field_sync_field_status(), greatly speeding up bulk module enable/disable.
- Fixed bug which prevented notifications from being sent when core, module, and
  theme updates are available.
- Fixed bug which prevented sub-themes from inheriting the default values of
  theme settings defined by the base theme.
- Fixed bug which prevented the jQuery UI Datepicker from being localized.
- Made Ajax alert dialogs respect error reporting settings.
- Fixed bug which prevented image styles from being deleted on PHP 5.4.
- Fixed bug: Language detection by domain only worked on port 80.
- Fixed regression: The first plural index on a page was not calculated
  correctly.
- Introduced generic entity language support. Entities may now declare their
  language property in hook_entity_info(), and modules working with entities
  may access the language using entity_language() (API change:
  http://drupal.org/node/1626346).
- Added EntityFieldQuery support for taxonomy bundles.
- Fixed issue where field form structure was incomplete if field_access()
  returned FALSE. Instead of being incomplete, the form structure now has
  #access set to FALSE and field form validation is skipped (data structure
  change: http://drupal.org/node/1663020).
- Fixed data loss issue due to field_has_data() returning inconsistent results.
  The fix adds an optional DANGEROUS_ACCESS_CHECK_OPT_OUT tag to entity field
  queries which field storage engines can respond to (API addition:
  http://drupal.org/node/1597378).
- Fixed notice: Undefined index: default_image in image_field_prepare_view()
- Numerous API documentation improvements.
- Additional automated test coverage.

Drupal 7.14 2012-05-02
----------------------
- Fixed "integrity constraint" fatal errors when rebuilding registry.
- Fixed custom logo and favicon functionality referencing incorrect paths.
- Fixed DB Case Sensitivity: Allow BINARY attribute in MySQL.
- Split field_bundle_settings out per bundle.
- Improve UX for machine names for fields (UI change).
- Fixed User pictures are not removed properly.
- Fixed HTTPS sessions not working in all cases.
- Fixed Regression: Required radios throw illegal choice error when none
  selected.
- Fixed allow autocompletion requests to include slashes.
- Eliminate $user->cache and {session}.cache in favor of
  $_SESSION['cache_expiration'][$bin] (Performance).
- Fixed focus jumps to tab when pressing enter on a form element within tab.
- Fixed race condition in locale() - duplicates in {locales_source}.
- Fixed Missing "Default image" per field instance.
- Quit clobbering people's work when they click the filter tips link
- Form API #states: Fix conditionals to allow OR and XOR constructions.
- Fixed Focus jumps to tab when pressing enter on a form element within tab.
  (Accessibility)
- Improved performance of node_access queries.
- Fixed Fieldsets inside vertical tabs have no title and can't be collapsed.
- Reduce size of cache_menu table (Performance).
- Fixed unnecessary aggregation of CSS/JS (Performance).
- Fixed taxonomy_autocomplete() produces SQL error for nonexistent field.
- Fixed HTML filter is not run first by default, despite default weight.
- Fixed Overlay does not work with prefixed URL paths.
- Better debug info for field errors (string change).
- Fixed Data corruption in comment IDs (results in broken threading on
  PostgreSQL).
- Fixed machine name not editable if every character is replaced.
- Fixed user picture not appearing in comment preview (Markup change).
- Added optional vid argument for taxonomy_get_term_by_name().
- Fixed Invalid Unicode code range in PREG_CLASS_UNICODE_WORD_BOUNDARY fails
  with PCRE 8.30.
- Fixed {trigger_assignments()}.hook has only 32 characters, is too short.
- Numerous fixes to run-tests.sh.
- Fixed Tests in profiles/[name]/modules cannot be run and cannot use a
  different profile for running tests.
- Numerous JavaScript performance fixes.
- Numerous documentation fixes.
- Fixed All pager links have an 'active' CSS class.
- Numerous upgrade path fixes; notably:
  - system_update_7061() fails on inserting files with same name but different
    case.
  - system_update_7061() converts filepaths too aggressively.
  - Trigger upgrade path: Node triggers removed when upgrading to 7-x from 6.25.

Drupal 7.13 2012-05-02
----------------------
- Fixed security issues (Multiple vulnerabilities), see SA-CORE-2012-002.

Drupal 7.12, 2012-02-01
----------------------
- Fixed bug preventing custom menus from receiving an active trail.
- Fixed hook_field_delete() no longer invoked during field_purge_data().
- Fixed bug causing entity info cache to not be cleared with the rest of caches.
- Fixed file_unmanaged_copy() fails with Drupal 7.7+ and safe_mode() or
  open_basedir().
- Fixed Nested transactions throw exceptions when they got out of scope.
- Fixed bugs with the Return-Path when sending mail on both Windows and
  non-Windows systems.
- Fixed bug with DrupalCacheArray property visibility preventing others from
  extending it (API change: http://drupal.org/node/1422264).
- Fixed bug with handling of non-ASCII characters in file names (API change:
  http://drupal.org/node/1424840).
- Reconciled field maximum length with database column size in image and
  aggregator modules.
- Fixes to various core JavaScript files to allow for minification and
  aggregation.
- Fixed Prevent tests from deleting main installation's tables when
  parent::setUp() is not called.
- Fixed several Poll module bugs.
- Fixed several Shortcut module bugs.
- Added new hook_system_theme_info() to provide ability for contributed modules
  to test theme functionality.
- Added ability to cancel mail sending from hook_mail_alter().
- Added support for configurable PDO connection options, enabling master-master
  database replication.
- Numerous improvements to tests and test runner to pave the way for faster test
  runs.
- Expanded test coverage.
- Numerous API documentation improvements.
- Numerous performance improvements, including token replacement and render
  cache.

Drupal 7.11, 2012-02-01
----------------------
- Fixed security issues (Multiple vulnerabilities), see SA-CORE-2012-001.

Drupal 7.10, 2011-12-05
----------------------
- Fixed Content-Language HTTP header to not cause issues with Drush 5.x.
- Reduce memory usage of theme registry (performance).
- Fixed PECL upload progress bar for FileField
- Fixed running update.php doesn't always clear the cache.
- Fixed PDO exceptions on long titles.
- Fixed Overlay redirect does not include query string.
- Fixed D6 modules satisfy D7 module dependencies.
- Fixed the ordering of module hooks when using module_implements_alter().
- Fixed "floating" submit buttons during AJAX requests.
- Fixed timezone selected on install not propogating to admin account.
- Added msgctx context to JS translation functions, for feature parity with t().
- Profiles' .install files now available during hook_install_tasks().
- Added test coverage of 7.0 -> 7.x upgrade path.
- Numerous notice fixes.
- Numerous documentation improvements.
- Additional automated test coverage.

Drupal 7.9, 2011-10-26
----------------------
- Critical fixes to OpenID to spec violations that could allow for
  impersonation in certain scenarios. Existing OpenID users should see
  http://drupal.org/node/1120290#comment-5092796 for more information on
  transitioning.
- Fixed files getting lost when adding multiple files to multiple file fields
  at the same time.
- Improved usability of the clean URL test screens.
- Restored height/width attributes on images run through the theme system.
- Fixed usability bug with first password field being pre-filled by certain
  browser plugins.
- Fixed file_usage_list() so that it can return more than one result.
- Fixed bug preventing preview of private images on node form.
- Fixed PDO error when inserting an aggregator title longer than 255 characters.
- Spelled out what TRADITIONAL means in MySQL sql_mode.
- Deprecated "!=" operator for DBTNG; should be "<>".
- Added two new API functions (menu_tree_set_path()/menu_tree_get_path()) were
  added in order to enable setting the active menu trail for dynamically
  generated menu paths.
- Added new "fast 404" capability in settings.php to bypass Drupal bootstrap
  when serving 404 pages for certain file types.
- Added format_string() function which can perform string munging ala the t()
  function without the overhead of the translation system.
- Numerous #states system fixes.
- Numerous EntityFieldQuery, DBTNG, and SQLite fixes.
- Numerous Shortcut module fixes.
- Numerous language system fixes.
- Numerous token fixes.
- Numerous CSS fixes.
- Numerous upgrade path fixes.
- Numerous minor string fixes.
- Numerous notice fixes.

Drupal 7.8, 2011-08-31
----------------------
- Fixed critical upgrade path issue with multilingual sites, leading to lost
  content.
- Numerous fixes to upgrade path, preventing fatal errors due to incorrect
  dependencies.
- Fixed issue with saving files on hosts with open_basedir restrictions.
- Fixed Update manger error when used with Overlay.
- Fixed RTL support in Seven administration theme and Overlay.
- Fixes to nested transaction support.
- Introduced performance pattern to reduce Drupal core's RAM usage.
- Added support for HTML 5 tags to filter_xss_admin().
- Added exception handling to cron.
- Added new hook hook_field_widget_form_alter() for contribtued modules.
- element_validate_*() functions now available to contrib.
- Added new maintainers for several subsystems.
- Numerous testing system improvements.
- Numerous markup and CSS fixes.
- Numerous poll module fixes.
- Numerous notice/warning fixes.
- Numerous documentation fixes.
- Numerous token fixes.

Drupal 7.7, 2011-07-27
----------------------
- Fixed VERSION string.

Drupal 7.6, 2011-07-27
----------------------
- Fixed support for remote streamwrappers.
- AJAX now binds to 'click' instead of 'mousedown'.
- 'Translatable' flag on fields created in UI now defaults to FALSE, to match those created via the API.
- Performance enhancement to permissions page on large numbers of permissions.
- More secure password generation.
- Fix for temporary directory on Windows servers.
- run-tests.sh now uses proc_open() instead of pcntl_fork() for better Windows support.
- Numerous upgrade path fixes.
- Numerous documentation fixes.
- Numerous notice fixes.
- Numerous fixes to improve PHP 5.4 support.
- Numerous RTL improvements.

Drupal 7.5, 2011-07-27
----------------------
- Fixed security issue (Access bypass), see SA-CORE-2011-003.

Drupal 7.4, 2011-06-29
----------------------
- Rolled back patch that caused fatal errors in CTools, Feeds, and other modules using the class registry.
- Fixed critical bug with saving default images.
- Fixed fatal errors when uninstalling some modules.
- Added workaround for MySQL transaction support breaking on DDL statments.
- Improved page caching with external caching systems.
- Fix to Batch API, which was terminating too early.
- Numerous upgrade path fixes.
- Performance fixes.
- Additional test coverage.
- Numerous documentation fixes.

Drupal 7.3, 2011-06-29
----------------------
- Fixed security issue (Access bypass), see SA-CORE-2011-002.

Drupal 7.2, 2011-05-25
----------------------
- Added a default .gitignore file.
- Improved PostgreSQL and SQLite support.
- Numerous critical performance improvements.
- Numerous critical fixes to the upgrade path.
- Numerous fixes to language and translation systems.
- Numerous fixes to AJAX and #states systems.
- Improvements to the locking system.
- Numerous documentation fixes.
- Numerous styling and theme system fixes.
- Numerous fixes for schema mis-matches between Drupal 6 and 7.
- Minor internal API clean-ups.

Drupal 7.1, 2011-05-25
----------------------
- Fixed security issues (Cross site scripting, File access bypass), see SA-CORE-2011-001.

Drupal 7.0, 2011-01-05 
----------------------
- Database:
    * Fully rewritten database layer utilizing PHP 5's PDO abstraction layer.
    * Drupal now requires MySQL >= 5.0.15 or PostgreSQL >= 8.3.
    * Added query builders for INSERT, UPDATE, DELETE, MERGE, and SELECT queries.
    * Support for master/slave replication, transactions, multi-insert queries,
      and other features.
    * Added support for the SQLite database engine.
    * Default to InnoDB engine, rather than MyISAM, on MySQL when available.
      This offers increased scalability and data integrity.
- Security:
    * Protected cron.php -- cron will only run if the proper key is provided.
    * Implemented a pluggable password system and much stronger password hashes
      that are compatible with the Portable PHP password hashing framework.
    * Rate limited login attempts to prevent brute-force password guessing, and
      improved the flood control API to allow variable time windows and
      identifiers for limiting user access to resources.
    * Transformed the "Update status" module into the "Update manager" which
      can securely install or update modules and themes via a web interface.
- Usability:
    * Added contextual links (a.k.a. local tasks) to page elements, such as
      blocks, nodes, or comments, which allows to perform the most common tasks
      with a single click only.
    * Improved installer requirements check.
    * Improved support for integration of WYSIWYG editors.
    * Implemented drag-and-drop positioning for input format listings.
    * Implemented drag-and-drop positioning for language listing.
    * Implemented drag-and-drop positioning for poll options.
    * Provided descriptions and human-readable names for user permissions.
    * Removed comment controls for users.
    * Removed display order settings for comment module. Comment display
      order can now be customized using the Views module.
    * Removed the 'related terms' feature from taxonomy module since this can
      now be achieved with Field API.
    * Added additional features to the default installation profile, and
      implemented a "slimmed down" profile designed for developers.
    * Added a built-in, automated cron run feature, which is triggered by site
      visitors.
    * Added an administrator role which is assigned all permissions for
      installed modules automatically.
    * Image toolkits are now provided by modules (rather than requiring a
      manual file copy to the includes directory).
    * Added an edit tab to taxonomy term pages.
    * Redesigned password strength validator.
    * Redesigned the add content type screen.
    * Highlight duplicate URL aliases.
    * Renamed "input formats" to "text formats".
    * Moved text format permissions to the main permissions page.
    * Added configurable ability for users to cancel their own accounts.
    * Added "vertical tabs", a reusable interface component that features
      automatic summaries and increases usability.
    * Replaced fieldsets on node edit and add pages with vertical tabs.
- Performance:
    * Improved performance on uncached page views by loading multiple core
      objects in a single database query.
    * Improved performance for logged-in users by reducing queries for path
      alias lookups.
    * Improved support for HTTP proxies (including reverse proxies), allowing
      anonymous page views to be served entirely from the proxy.
- Documentation:
    * Hook API documentation now included in Drupal core.
- News aggregator:
    * Added OPML import functionality for RSS feeds.
    * Optionally, RSS feeds may be configured to not automatically generate feed blocks.
- Search:
    * Added support for language-aware searches.
- Aggregator:
    * Introduced architecture that allows pluggable parsers and processors for
      syndicating RSS and Atom feeds.
    * Added options to suspend updating specific feeds and never discard feeds
      items.
- Testing:
    * Added test framework and tests.
- Improved time zone support:
    * Drupal now uses PHP's time zone database when rendering dates in local
      time. Site-wide and user-configured time zone offsets have been converted
      to time zone names, e.g. Africa/Abidjan.
    * In some cases the upgrade and install scripts do not choose the preferred
      site default time zone. The automatically-selected time zone can be
      corrected at admin/config/regional/settings.
    * If your site is being upgraded from Drupal 6 and you do not have the
      contributed date or event modules installed, user time zone settings will
      fallback to the system time zone and will have to be reconfigured by each user.
    * User-configured time zones now serve as the default time zone for PHP
      date/time functions.
- Filter system:
    * Revamped the filter API and text format storage.
    * Added support for default text formats to be assigned on a per-role basis.
    * Refactored the HTML corrector to take advantage of PHP 5 features.
- User system:
    * Added clean API functions for creating, loading, updating, and deleting
      user roles and permissions.
    * Refactored the "access rules" component of user module: The user module
      now provides a simple interface for blocking single IP addresses. The
      previous functionality in the user module for restricting certain e-mail
      addresses and usernames is now available as a contributed module. Further,
      IP address range blocking is no longer supported and should be implemented
      at the operating system level.
    * Removed per-user themes: Contributed modules with similar functionality
      are available.
- OpenID:
    * Added support for Gmail and Google Apps for Domain identifiers. Users can
      now login with their user@example.com identifier when example.com is powered
      by Google.
    * Made the OpenID module more pluggable.
- Added code registry:
    * Using the registry, modules declare their includable files via their .info file,
      allowing Drupal to lazy-load classes and interfaces as needed.
- Theme system:
    * Removed the Bluemarine, Chameleon and Pushbutton themes. These themes live
      on as contributed themes (http://drupal.org/project/bluemarine,
      http://drupal.org/project/chameleon and http://drupal.org/project/pushbutton).
    * Added Stark theme to make analyzing Drupal's default HTML and CSS easier.
    * Added Seven as the default administration theme.
    * Variable preprocessing of theme hooks prior to template rendering now goes
      through two phases: a 'preprocess' phase and a new 'process' phase. See
      http://api.drupal.org/api/function/theme/7 for details.
    * Theme hooks implemented as functions (rather than as templates) can now
      also have preprocess (and process) functions. See
      http://api.drupal.org/api/function/theme/7 for details.
    * Added Bartik as the default theme.
- File handling:
    * Files are now first class Drupal objects with file_load(), file_save(),
      and file_validate() functions and corresponding hooks.
    * The file_move(), file_copy() and file_delete() functions now operate on
      file objects and invoke file hooks so that modules are notified and can
      respond to changes.
    * For the occasions when only basic file manipulation are needed--such as
      uploading a site logo--that don't require the overhead of databases and
      hooks, the current unmanaged copy, move and delete operations have been
      preserved but renamed to file_unmanaged_*().
    * Rewrote file handling to use PHP stream wrappers to enable support for
      both public and private files and to support pluggable storage mechanisms
      and access to remote resources (e.g. S3 storage or Flickr photos).
    * The mime_extension_mapping variable has been removed. Modules that need to
      alter the default MIME type extension mappings should implement
      hook_file_mimetype_mapping_alter().
    * Added the hook_file_url_alter() hook, which makes it possible to serve
      files from a CDN.
    * Added a field specifically for uploading files, previously provided by
      the contributed module FileField.
- Image handling:
    * Improved image handling, including better support for add-on image
      libraries.
    * Added API and interface for creating advanced image thumbnails.
    * Inclusion of additional effects such as rotate and desaturate.
    * Added a field specifically for uploading images, previously provided by
      the contributed module ImageField.
- Added aliased multi-site support:
    * Added support for mapping domain names to sites directories.
- Added RDF support:
    * Modules can declare RDF namespaces which are serialized in the <html> tag
      for RDFa support.
    * Modules can specify how their data structure maps to RDF.
    * Added support for RDFa export of nodes, comments, terms, users, etc. and
      their fields.
- Search engine optimization and web linking:
    * Added a rel="canonical" link on node and comment pages to prevent
      duplicate content indexing by search engines.
    * Added a default rel="shortlink" link on node and comment pages that
      advertises a short link as an alternative URL to third-party services.
    * Meta information is now alterable by all modules before rendering.
- Field API:
    * Custom data fields may be attached to nodes, users, comments and taxonomy
      terms.
    * Node bodies and teasers are now Field API fields instead of
      being a hard-coded property of node objects.
    * In addition, any other object type may register with Field API
      and allow custom data fields to be attached to itself.
    * Provides most of the features of the former Content Construction
      Kit (CCK) module.
    * Taxonomy terms are now Field API fields that can be added to any fieldable
      object.
- Installer:
    * Refactored the installer into an API that allows Drupal to be installed
      via a command line script.
- Page organization
    * Made the help text area a full featured region with blocks.
    * Site mission is replaced with the highlighted content block region and
      separate RSS feed description settings.
    * The footer message setting was removed in favor of custom blocks.
    * Made the main page content a block which can be moved and ordered
      with other blocks in the same region.
    * Blocks can now return structured arrays for later rendering just
      like page callbacks.
- Translation system
    * The translation system now supports message context (msgctxt).
    * Added support for translatable fields to Field API.
- JavaScript changes
    * Upgraded the core JavaScript library to jQuery version 1.4.4.
    * Upgraded the jQuery Forms library to 2.52.
    * Added jQuery UI 1.8.7, which allows improvements to Drupal's user
      experience.
- Better module version support
    * Modules now can specify which version of another module they depend on.
- Removed modules from core
    * The following modules have been removed from core, because contributed
      modules with similar functionality are available:
      * Blog API module
      * Ping module
      * Throttle module
- Improved node access control system.
    * All modules may now influence the access to a node at runtime, not just
      the module that defined a node.
    * Users may now be allowed to bypass node access restrictions without giving
      them complete access to the site.
    * Access control affects both published and unpublished nodes.
    * Numerous other improvements to the node access system.
- Actions system
    * Simplified definitions of actions and triggers.
    * Removed dependency on the combination of hooks and operations. Triggers
      now directly map to module hooks.
- Task handling
    * Added a queue API to process many or long-running tasks.
    * Added queue API support to cron API.
    * Added a locking framework to coordinate long-running operations across
      requests.

Drupal 6.23-dev, xxxx-xx-xx (development release)
-----------------------

Drupal 6.22, 2011-05-25
-----------------------
- Made Drupal 6 work better with IIS and Internet Explorer.
- Fixed .po file imports to work better with custom textgroups.
- Improved code documentation at various places.
- Fixed a variety of other bugs.

Drupal 6.21, 2011-05-25
----------------------
- Fixed security issues (Cross site scripting), see SA-CORE-2011-001.

Drupal 6.20, 2010-12-15
----------------------
- Fixed a variety of small bugs, improved code documentation.

Drupal 6.19, 2010-08-11
----------------------
- Fixed a variety of small bugs, improved code documentation.

Drupal 6.18, 2010-08-11
----------------------
- Fixed security issues (OpenID authentication bypass, File download access
  bypass, Comment unpublishing bypass, Actions cross site scripting),
  see SA-CORE-2010-002.

Drupal 6.17, 2010-06-02
----------------------
- Improved PostgreSQL compatibility
- Better PHP 5.3 and PHP 4 compatibility
- Better browser compatibility of CSS and JS aggregation
- Improved logging for login failures
- Fixed an incompatibility with some contributed modules and the locking system
- Fixed a variety of other bugs.

Drupal 6.16, 2010-03-03
----------------------
- Fixed security issues (Installation cross site scripting, Open redirection,
  Locale module cross site scripting, Blocked user session regeneration),
  see SA-CORE-2010-001.
- Better support for updated jQuery versions.
- Reduced resource usage of update.module.
- Fixed several issues relating to support of installation profiles and
  distributions.
- Added a locking framework to avoid data corruption on long operations.
- Fixed a variety of other bugs.

Drupal 6.15, 2009-12-16
----------------------
- Fixed security issues (Cross site scripting), see SA-CORE-2009-009.
- Fixed a variety of other bugs.

Drupal 6.14, 2009-09-16
----------------------
- Fixed security issues (OpenID association cross site request forgeries,
  OpenID impersonation and File upload), see SA-CORE-2009-008.
- Changed the system modules page to not run all cache rebuilds; use the
  button on the performance settings page to achieve the same effect.
- Added support for PHP 5.3.0 out of the box.
- Fixed a variety of small bugs.

Drupal 6.13, 2009-07-01
----------------------
- Fixed security issues (Cross site scripting, Input format access bypass and
  Password leakage in URL), see SA-CORE-2009-007.
- Fixed a variety of small bugs.

Drupal 6.12, 2009-05-13
----------------------
- Fixed security issues (Cross site scripting), see SA-CORE-2009-006.
- Fixed a variety of small bugs.

Drupal 6.11, 2009-04-29
----------------------
- Fixed security issues (Cross site scripting and limited information
  disclosure), see SA-CORE-2009-005
- Fixed performance issues with the menu router cache, the update
  status cache and improved cache invalidation
- Fixed a variety of small bugs.

Drupal 6.10, 2009-02-25
----------------------
- Fixed a security issue, (Local file inclusion on Windows),
  see SA-CORE-2009-003
- Fixed node_feed() so custom fields can show up in RSS feeds.
- Improved PostgreSQL compatibility.
- Fixed a variety of small bugs.

Drupal 6.9, 2009-01-14
----------------------
- Fixed security issues, (Access Bypass, Validation Bypass and Hardening
  against SQL injection), see SA-CORE-2009-001
- Made HTTP request checking more robust and informative.
- Fixed HTTP_HOST checking to work again with HTTP 1.0 clients and
  basic shell scripts.
- Removed t() calls from all schema documentation. Suggested best practice
  changed for contributed modules, see http://drupal.org/node/322731.
- Fixed a variety of small bugs.

Drupal 6.8, 2008-12-11
----------------------
- Removed a previous change incompatible with PHP 5.1.x and lower.

Drupal 6.7, 2008-12-10
----------------------
- Fixed security issues, (Cross site request forgery and Cross site scripting), see SA-2008-073
- Updated robots.txt and .htaccess to match current file use.
- Fixed a variety of small bugs.

Drupal 6.6, 2008-10-22
----------------------
- Fixed security issues, (File inclusion, Cross site scripting), see SA-2008-067
- Fixed a variety of small bugs.

Drupal 6.5, 2008-10-08
----------------------
- Fixed security issues, (File upload access bypass, Access rules bypass,
  BlogAPI access bypass), see SA-2008-060.
- Fixed a variety of small bugs.

Drupal 6.4, 2008-08-13
----------------------
- Fixed a security issue (Cross site scripting, Arbitrary file uploads via
  BlogAPI, Cross site request forgeries and Various Upload module
  vulnerabilities), see SA-2008-047.
- Improved error messages during installation.
- Fixed a bug that prevented AHAH handlers to be attached to radios widgets.
- Fixed a variety of small bugs.

Drupal 6.3, 2008-07-09
----------------------
- Fixed security issues, (Cross site scripting, cross site request forgery,
  session fixation and SQL injection), see SA-2008-044.
- Slightly modified installation process to prevent file ownership issues on
  shared hosts.
- Improved PostgreSQL compatibility (rewritten queries; custom blocks).
- Upgraded to jQuery 1.2.6.
- Performance improvements to search, menu handling and form API caches.
- Fixed Views compatibility issues (Views for Drupal 6 requires Drupal 6.3+).
- Fixed a variety of small bugs.

Drupal 6.2, 2008-04-09
----------------------
- Fixed a variety of small bugs.
- Fixed a security issue (Access bypasses), see SA-2008-026.

Drupal 6.1, 2008-02-27
----------------------
- Fixed a variety of small bugs.
- Fixed a security issue (Cross site scripting), see SA-2008-018.

Drupal 6.0, 2008-02-13
----------------------
- New, faster and better menu system.
- New watchdog as a hook functionality.
   * New hook_watchdog that can be implemented by any module to route log
     messages to various destinations.
   * Expands the severity levels from 3 (Error, Warning, Notice) to the 8
     levels defined in RFC 3164.
   * The watchdog module is now called dblog, and is optional, but enabled by
     default in the default installation profile.
   * Extended the database log module so log messages can be filtered.
   * Added syslog module: useful for monitoring large Drupal installations.
- Added optional e-mail notifications when users are approved, blocked, or
  deleted.
- Drupal works with error reporting set to E_ALL.
- Added scripts/drupal.sh to execute Drupal code from the command line. Useful
  to use Drupal as a framework to build command-line tools.
- Made signature support optional and made it possible to theme signatures.
- Made it possible to filter the URL aliases on the URL alias administration
  screen.
- Language system improvements:
    * Support for right to left languages.
    * Language detection based on parts of the URL.
    * Browser based language detection.
    * Made it possible to specify a node's language.
    * Support for translating posts on the site to different languages.
    * Language dependent path aliases.
    * Automatically import translations when adding a new language.
    * JavaScript interface translation.
    * Automatically import a module's translation upon enabling that module.
- Moved "PHP input filter" to a standalone module so it can be deleted for
  security reasons.
- Usability:
    * Improved handling of teasers in posts.
    * Added sticky table headers.
    * Check for clean URL support automatically with JavaScript.
    * Removed default/settings.php. Instead the installer will create it from
      default.settings.php.
    * Made it possible to configure your own date formats.
    * Remember anonymous comment posters.
    * Only allow modules and themes to be enabled that have explicitly been
      ported to the correct core API version.
    * Can now specify the minimum PHP version required for a module within the
      .info file.
    * Drupal core no longer requires CREATE TEMPORARY TABLES or LOCK TABLES
      database rights.
    * Dynamically check password strength and confirmation.
    * Refactored poll administration.
    * Implemented drag-and-drop positioning for blocks, menu items, taxonomy
      vocabularies and terms, forums, profile fields, and input format filters.
- Theme system:
    * Added .info files to themes and made it easier to specify regions and
      features.
    * Added theme registry: modules can directly provide .tpl.php files for
      their themes without having to create theme_ functions.
    * Used the Garland theme for the installation and maintenance pages.
    * Added theme preprocess functions for themes that are templates.
    * Added support for themeable functions in JavaScript.
- Refactored update.php to a generic batch API to be able to run time-consuming
  operations in multiple subsequent HTTP requests.
- Installer:
    * Themed the installer with the Garland theme.
    * Added form to provide initial site information during installation.
    * Added ability to provide extra installation steps programmatically.
    * Made it possible to import interface translations during installation.
- Added the HTML corrector filter:
    * Fixes faulty and chopped off HTML in postings.
    * Tags are now automatically closed at the end of the teaser.
- Performance:
    * Made it easier to conditionally load .include files and split up many core
      modules.
    * Added a JavaScript aggregator.
    * Added block-level caching, improving performance for both authenticated
      and anonymous users.
    * Made Drupal work correctly when running behind a reverse proxy like
      Squid or Pound.
- File handling improvements:
    * Entries in the files table are now keyed to a user instead of a node.
    * Added reusable validation functions to check for uploaded file sizes,
      extensions, and image resolution.
    * Added ability to create and remove temporary files during a cron job.
- Forum improvements:
    * Any node type may now be posted in a forum.
- Taxonomy improvements:
    * Descriptions for terms are now shown on taxonomy/term pages as well
      as RSS feeds.
    * Added versioning support to categories by associating them with node
      revisions.
- Added support for OpenID.
- Added support for triggering configurable actions.
- Added the Update status module to automatically check for available updates
  and warn sites if they are missing security updates or newer versions.
  Sites deploying from CVS should use http://drupal.org/project/cvs_deploy.
  Advanced settings provided by http://drupal.org/project/update_advanced.
- Upgraded the core JavaScript library to jQuery version 1.2.3.
- Added a new Schema API, which provides built-in support for core and
  contributed modules to work with databases other than MySQL.
- Removed drupal.module. The functionality lives on as the Site network
  contributed module (http://drupal.org/project/site_network).
- Removed old system updates. Updates from Drupal versions prior to 5.x will
  require upgrading to 5.x before upgrading to 6.x.

Drupal 5.23, 2010-08-11
-----------------------
- Fixed security issues (File download access bypass, Comment unpublishing
  bypass), see SA-CORE-2010-002.

Drupal 5.22, 2010-03-03
-----------------------
- Fixed security issues (Open redirection, Locale module cross site scripting,
  Blocked user session regeneration), see SA-CORE-2010-001.

Drupal 5.21, 2009-12-16
-----------------------
- Fixed a security issue (Cross site scripting), see SA-CORE-2009-009.
- Fixed a variety of small bugs.

Drupal 5.20, 2009-09-16
-----------------------
- Avoid security problems resulting from writing Drupal 6-style menu
  declarations.
- Fixed security issues (session fixation), see SA-CORE-2009-008.
- Fixed a variety of small bugs.

Drupal 5.19, 2009-07-01
-----------------------
- Fixed security issues (Cross site scripting and Password leakage in URL), see
  SA-CORE-2009-007.          
- Fixed a variety of small bugs.

Drupal 5.18, 2009-05-13
-----------------------
- Fixed security issues (Cross site scripting), see SA-CORE-2009-006.
- Fixed a variety of small bugs.

Drupal 5.17, 2009-04-29
-----------------------
- Fixed security issues (Cross site scripting and limited information
  disclosure) see SA-CORE-2009-005.
- Fixed a variety of small bugs.

Drupal 5.16, 2009-02-25
-----------------------
- Fixed a security issue, (Local file inclusion on Windows), see SA-CORE-2009-004.
- Fixed a variety of small bugs.

Drupal 5.15, 2009-01-14
-----------------------
- Fixed security issues, (Hardening against SQL injection), see
  SA-CORE-2009-001
- Fixed HTTP_HOST checking to work again with HTTP 1.0 clients and basic shell
  scripts.
- Fixed a variety of small bugs.

Drupal 5.14, 2008-12-11
-----------------------
- removed a previous change incompatible with PHP 5.1.x and lower.

Drupal 5.13, 2008-12-10
-----------------------
- fixed a variety of small bugs.
- fixed security issues, (Cross site request forgery and Cross site scripting), see SA-2008-073
- updated robots.txt and .htaccess to match current file use.

Drupal 5.12, 2008-10-22
-----------------------
- fixed security issues, (File inclusion), see SA-2008-067

Drupal 5.11, 2008-10-08
-----------------------
- fixed a variety of small bugs.
- fixed security issues, (File upload access bypass, Access rules bypass,
  BlogAPI access bypass, Node validation bypass), see SA-2008-060

Drupal 5.10, 2008-08-13
-----------------------
- fixed a variety of small bugs.
- fixed security issues, (Cross site scripting, Arbitrary file uploads via
  BlogAPI and Cross site request forgery), see SA-2008-047

Drupal 5.9, 2008-07-23
----------------------
- fixed a variety of small bugs.
- fixed security issues, (Session fixation), see SA-2008-046

Drupal 5.8, 2008-07-09
----------------------
- fixed a variety of small bugs.
- fixed security issues, (Cross site scripting, cross site request forgery, and
  session fixation), see SA-2008-044

Drupal 5.7, 2008-01-28
----------------------
- fixed the input format configuration page.
- fixed a variety of small bugs.

Drupal 5.6, 2008-01-10
----------------------
- fixed a variety of small bugs.
- fixed a security issue (Cross site request forgery), see SA-2008-005
- fixed a security issue (Cross site scripting, UTF8), see SA-2008-006
- fixed a security issue (Cross site scripting, register_globals), see SA-2008-007

Drupal 5.5, 2007-12-06
----------------------
- fixed missing missing brackets in a query in the user module.
- fixed taxonomy feed bug introduced by SA-2007-031

Drupal 5.4, 2007-12-05
----------------------
- fixed a variety of small bugs.
- fixed a security issue (SQL injection), see SA-2007-031

Drupal 5.3, 2007-10-17
----------------------
- fixed a variety of small bugs.
- fixed a security issue (HTTP response splitting), see SA-2007-024
- fixed a security issue (Arbitrary code execution via installer), see SA-2007-025
- fixed a security issue (Cross site scripting via uploads), see SA-2007-026
- fixed a security issue (User deletion cross site request forgery), see SA-2007-029
- fixed a security issue (API handling of unpublished comment), see SA-2007-030

Drupal 5.2, 2007-07-26
----------------------
- changed hook_link() $teaser argument to match documentation.
- fixed a variety of small bugs.
- fixed a security issue (cross-site request forgery), see SA-2007-017
- fixed a security issue (cross-site scripting), see SA-2007-018

Drupal 5.1, 2007-01-29
----------------------
- fixed security issue (code execution), see SA-2007-005
- fixed a variety of small bugs.

Drupal 5.0, 2007-01-15
----------------------
- Completely retooled the administration page
    * /Admin now contains an administration page which may be themed
    * Reorganised administration menu items by task and by module
    * Added a status report page with detailed PHP/MySQL/Drupal information
- Added web-based installer which can:
    * Check installation and run-time requirements
    * Automatically generate the database configuration file
    * Install pre-made installation profiles or distributions
    * Import the database structure with automatic table prefixing
    * Be localized
- Added new default Garland theme
- Added color module to change some themes' color schemes
- Included the jQuery JavaScript library 1.0.4 and converted all core JavaScript to use it
- Introduced the ability to alter mail sent from system
- Module system:
    * Added .info files for module meta-data
    * Added support for module dependencies
    * Improved module installation screen
    * Moved core modules to their own directories
    * Added support for module uninstalling
- Added support for different cache backends
- Added support for a generic "sites/all" directory.
- Usability:
    * Added support for auto-complete forms (AJAX) to user profiles.
    * Made it possible to instantly assign roles to newly created user accounts.
    * Improved configurability of the contact forms.
    * Reorganized the settings pages.
    * Made it easy to investigate popular search terms.
    * Added a 'select all' checkbox and a range select feature to administration tables.
    * Simplified the 'break' tag to split teasers from body.
    * Use proper capitalization for titles, menu items and operations.
- Integrated urlfilter.module into filter.module
- Block system:
    * Extended the block visibility settings with a role specific setting.
    * Made it possible to customize all block titles.
- Poll module:
    * Optionally allow people to inspect all votes.
    * Optionally allow people to cancel their vote.
- Distributed authentication:
    * Added default server option.
- Added default robots.txt to control crawlers.
- Database API:
    * Added db_table_exists().
- Blogapi module:
    * 'Blogapi new' and 'blogapi edit' nodeapi operations.
- User module:
    * Added hook_profile_alter().
    * E-mail verification is made optional.
    * Added mass editing and filtering on admin/user/user.
- PHP Template engine:
    * Add the ability to look for a series of suggested templates.
    * Look for page templates based upon the path.
    * Look for block templates based upon the region, module, and delta.
- Content system:
    * Made it easier for node access modules to work well with each other.
    * Added configurable content types.
    * Changed node rendering to work with structured arrays.
- Performance:
    * Improved session handling: reduces database overhead.
    * Improved access checking: reduces database overhead.
    * Made it possible to do memcached based session management.
    * Omit sidebars when serving a '404 - Page not found': saves CPU cycles and bandwidth.
    * Added an 'aggressive' caching policy.
    * Added a CSS aggregator and compressor (up to 40% faster page loads).
- Removed the archive module.
- Upgrade system:
    * Created space for update branches.
- Form API:
    * Made it possible to programmatically submit forms.
    * Improved api for multistep forms.
- Theme system:
    * Split up and removed drupal.css.
    * Added nested lists generation.
    * Added a self-clearing block class.

Drupal 4.7.11, 2008-01-10
-------------------------
- fixed a security issue (Cross site request forgery), see SA-2008-005
- fixed a security issue (Cross site scripting, UTF8), see SA-2008-006
- fixed a security issue (Cross site scripting, register_globals), see SA-2008-007

Drupal 4.7.10, 2007-12-06
-------------------------
- fixed taxonomy feed bug introduced by SA-2007-031

Drupal 4.7.9, 2007-12-05
------------------------
- fixed a security issue (SQL injection), see SA-2007-031

Drupal 4.7.8, 2007-10-17
----------------------
- fixed a security issue (HTTP response splitting), see SA-2007-024
- fixed a security issue (Cross site scripting via uploads), see SA-2007-026
- fixed a security issue (API handling of unpublished comment), see SA-2007-030

Drupal 4.7.7, 2007-07-26
------------------------
- fixed security issue (XSS), see SA-2007-018

Drupal 4.7.6, 2007-01-29
------------------------
- fixed security issue (code execution), see SA-2007-005

Drupal 4.7.5, 2007-01-05
------------------------
- Fixed security issue (XSS), see SA-2007-001
- Fixed security issue (DoS), see SA-2007-002

Drupal 4.7.4, 2006-10-18
------------------------
- Fixed security issue (XSS), see SA-2006-024
- Fixed security issue (CSRF), see SA-2006-025
- Fixed security issue (Form action attribute injection), see SA-2006-026

Drupal 4.7.3, 2006-08-02
------------------------
- Fixed security issue (XSS), see SA-2006-011

Drupal 4.7.2, 2006-06-01
------------------------
- Fixed critical upload issue, see SA-2006-007
- Fixed taxonomy XSS issue, see SA-2006-008
- Fixed a variety of small bugs.

Drupal 4.7.1, 2006-05-24
------------------------
- Fixed critical SQL issue, see SA-2006-005
- Fixed a serious upgrade related bug.
- Fixed a variety of small bugs.

Drupal 4.7.0, 2006-05-01
------------------------
- Added free tagging support.
- Added a site-wide contact form.
- Theme system:
    * Added the PHPTemplate theme engine and removed the Xtemplate engine.
    * Converted the bluemarine theme from XTemplate to PHPTemplate.
    * Converted the pushbutton theme from XTemplate to PHPTemplate.
- Usability:
    * Reworked the 'request new password' functionality.
    * Reworked the node and comment edit forms.
    * Made it easy to add nodes to the navigation menu.
    * Added site 'offline for maintenance' feature.
    * Added support for auto-complete forms (AJAX).
    * Added support for collapsible page sections (JS).
    * Added support for resizable text fields (JS).
    * Improved file upload functionality (AJAX).
    * Reorganized some settings pages.
    * Added friendly database error screens.
    * Improved styling of update.php.
- Refactored the forms API.
    * Made it possible to alter, extend or theme forms.
- Comment system:
    * Added support for "mass comment operations" to ease repetitive tasks.
    * Comment moderation has been removed.
- Node system:
    * Reworked the revision functionality.
    * Removed the bookmarklet code. Third-party modules can now handle
      This.
- Upgrade system:
    * Allows contributed modules to plug into the upgrade system.
- Profiles:
    * Added a block to display author information along with posts.
    * Added support for private profile fields.
- Statistics module:
    * Added the ability to track page generation times.
    * Made it possible to block certain IPs/hostnames.
- Block system:
    * Added support for theme-specific block regions.
- Syndication:
    * Made the aggregator module parse Atom feeds.
    * Made the aggregator generate RSS feeds.
    * Added RSS feed settings.
- XML-RPC:
    * Replaced the XML-RPC library by a better one.
- Performance:
    * Added 'loose caching' option for high-traffic sites.
    * Improved performance of path aliasing.
    * Added the ability to track page generation times.
- Internationalization:
    * Improved Unicode string handling API.
    * Added support for PHP's multibyte string module.
- Added support for PHP5's 'mysqli' extension.
- Search module:
    * Made indexer smarter and more robust.
    * Added advanced search operators (e.g. phrase, node type, ...).
    * Added customizable result ranking.
- PostgreSQL support:
    * Removed dependency on PL/pgSQL procedural language.
- Menu system:
    * Added support for external URLs.
- Queue module:
    * Removed from core.
- HTTP handling:
    * Added support for a tolerant Base URL.
    * Output URIs relative to the root, without a base tag.

Drupal 4.6.11, 2007-01-05
-------------------------
- Fixed security issue (XSS), see SA-2007-001
- Fixed security issue (DoS), see SA-2007-002

Drupal 4.6.10, 2006-10-18
------------------------
- Fixed security issue (XSS), see SA-2006-024
- Fixed security issue (CSRF), see SA-2006-025
- Fixed security issue (Form action attribute injection), see SA-2006-026

Drupal 4.6.9, 2006-08-02
------------------------
- Fixed security issue (XSS), see SA-2006-011

Drupal 4.6.8, 2006-06-01
------------------------
- Fixed critical upload issue, see SA-2006-007
- Fixed taxonomy XSS issue, see SA-2006-008

Drupal 4.6.7, 2006-05-24
------------------------
- Fixed critical SQL issue, see SA-2006-005

Drupal 4.6.6, 2006-03-13
------------------------
- Fixed bugs, including 4 security vulnerabilities.

Drupal 4.6.5, 2005-12-12
------------------------
- Fixed bugs: no critical bugs were identified.

Drupal 4.6.4, 2005-11-30
------------------------
- Fixed bugs, including 3 security vulnerabilities.

Drupal 4.6.3, 2005-08-15
------------------------
- Fixed bugs, including a critical "arbitrary PHP code execution" bug.

Drupal 4.6.2, 2005-06-29
------------------------
- Fixed bugs, including two critical "arbitrary PHP code execution" bugs.

Drupal 4.6.1, 2005-06-01
------------------------
- Fixed bugs, including a critical input validation bug.

Drupal 4.6.0, 2005-04-15
------------------------
- PHP5 compliance
- Search:
    * Added UTF-8 support to make it work with all languages.
    * Improved search indexing algorithm.
    * Improved search output.
    * Impose a throttle on indexing of large sites.
    * Added search block.
- Syndication:
    * Made the ping module ping pingomatic.com which, in turn, will ping all the major ping services.
    * Made Drupal generate RSS 2.0 feeds.
    * Made RSS feeds extensible.
    * Added categories to RSS feeds.
    * Added enclosures to RSS feeds.
- Flood control mechanism:
    * Added a mechanism to throttle certain operations.
- Usability:
    * Refactored the block configuration pages.
    * Refactored the statistics pages.
    * Refactored the watchdog pages.
    * Refactored the throttle module configuration.
    * Refactored the access rules page.
    * Refactored the content administration page.
    * Introduced forum configuration pages.
    * Added a 'add child page' link to book pages.
- Contact module:
    * Added a simple contact module that allows users to contact each other using e-mail.
- Multi-site configuration:
    * Made it possible to run multiple sites from a single code base.
- Added an image API: enables better image handling.
- Block system:
    * Extended the block visibility settings.
- Theme system:
    * Added new theme functions.
- Database backend:
    * The PEAR database backend is no longer supported.
- Performance:
    * Improved performance of the forum topics block.
    * Improved performance of the tracker module.
    * Improved performance of the node pages.
- Documentation:
    * Improved and extended PHPDoc/Doxygen comments.

Drupal 4.5.8, 2006-03-13
------------------------
- Fixed bugs, including 3 security vulnerabilities.

Drupal 4.5.7, 2005-12-12
------------------------
- Fixed bugs: no critical bugs were identified.

Drupal 4.5.6, 2005-11-30
------------------------
- Fixed bugs, including 3 security vulnerabilities.

Drupal 4.5.5, 2005-08-15
------------------------
- Fixed bugs, including a critical "arbitrary PHP code execution" bug.

Drupal 4.5.4, 2005-06-29
------------------------
- Fixed bugs, including two critical "arbitrary PHP code execution" bugs.

Drupal 4.5.3, 2005-06-01
------------------------
- Fixed bugs, including a critical input validation bug.

Drupal 4.5.2, 2005-01-15
------------------------
- Fixed bugs: a cross-site scripting (XSS) vulnerability has been fixed.

Drupal 4.5.1, 2004-12-01
------------------------
- Fixed bugs: no critical bugs were identified.

Drupal 4.5.0, 2004-10-18
------------------------
- Navigation:
    * Made it possible to add, delete, rename and move menu items.
    * Introduced tabs and subtabs for local tasks.
    * Reorganized the navigation menus.
- User management:
    * Added support for multiple roles per user.
    * Made it possible to add custom profile fields.
    * Made it possible to browse user profiles by field.
- Node system:
    * Added support for node-level permissions.
- Comment module:
    * Made it possible to leave contact information without having to register.
- Upload module:
    * Added support for uploading documents (includes images).
- Forum module:
    * Added support for sticky forum topics.
    * Made it possible to track forum topics.
- Syndication:
    * Added support for RSS ping-notifications of http://technorati.com/.
    * Refactored the categorization of syndicated news items.
    * Added an URL alias for 'rss.xml'.
    * Improved date parsing.
- Database backend:
    * Added support for multiple database connections.
    * The PostgreSQL backend does no longer require PEAR.
- Theme system:
    * Changed all GIFs to PNGs.
    * Reorganised the handling of themes, template engines, templates and styles.
    * Unified and extended the available theme settings.
    * Added theme screenshots.
- Blocks:
    * Added 'recent comments' block.
    * Added 'categories' block.
- Blogger API:
    * Added support for auto-discovery of blogger API via RSD.
- Performance:
    * Added support for sending gzip compressed pages.
    * Improved performance of the forum module.
- Accessibility:
    * Improved the accessibility of the archive module's calendar.
    * Improved form handling and error reporting.
    * Added HTTP redirects to prevent submitting twice when refreshing right after a form submission.
- Refactored 403 (forbidden) handling and added support for custom 403 pages.
- Documentation:
    * Added PHPDoc/Doxygen comments.
- Filter system:
    * Added support for using multiple input formats on the site
    * Expanded the embedded PHP-code feature so it can be used everywhere
    * Added support for role-dependent filtering, through input formats
- UI translation:
    * Managing translations is now completely done through the administration interface
    * Added support for importing/exporting gettext .po files

Drupal 4.4.3, 2005-06-01
------------------------
- Fixed bugs, including a critical input validation bug.

Drupal 4.4.2, 2004-07-04
------------------------
- Fixed bugs: no critical bugs were identified.

Drupal 4.4.1, 2004-05-01
------------------------
- Fixed bugs: no critical bugs were identified.

Drupal 4.4.0, 2004-04-01
------------------------
- Added support for the MetaWeblog API and MovableType extensions.
- Added a file API: enables better document management.
- Improved the watchdog and search module to log search keys.
- News aggregator:
    * Added support for conditional GET.
    * Added OPML feed subscription list.
    * Added support for <image>, <pubDate>, <dc:date>, <dcterms:created>, <dcterms:issued> and <dcterms:modified>.
- Comment module:
    * Made it possible to disable the "comment viewing controls".
- Performance:
    * Improved module loading when serving cached pages.
    * Made it possible to automatically disable modules when under heavy load.
    * Made it possible to automatically disable blocks when under heavy load.
    * Improved performance and memory footprint of the locale module.
- Theme system:
    * Made all theme functions start with 'theme_'.
    * Made all theme functions return their output.
    * Migrated away from using the BaseTheme class.
    * Added many new theme functions and refactored existing theme functions.
    * Added avatar support to 'Xtemplate'.
    * Replaced theme 'UnConeD' by 'Chameleon'.
    * Replaced theme 'Marvin' by 'Pushbutton'.
- Usability:
    * Added breadcrumb navigation to all pages.
    * Made it possible to add context-sensitive help to all pages.
    * Replaced drop-down menus by radio buttons where appropriate.
    * Removed the 'magic_quotes_gpc = 0' requirement.
    * Added a 'book navigation' block.
- Accessibility:
    * Made themes degrade gracefully in absence of CSS.
    * Grouped form elements using '<fieldset>' and '<legend>' tags.
    * Added '<label>' tags to form elements.
- Refactored 404 (file not found) handling and added support for custom 404 pages.
- Improved the filter system to prevent conflicts between filters:
    * Made it possible to change the order in which filters are applied.
- Documentation:
    * Added PHPDoc/Doxygen comments.

Drupal 4.3.2, 2004-01-01
------------------------
- Fixed bugs: no critical bugs were identified.

Drupal 4.3.1, 2003-12-01
------------------------
- Fixed bugs: no critical bugs were identified.

Drupal 4.3.0, 2003-11-01
------------------------
- Added support for configurable URLs.
- Added support for sortable table columns.
- Database backend:
    * Added support for selective database table prefixing.
- Performance:
    * Optimized many SQL queries for speed by converting left joins to inner joins.
- Comment module:
    * Rewrote the comment housekeeping code to be much more efficient and scalable.
    * Changed the comment module to use the standard pager.
- User module:
    * Added support for multiple sessions per user.
    * Added support for anonymous user sessions.
- Forum module:
    * Improved the forum views and the themability thereof.
- Book module:
    * Improved integration of non-book nodes in the book outline.
- Usability:
    * Added support for "mass node operations" to ease repetitive tasks.
    * Added support for breadcrumb navigation to several modules' user pages.
    * Integrated the administration pages with the normal user pages.

Drupal 4.2.0, 2003-08-01
------------------------
- Added support for clean URLs.
- Added textarea hook and support for onload attributes: enables integration of WYSIWYG editors.
- Rewrote the RSS/RDF parser:
    * It will now use PHP's built-in XML parser to parse news feeds.
- Rewrote the administration pages:
    * Improved the navigational elements and added breadcrumb navigation.
    * Improved the look and feel.
    * Added context-sensitive help.
- Database backend:
    * Fixed numerous SQL queries to make Drupal ANSI compliant.
    * Added MSSQL database scheme.
- Search module:
    * Changed the search module to use implicit AND'ing instead of implicit OR'ing.
- Node system:
    * Replaced the "post content" permission by more fine-grained permissions.
    * Improved content submission:
        + Improved teasers: teasers are now optional, teaser length can be configured, teaser and body are edited in a single textarea, users will no longer be bothered with teasers when the post is too short for one.
        + Added the ability to preview both the short and the full version of your posts.
    * Extended the node API which allows for better integration.
    * Added default node settings to control the behavior for promotion, moderation and other options.
- Themes:
    * Replaced theme "Goofy" by "Xtemplate", a template driven theme.
- Removed the 'register_globals = on' requirement.
- Added better installation instructions.

Drupal 4.1.0, 2003-02-01
------------------------
- Collaboratively revised and expanded the Drupal documentation.
- Rewrote comment.module:
    * Reintroduced comment rating/moderation.
    * Added support for comment paging.
    * Performance improvements: improved comment caching, faster SQL queries, etc.
- Rewrote block.module:
    * Performance improvements: blocks are no longer rendered when not displayed.
- Rewrote forum.module:
    * Added a lot of features one can find in stand-alone forum software including but not limited to support for topic paging, added support for icons, rewrote the statistics module, etc.
- Rewrote statistics.module:
    * Collects access counts for each node, referrer logs, number of users/guests.
    * Export blocks displaying top viewed nodes over last 24 hour period, top viewed nodes over all time, last nodes viewed, how many users/guest online.
- Added throttle.module:
    * Auto-throttle congestion control mechanism: Drupal can adapt itself based on the server load.
- Added profile.module:
    * Enables to extend the user and registration page.
- Added pager support to the main page.
- Replaced weblogs.module by ping.module:
    * Added support for normal and RSS notifications of http://blo.gs/.
    * Added support for RSS ping-notifications of http://weblogs.com/.
- Removed the rating module
- Themes:
    * Removed a significant portion of hard-coded mark-up.

Drupal 4.0.0, 2002-06-15
------------------------
- Added tracker.module:
    * Replaces the previous "your [site]" links (recent comments and nodes).
- Added weblogs.module:
    * This will ping weblogs.com when new content is promoted.
- Added taxonomy module which replaces the meta module.
    * Supports relations, hierarchies and synonyms.
- Added a caching system:
    * Speeds up pages for anonymous users and reduces system load.
- Added support for external SMTP libraries.
- Added an archive extension to the calendar.
- Added support for the Blogger API.
- Themes:
    * Cleaned up the theme system.
    * Moved themes that are not maintained to contributions CVS repository.
- Database backend:
    * Changed to PEAR database abstraction layer.
    * Using ANSI SQL queries to be more portable.
- Rewrote the user system:
    * Added support for Drupal authentication through XML-RPC and through a Jabber server.
    * Added support for modules to add more user data.
    * Users may delete their own account.
    * Added who's new and who's online blocks.
- Changed block system:
    * Various hard coded blocks are now dynamic.
    * Blocks can now be enabled and/or be set by the user.
    * Blocks can be set to only show up on some pages.
    * Merged box module with block module.
- Node system:
    * Blogs can be updated.
    * Teasers (abstracts) on all node types.
    * Improved error checking.
    * Content versioning support.
    * Usability improvements.
- Improved book module to support text, HTML and PHP pages.
- Improved comment module to mark new comments.
- Added a general outliner which will let any node type be linked to a book.
- Added an update script that lets you upgrade from previous releases or on a day to day basis when using the development tree.
- Search module:
    * Improved the search system by making it context sensitive.
    * Added indexing.
- Various updates:
    * Changed output to valid XHTML.
    * Improved multiple sites using the same Drupal database support.
    * Added support for session IDs in URLs instead of cookies.
    * Made the type of content on the front page configurable.
    * Made each cloud site have its own settings.
    * Modules and themes can now be enabled/disabled using the administration pages.
    * Added URL abstraction for links.
    * Usability changes (renamed links, better UI, etc).
- Collaboratively revised and expanded the Drupal documentation.

Drupal 3.0.1, 2001-10-15
------------------------
- Various updates:
    * Added missing translations
    * Updated the themes: tidied up some HTML code and added new Drupal logos.

Drupal 3.0.0, 2001-09-15
------------------------
- Major overhaul of the entire underlying design:
    * Everything is based on nodes: nodes are a conceptual "black box" to couple and manage different types of content and that promotes reusing existing code, thus reducing the complexity and size of Drupal as well as improving long-term stability.
- Rewrote submission/moderation queue and renamed it to queue.module.
- Removed FAQ and documentation module and merged them into a "book module".
- Removed ban module and integrated it into account.module as "access control":
    * Access control is based on much more powerful regular expressions (regex) now rather than on MySQL pattern matching.
- Rewrote watchdog and submission throttle:
    * Improved watchdog messages and added watchdog filter.
- Rewrote headline code and renamed it to import.module and export.module:
    * Added various improvements, including a better parser, bundles and better control over individual feeds.
- Rewrote section code and renamed it to meta.module:
    * Supports unlimited amount of nested topics. Topics can be nested to create a multi-level hierarchy.
- Rewrote configuration file resolving:
    * Drupal tries to locate a configuration file that matches your domain name or uses conf.php if the former failed. Note also that the configuration files got renamed from .conf to .php for security's sake on mal-configured Drupal sites.
- Added caching support which makes Drupal extremely scalable.
- Added access.module:
    * Allows you to set up 'roles' (groups) and to bind a set of permissions to each group.
- Added blog.module.
- Added poll.module.
- Added system.module:
    * Moved most of the configuration options from hostname.conf to the new administration section.
    * Added support for custom "filters".
- Added statistics.module
- Added moderate.module:
    * Allows to assign users editorial/moderator rights to certain nodes or topics.
- Added page.module:
    * Allows creation of static (and dynamic) pages through the administration interface.
- Added help.module:
    * Groups all available module documentation on a single page.
- Added forum.module:
    * Added an integrated forum.
- Added cvs.module and cvs-to-sql.pl:
    * Allows to display and mail CVS log messages as daily digests.
- Added book.module:
    * Allows collaborative handbook writing: primary used for Drupal documentation.
- Removed cron.module and integrated it into conf.module.
- Removed module.module as it was no longer needed.
- Various updates:
    * Added "auto-post new submissions" feature versus "moderate new submissions".
    * Introduced links/Drupal tags: [[link]]
    * Added preview functionality when submitting new content (such as a story) from the administration pages.
    * Made the administration section only show those links a user has access to.
    * Made all modules use specific form_* functions to guarantee a rock-solid forms and more consistent layout.
    * Improved scheduler:
        + Content can be scheduled to be 'posted', 'queued' and 'hidden'.
    * Improved account module:
        + Added "access control" to allow/deny certain usernames/e-mail addresses/hostnames.
    * Improved locale module:
        + Added new overview to easy the translation process.
    * Improved comment module:
        + Made it possible to permanently delete comments.
    * Improved rating module
    * Improved story module:
        + Added preview functionality for administrators.
        + Made it possible to permanently delete stories.
    * Improved themes:
        + W3C validation on a best effort basis.
        + Removed $theme->control() from themes.
        + Added theme "goofy".
- Collaboratively revised and expanded the Drupal documentation.

Drupal 2.0.0, 2001-03-15
------------------------
- Rewrote the comment/discussion code:
    * Comment navigation should be less confusing now.
    * Additional/alternative display and order methods have been added.
    * Modules can be extended with a "comment system": modules can embed the existing comment system without having to write their own, duplicate comment system.
- Added sections and section manager:
    * Story sections can be maintained from the administration pages.
    * Story sections make the open submission more adaptive in that you can set individual post, dump and expiration thresholds for each section according to the story type and urgency level: stories in certain sections do not "expire" and might stay interesting and active as time passes by, whereas news-related stories are only considered "hot" over a short period of time.
- Multiple vhosts + multiple directories:
    * You can set up multiple Drupal sites on top of the same physical source tree either by using vhosts or sub-directories.
- Added "user ratings" similar to SlashCode's Karma or Scoop's Mojo:
    * All rating logic is packed into a module to ease experimenting with different rating heuristics/algorithms.
- Added "search infrastructure":
    * Improved search page and integrated search functionality in the administration pages.
- Added translation / localization / internationalization support:
    * Because many people would love to see their website showing a lot less of English, and far more of their own language, Drupal provides a framework to set up a multi-lingual website or to overwrite the default English text in English.
- Added fine-grained user permission (or group) system:
    * Users can be granted access to specific administration sections. Example: a FAQ maintainer can be given access to maintain the FAQ and translators can be given access to the translation pages.
- Added FAQ module
- Changed the "open submission queue" into a (optional) module.
- Various updates:
    * Improved account module:
        + User accounts can be deleted.
        + Added fine-grained permission support.
    * Improved block module
    * Improved diary module:
        + Diary entries can be deleted
    * Improved headline module:
        + Improved parser to support more "generic" RDF/RSS/XML backend.
    * Improved module module
    * Improved watchdog module
    * Improved database abstraction layer
    * Improved themes:
        + W3C validation on a best effort basis
        + Added theme "example" (alias "Stone Age")
    * Added new scripts to directory "scripts"
    * Added directory "misc"
    * Added CREDITS file
- Revised documentation

Drupal 1.0.0, 2001-01-15
------------------------
- Initial release<|MERGE_RESOLUTION|>--- conflicted
+++ resolved
@@ -1,6 +1,5 @@
 
-<<<<<<< HEAD
-Drupal 7.27, xxxx-xx-xx (development version)
+Drupal 7.28, xxxx-xx-xx (development version)
 -----------------------
 - Replaced the term "weight" with "influence" in the content ranking settings
   for search, and added help text for administrators (string change).
@@ -9,11 +8,10 @@
 - Fixed a bug in the Taxonomy module update function introduced in Drupal 7.26
   that caused memory and CPU problems on sites with very large numbers of
   unpublished nodes.
-=======
+
 Drupal 7.27, 2014-04-16
 ----------------------
 - Fixed security issues (information disclosure). See SA-CORE-2014-002.
->>>>>>> 6642fbc7
 
 Drupal 7.26, 2014-01-15
 ----------------------
