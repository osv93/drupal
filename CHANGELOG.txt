--- conflicted
+++ resolved
@@ -1,12 +1,10 @@
 
-<<<<<<< HEAD
-Drupal 7.38, xxxx-xx-xx (development version)
------------------------
-=======
+Drupal 7.39, xxxx-xx-xx (development version)
+-----------------------
+
 Drupal 7.38, 2015-06-17
 -----------------------
 - Fixed security issues (multiple vulnerabilities). See SA-CORE-2015-002.
->>>>>>> 5cb79b4b
 
 Drupal 7.37, 2015-05-07
 -----------------------
