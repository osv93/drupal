--- conflicted
+++ resolved
@@ -1,12 +1,10 @@
 
-<<<<<<< HEAD
-Drupal 7.39, xxxx-xx-xx (development version)
------------------------
-=======
+Drupal 7.40, xxxx-xx-xx (development version)
+-----------------------
+
 Drupal 7.39, 2015-08-19
 -----------------------
 - Fixed security issues (multiple vulnerabilities). See SA-CORE-2015-003.
->>>>>>> be00a1ce
 
 Drupal 7.38, 2015-06-17
 -----------------------
