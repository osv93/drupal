--- conflicted
+++ resolved
@@ -8,11 +8,7 @@
 /**
  * The current system version.
  */
-<<<<<<< HEAD
-define('VERSION', '7.39-dev');
-=======
-define('VERSION', '7.39');
->>>>>>> be00a1ce
+define('VERSION', '7.40-dev');
 
 /**
  * Core API compatibility.
