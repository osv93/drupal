--- conflicted
+++ resolved
@@ -8,11 +8,7 @@
 /**
  * The current system version.
  */
-<<<<<<< HEAD
-define('VERSION', '7.35-dev');
-=======
-define('VERSION', '7.35');
->>>>>>> b44056d2
+define('VERSION', '7.36-dev');
 
 /**
  * Core API compatibility.
