--- conflicted
+++ resolved
@@ -8,11 +8,7 @@
 /**
  * The current system version.
  */
-<<<<<<< HEAD
-define('VERSION', '7.27-dev');
-=======
-define('VERSION', '7.27');
->>>>>>> 6642fbc7
+define('VERSION', '7.28-dev');
 
 /**
  * Core API compatibility.
