--- conflicted
+++ resolved
@@ -8,11 +8,7 @@
 /**
  * The current system version.
  */
-<<<<<<< HEAD
-define('VERSION', '7.53-dev');
-=======
-define('VERSION', '7.53');
->>>>>>> 5d92de0e
+define('VERSION', '7.54-dev');
 
 /**
  * Core API compatibility.
