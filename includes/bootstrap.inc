--- conflicted
+++ resolved
@@ -8,11 +8,7 @@
 /**
  * The current system version.
  */
-<<<<<<< HEAD
-define('VERSION', '7.52-dev');
-=======
-define('VERSION', '7.52');
->>>>>>> cabbffd1
+define('VERSION', '7.53-dev');
 
 /**
  * Core API compatibility.
