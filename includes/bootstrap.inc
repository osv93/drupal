<?php

/**
 * @file
 * Functions that need to be loaded on every Drupal request.
 */

/**
 * The current system version.
 */
<<<<<<< HEAD
define('VERSION', '7.41-dev');
=======
define('VERSION', '7.41');
>>>>>>> 9f72251c

/**
 * Core API compatibility.
 */
define('DRUPAL_CORE_COMPATIBILITY', '7.x');

/**
 * Minimum supported version of PHP.
 */
define('DRUPAL_MINIMUM_PHP', '5.2.4');

/**
 * Minimum recommended value of PHP memory_limit.
 */
define('DRUPAL_MINIMUM_PHP_MEMORY_LIMIT', '32M');

/**
 * Error reporting level: display no errors.
 */
define('ERROR_REPORTING_HIDE', 0);

/**
 * Error reporting level: display errors and warnings.
 */
define('ERROR_REPORTING_DISPLAY_SOME', 1);

/**
 * Error reporting level: display all messages.
 */
define('ERROR_REPORTING_DISPLAY_ALL', 2);

/**
 * Indicates that the item should never be removed unless explicitly selected.
 *
 * The item may be removed using cache_clear_all() with a cache ID.
 */
define('CACHE_PERMANENT', 0);

/**
 * Indicates that the item should be removed at the next general cache wipe.
 */
define('CACHE_TEMPORARY', -1);

/**
 * @defgroup logging_severity_levels Logging severity levels
 * @{
 * Logging severity levels as defined in RFC 3164.
 *
 * The WATCHDOG_* constant definitions correspond to the logging severity levels
 * defined in RFC 3164, section 4.1.1. PHP supplies predefined LOG_* constants
 * for use in the syslog() function, but their values on Windows builds do not
 * correspond to RFC 3164. The associated PHP bug report was closed with the
 * comment, "And it's also not a bug, as Windows just have less log levels,"
 * and "So the behavior you're seeing is perfectly normal."
 *
 * @see http://www.faqs.org/rfcs/rfc3164.html
 * @see http://bugs.php.net/bug.php?id=18090
 * @see http://php.net/manual/function.syslog.php
 * @see http://php.net/manual/network.constants.php
 * @see watchdog()
 * @see watchdog_severity_levels()
 */

/**
 * Log message severity -- Emergency: system is unusable.
 */
define('WATCHDOG_EMERGENCY', 0);

/**
 * Log message severity -- Alert: action must be taken immediately.
 */
define('WATCHDOG_ALERT', 1);

/**
 * Log message severity -- Critical conditions.
 */
define('WATCHDOG_CRITICAL', 2);

/**
 * Log message severity -- Error conditions.
 */
define('WATCHDOG_ERROR', 3);

/**
 * Log message severity -- Warning conditions.
 */
define('WATCHDOG_WARNING', 4);

/**
 * Log message severity -- Normal but significant conditions.
 */
define('WATCHDOG_NOTICE', 5);

/**
 * Log message severity -- Informational messages.
 */
define('WATCHDOG_INFO', 6);

/**
 * Log message severity -- Debug-level messages.
 */
define('WATCHDOG_DEBUG', 7);

/**
 * @} End of "defgroup logging_severity_levels".
 */

/**
 * First bootstrap phase: initialize configuration.
 */
define('DRUPAL_BOOTSTRAP_CONFIGURATION', 0);

/**
 * Second bootstrap phase: try to serve a cached page.
 */
define('DRUPAL_BOOTSTRAP_PAGE_CACHE', 1);

/**
 * Third bootstrap phase: initialize database layer.
 */
define('DRUPAL_BOOTSTRAP_DATABASE', 2);

/**
 * Fourth bootstrap phase: initialize the variable system.
 */
define('DRUPAL_BOOTSTRAP_VARIABLES', 3);

/**
 * Fifth bootstrap phase: initialize session handling.
 */
define('DRUPAL_BOOTSTRAP_SESSION', 4);

/**
 * Sixth bootstrap phase: set up the page header.
 */
define('DRUPAL_BOOTSTRAP_PAGE_HEADER', 5);

/**
 * Seventh bootstrap phase: find out language of the page.
 */
define('DRUPAL_BOOTSTRAP_LANGUAGE', 6);

/**
 * Final bootstrap phase: Drupal is fully loaded; validate and fix input data.
 */
define('DRUPAL_BOOTSTRAP_FULL', 7);

/**
 * Role ID for anonymous users; should match what's in the "role" table.
 */
define('DRUPAL_ANONYMOUS_RID', 1);

/**
 * Role ID for authenticated users; should match what's in the "role" table.
 */
define('DRUPAL_AUTHENTICATED_RID', 2);

/**
 * The number of bytes in a kilobyte.
 *
 * For more information, visit http://en.wikipedia.org/wiki/Kilobyte.
 */
define('DRUPAL_KILOBYTE', 1024);

/**
 * The language code used when no language is explicitly assigned.
 *
 * Defined by ISO639-2 for "Undetermined".
 */
define('LANGUAGE_NONE', 'und');

/**
 * The type of language used to define the content language.
 */
define('LANGUAGE_TYPE_CONTENT', 'language_content');

/**
 * The type of language used to select the user interface.
 */
define('LANGUAGE_TYPE_INTERFACE', 'language');

/**
 * The type of language used for URLs.
 */
define('LANGUAGE_TYPE_URL', 'language_url');

/**
 * Language written left to right. Possible value of $language->direction.
 */
define('LANGUAGE_LTR', 0);

/**
 * Language written right to left. Possible value of $language->direction.
 */
define('LANGUAGE_RTL', 1);

/**
 * Time of the current request in seconds elapsed since the Unix Epoch.
 *
 * This differs from $_SERVER['REQUEST_TIME'], which is stored as a float
 * since PHP 5.4.0. Float timestamps confuse most PHP functions
 * (including date_create()).
 *
 * @see http://php.net/manual/reserved.variables.server.php
 * @see http://php.net/manual/function.time.php
 */
define('REQUEST_TIME', (int) $_SERVER['REQUEST_TIME']);

/**
 * Flag used to indicate that text is not sanitized, so run check_plain().
 *
 * @see drupal_set_title()
 */
define('CHECK_PLAIN', 0);

/**
 * Flag used to indicate that text has already been sanitized.
 *
 * @see drupal_set_title()
 */
define('PASS_THROUGH', -1);

/**
 * Signals that the registry lookup cache should be reset.
 */
define('REGISTRY_RESET_LOOKUP_CACHE', 1);

/**
 * Signals that the registry lookup cache should be written to storage.
 */
define('REGISTRY_WRITE_LOOKUP_CACHE', 2);

/**
 * Regular expression to match PHP function names.
 *
 * @see http://php.net/manual/language.functions.php
 */
define('DRUPAL_PHP_FUNCTION_PATTERN', '[a-zA-Z_\x7f-\xff][a-zA-Z0-9_\x7f-\xff]*');

/**
 * A RFC7231 Compliant date.
 *
 * http://tools.ietf.org/html/rfc7231#section-7.1.1.1
 *
 * Example: Sun, 06 Nov 1994 08:49:37 GMT
 */
define('DATE_RFC7231', 'D, d M Y H:i:s \G\M\T');

/**
 * Provides a caching wrapper to be used in place of large array structures.
 *
 * This class should be extended by systems that need to cache large amounts
 * of data and have it represented as an array to calling functions. These
 * arrays can become very large, so ArrayAccess is used to allow different
 * strategies to be used for caching internally (lazy loading, building caches
 * over time etc.). This can dramatically reduce the amount of data that needs
 * to be loaded from cache backends on each request, and memory usage from
 * static caches of that same data.
 *
 * Note that array_* functions do not work with ArrayAccess. Systems using
 * DrupalCacheArray should use this only internally. If providing API functions
 * that return the full array, this can be cached separately or returned
 * directly. However since DrupalCacheArray holds partial content by design, it
 * should be a normal PHP array or otherwise contain the full structure.
 *
 * Note also that due to limitations in PHP prior to 5.3.4, it is impossible to
 * write directly to the contents of nested arrays contained in this object.
 * Only writes to the top-level array elements are possible. So if you
 * previously had set $object['foo'] = array(1, 2, 'bar' => 'baz'), but later
 * want to change the value of 'bar' from 'baz' to 'foobar', you cannot do so
 * a targeted write like $object['foo']['bar'] = 'foobar'. Instead, you must
 * overwrite the entire top-level 'foo' array with the entire set of new
 * values: $object['foo'] = array(1, 2, 'bar' => 'foobar'). Due to this same
 * limitation, attempts to create references to any contained data, nested or
 * otherwise, will fail silently. So $var = &$object['foo'] will not throw an
 * error, and $var will be populated with the contents of $object['foo'], but
 * that data will be passed by value, not reference. For more information on
 * the PHP limitation, see the note in the official PHP documentation at·
 * http://php.net/manual/arrayaccess.offsetget.php on
 * ArrayAccess::offsetGet().
 *
 * By default, the class accounts for caches where calling functions might
 * request keys in the array that won't exist even after a cache rebuild. This
 * prevents situations where a cache rebuild would be triggered over and over
 * due to a 'missing' item. These cases are stored internally as a value of
 * NULL. This means that the offsetGet() and offsetExists() methods
 * must be overridden if caching an array where the top level values can
 * legitimately be NULL, and where $object->offsetExists() needs to correctly
 * return (equivalent to array_key_exists() vs. isset()). This should not
 * be necessary in the majority of cases.
 *
 * Classes extending this class must override at least the
 * resolveCacheMiss() method to have a working implementation.
 *
 * offsetSet() is not overridden by this class by default. In practice this
 * means that assigning an offset via arrayAccess will only apply while the
 * object is in scope and will not be written back to the persistent cache.
 * This follows a similar pattern to static vs. persistent caching in
 * procedural code. Extending classes may wish to alter this behavior, for
 * example by overriding offsetSet() and adding an automatic call to persist().
 *
 * @see SchemaCache
 */
abstract class DrupalCacheArray implements ArrayAccess {

  /**
   * A cid to pass to cache_set() and cache_get().
   */
  protected $cid;

  /**
   * A bin to pass to cache_set() and cache_get().
   */
  protected $bin;

  /**
   * An array of keys to add to the cache at the end of the request.
   */
  protected $keysToPersist = array();

  /**
   * Storage for the data itself.
   */
  protected $storage = array();

  /**
   * Constructs a DrupalCacheArray object.
   *
   * @param $cid
   *   The cid for the array being cached.
   * @param $bin
   *   The bin to cache the array.
   */
  public function __construct($cid, $bin) {
    $this->cid = $cid;
    $this->bin = $bin;

    if ($cached = cache_get($this->cid, $this->bin)) {
     $this->storage = $cached->data;
    }
  }

  /**
   * Implements ArrayAccess::offsetExists().
   */
  public function offsetExists($offset) {
    return $this->offsetGet($offset) !== NULL;
  }

  /**
   * Implements ArrayAccess::offsetGet().
   */
  public function offsetGet($offset) {
    if (isset($this->storage[$offset]) || array_key_exists($offset, $this->storage)) {
      return $this->storage[$offset];
    }
    else {
      return $this->resolveCacheMiss($offset);
    }
  }

  /**
   * Implements ArrayAccess::offsetSet().
   */
  public function offsetSet($offset, $value) {
    $this->storage[$offset] = $value;
  }

  /**
   * Implements ArrayAccess::offsetUnset().
   */
  public function offsetUnset($offset) {
    unset($this->storage[$offset]);
  }

  /**
   * Flags an offset value to be written to the persistent cache.
   *
   * If a value is assigned to a cache object with offsetSet(), by default it
   * will not be written to the persistent cache unless it is flagged with this
   * method. This allows items to be cached for the duration of a request,
   * without necessarily writing back to the persistent cache at the end.
   *
   * @param $offset
   *   The array offset that was requested.
   * @param $persist
   *   Optional boolean to specify whether the offset should be persisted or
   *   not, defaults to TRUE. When called with $persist = FALSE the offset will
   *   be unflagged so that it will not be written at the end of the request.
   */
  protected function persist($offset, $persist = TRUE) {
    $this->keysToPersist[$offset] = $persist;
  }

  /**
   * Resolves a cache miss.
   *
   * When an offset is not found in the object, this is treated as a cache
   * miss. This method allows classes implementing the interface to look up
   * the actual value and allow it to be cached.
   *
   * @param $offset
   *   The offset that was requested.
   *
   * @return
   *   The value of the offset, or NULL if no value was found.
   */
  abstract protected function resolveCacheMiss($offset);

  /**
   * Writes a value to the persistent cache immediately.
   *
   * @param $data
   *   The data to write to the persistent cache.
   * @param $lock
   *   Whether to acquire a lock before writing to cache.
   */
  protected function set($data, $lock = TRUE) {
    // Lock cache writes to help avoid stampedes.
    // To implement locking for cache misses, override __construct().
    $lock_name = $this->cid . ':' . $this->bin;
    if (!$lock || lock_acquire($lock_name)) {
      if ($cached = cache_get($this->cid, $this->bin)) {
        $data = $cached->data + $data;
      }
      cache_set($this->cid, $data, $this->bin);
      if ($lock) {
        lock_release($lock_name);
      }
    }
  }

  /**
   * Destructs the DrupalCacheArray object.
   */
  public function __destruct() {
    $data = array();
    foreach ($this->keysToPersist as $offset => $persist) {
      if ($persist) {
        $data[$offset] = $this->storage[$offset];
      }
    }
    if (!empty($data)) {
      $this->set($data);
    }
  }
}

/**
 * Starts the timer with the specified name.
 *
 * If you start and stop the same timer multiple times, the measured intervals
 * will be accumulated.
 *
 * @param $name
 *   The name of the timer.
 */
function timer_start($name) {
  global $timers;

  $timers[$name]['start'] = microtime(TRUE);
  $timers[$name]['count'] = isset($timers[$name]['count']) ? ++$timers[$name]['count'] : 1;
}

/**
 * Reads the current timer value without stopping the timer.
 *
 * @param $name
 *   The name of the timer.
 *
 * @return
 *   The current timer value in ms.
 */
function timer_read($name) {
  global $timers;

  if (isset($timers[$name]['start'])) {
    $stop = microtime(TRUE);
    $diff = round(($stop - $timers[$name]['start']) * 1000, 2);

    if (isset($timers[$name]['time'])) {
      $diff += $timers[$name]['time'];
    }
    return $diff;
  }
  return $timers[$name]['time'];
}

/**
 * Stops the timer with the specified name.
 *
 * @param $name
 *   The name of the timer.
 *
 * @return
 *   A timer array. The array contains the number of times the timer has been
 *   started and stopped (count) and the accumulated timer value in ms (time).
 */
function timer_stop($name) {
  global $timers;

  if (isset($timers[$name]['start'])) {
    $stop = microtime(TRUE);
    $diff = round(($stop - $timers[$name]['start']) * 1000, 2);
    if (isset($timers[$name]['time'])) {
      $timers[$name]['time'] += $diff;
    }
    else {
      $timers[$name]['time'] = $diff;
    }
    unset($timers[$name]['start']);
  }

  return $timers[$name];
}

/**
 * Returns the appropriate configuration directory.
 *
 * Returns the configuration path based on the site's hostname, port, and
 * pathname. See default.settings.php for examples on how the URL is converted
 * to a directory.
 *
 * @param bool $require_settings
 *   Only configuration directories with an existing settings.php file
 *   will be recognized. Defaults to TRUE. During initial installation,
 *   this is set to FALSE so that Drupal can detect a matching directory,
 *   then create a new settings.php file in it.
 * @param bool $reset
 *   Force a full search for matching directories even if one had been
 *   found previously. Defaults to FALSE.
 *
 * @return
 *   The path of the matching directory.
 *
 * @see default.settings.php
 */
function conf_path($require_settings = TRUE, $reset = FALSE) {
  $conf = &drupal_static(__FUNCTION__, '');

  if ($conf && !$reset) {
    return $conf;
  }

  $confdir = 'sites';

  $sites = array();
  if (file_exists(DRUPAL_ROOT . '/' . $confdir . '/sites.php')) {
    // This will overwrite $sites with the desired mappings.
    include(DRUPAL_ROOT . '/' . $confdir . '/sites.php');
  }

  $uri = explode('/', $_SERVER['SCRIPT_NAME'] ? $_SERVER['SCRIPT_NAME'] : $_SERVER['SCRIPT_FILENAME']);
  $server = explode('.', implode('.', array_reverse(explode(':', rtrim($_SERVER['HTTP_HOST'], '.')))));
  for ($i = count($uri) - 1; $i > 0; $i--) {
    for ($j = count($server); $j > 0; $j--) {
      $dir = implode('.', array_slice($server, -$j)) . implode('.', array_slice($uri, 0, $i));
      if (isset($sites[$dir]) && file_exists(DRUPAL_ROOT . '/' . $confdir . '/' . $sites[$dir])) {
        $dir = $sites[$dir];
      }
      if (file_exists(DRUPAL_ROOT . '/' . $confdir . '/' . $dir . '/settings.php') || (!$require_settings && file_exists(DRUPAL_ROOT . '/' . $confdir . '/' . $dir))) {
        $conf = "$confdir/$dir";
        return $conf;
      }
    }
  }
  $conf = "$confdir/default";
  return $conf;
}

/**
 * Sets appropriate server variables needed for command line scripts to work.
 *
 * This function can be called by command line scripts before bootstrapping
 * Drupal, to ensure that the page loads with the desired server parameters.
 * This is because many parts of Drupal assume that they are running in a web
 * browser and therefore use information from the global PHP $_SERVER variable
 * that does not get set when Drupal is run from the command line.
 *
 * In many cases, the default way in which this function populates the $_SERVER
 * variable is sufficient, and it can therefore be called without passing in
 * any input. However, command line scripts running on a multisite installation
 * (or on any installation that has settings.php stored somewhere other than
 * the sites/default folder) need to pass in the URL of the site to allow
 * Drupal to detect the correct location of the settings.php file. Passing in
 * the 'url' parameter is also required for functions like request_uri() to
 * return the expected values.
 *
 * Most other parameters do not need to be passed in, but may be necessary in
 * some cases; for example, if Drupal's ip_address() function needs to return
 * anything but the standard localhost value ('127.0.0.1'), the command line
 * script should pass in the desired value via the 'REMOTE_ADDR' key.
 *
 * @param $variables
 *   (optional) An associative array of variables within $_SERVER that should
 *   be replaced. If the special element 'url' is provided in this array, it
 *   will be used to populate some of the server defaults; it should be set to
 *   the URL of the current page request, excluding any $_GET request but
 *   including the script name (e.g., http://www.example.com/mysite/index.php).
 *
 * @see conf_path()
 * @see request_uri()
 * @see ip_address()
 */
function drupal_override_server_variables($variables = array()) {
  // Allow the provided URL to override any existing values in $_SERVER.
  if (isset($variables['url'])) {
    $url = parse_url($variables['url']);
    if (isset($url['host'])) {
      $_SERVER['HTTP_HOST'] = $url['host'];
    }
    if (isset($url['path'])) {
      $_SERVER['SCRIPT_NAME'] = $url['path'];
    }
    unset($variables['url']);
  }
  // Define default values for $_SERVER keys. These will be used if $_SERVER
  // does not already define them and no other values are passed in to this
  // function.
  $defaults = array(
    'HTTP_HOST' => 'localhost',
    'SCRIPT_NAME' => NULL,
    'REMOTE_ADDR' => '127.0.0.1',
    'REQUEST_METHOD' => 'GET',
    'SERVER_NAME' => NULL,
    'SERVER_SOFTWARE' => NULL,
    'HTTP_USER_AGENT' => NULL,
  );
  // Replace elements of the $_SERVER array, as appropriate.
  $_SERVER = $variables + $_SERVER + $defaults;
}

/**
 * Initializes the PHP environment.
 */
function drupal_environment_initialize() {
  if (!isset($_SERVER['HTTP_REFERER'])) {
    $_SERVER['HTTP_REFERER'] = '';
  }
  if (!isset($_SERVER['SERVER_PROTOCOL']) || ($_SERVER['SERVER_PROTOCOL'] != 'HTTP/1.0' && $_SERVER['SERVER_PROTOCOL'] != 'HTTP/1.1')) {
    $_SERVER['SERVER_PROTOCOL'] = 'HTTP/1.0';
  }

  if (isset($_SERVER['HTTP_HOST'])) {
    // As HTTP_HOST is user input, ensure it only contains characters allowed
    // in hostnames. See RFC 952 (and RFC 2181).
    // $_SERVER['HTTP_HOST'] is lowercased here per specifications.
    $_SERVER['HTTP_HOST'] = strtolower($_SERVER['HTTP_HOST']);
    if (!drupal_valid_http_host($_SERVER['HTTP_HOST'])) {
      // HTTP_HOST is invalid, e.g. if containing slashes it may be an attack.
      header($_SERVER['SERVER_PROTOCOL'] . ' 400 Bad Request');
      exit;
    }
  }
  else {
    // Some pre-HTTP/1.1 clients will not send a Host header. Ensure the key is
    // defined for E_ALL compliance.
    $_SERVER['HTTP_HOST'] = '';
  }

  // When clean URLs are enabled, emulate ?q=foo/bar using REQUEST_URI. It is
  // not possible to append the query string using mod_rewrite without the B
  // flag (this was added in Apache 2.2.8), because mod_rewrite unescapes the
  // path before passing it on to PHP. This is a problem when the path contains
  // e.g. "&" or "%" that have special meanings in URLs and must be encoded.
  $_GET['q'] = request_path();

  // Enforce E_ALL, but allow users to set levels not part of E_ALL.
  error_reporting(E_ALL | error_reporting());

  // Override PHP settings required for Drupal to work properly.
  // sites/default/default.settings.php contains more runtime settings.
  // The .htaccess file contains settings that cannot be changed at runtime.

  // Don't escape quotes when reading files from the database, disk, etc.
  ini_set('magic_quotes_runtime', '0');
  // Use session cookies, not transparent sessions that puts the session id in
  // the query string.
  ini_set('session.use_cookies', '1');
  ini_set('session.use_only_cookies', '1');
  ini_set('session.use_trans_sid', '0');
  // Don't send HTTP headers using PHP's session handler.
  // An empty string is used here to disable the cache limiter.
  ini_set('session.cache_limiter', '');
  // Use httponly session cookies.
  ini_set('session.cookie_httponly', '1');

  // Set sane locale settings, to ensure consistent string, dates, times and
  // numbers handling.
  setlocale(LC_ALL, 'C');
}

/**
 * Validates that a hostname (for example $_SERVER['HTTP_HOST']) is safe.
 *
 * @return
 *  TRUE if only containing valid characters, or FALSE otherwise.
 */
function drupal_valid_http_host($host) {
  // Limit the length of the host name to 1000 bytes to prevent DoS attacks with
  // long host names.
  return strlen($host) <= 1000
    // Limit the number of subdomains and port separators to prevent DoS attacks
    // in conf_path().
    && substr_count($host, '.') <= 100
    && substr_count($host, ':') <= 100
    && preg_match('/^\[?(?:[a-zA-Z0-9-:\]_]+\.?)+$/', $host);
}

/**
 * Sets the base URL, cookie domain, and session name from configuration.
 */
function drupal_settings_initialize() {
  global $base_url, $base_path, $base_root;

  // Export these settings.php variables to the global namespace.
  global $databases, $cookie_domain, $conf, $installed_profile, $update_free_access, $db_url, $db_prefix, $drupal_hash_salt, $is_https, $base_secure_url, $base_insecure_url;
  $conf = array();

  if (file_exists(DRUPAL_ROOT . '/' . conf_path() . '/settings.php')) {
    include_once DRUPAL_ROOT . '/' . conf_path() . '/settings.php';
  }
  $is_https = isset($_SERVER['HTTPS']) && strtolower($_SERVER['HTTPS']) == 'on';

  if (isset($base_url)) {
    // Parse fixed base URL from settings.php.
    $parts = parse_url($base_url);
    if (!isset($parts['path'])) {
      $parts['path'] = '';
    }
    $base_path = $parts['path'] . '/';
    // Build $base_root (everything until first slash after "scheme://").
    $base_root = substr($base_url, 0, strlen($base_url) - strlen($parts['path']));
  }
  else {
    // Create base URL.
    $http_protocol = $is_https ? 'https' : 'http';
    $base_root = $http_protocol . '://' . $_SERVER['HTTP_HOST'];

    $base_url = $base_root;

    // $_SERVER['SCRIPT_NAME'] can, in contrast to $_SERVER['PHP_SELF'], not
    // be modified by a visitor.
    if ($dir = rtrim(dirname($_SERVER['SCRIPT_NAME']), '\/')) {
      $base_path = $dir;
      $base_url .= $base_path;
      $base_path .= '/';
    }
    else {
      $base_path = '/';
    }
  }
  $base_secure_url = str_replace('http://', 'https://', $base_url);
  $base_insecure_url = str_replace('https://', 'http://', $base_url);

  if ($cookie_domain) {
    // If the user specifies the cookie domain, also use it for session name.
    $session_name = $cookie_domain;
  }
  else {
    // Otherwise use $base_url as session name, without the protocol
    // to use the same session identifiers across HTTP and HTTPS.
    list( , $session_name) = explode('://', $base_url, 2);
    // HTTP_HOST can be modified by a visitor, but we already sanitized it
    // in drupal_settings_initialize().
    if (!empty($_SERVER['HTTP_HOST'])) {
      $cookie_domain = $_SERVER['HTTP_HOST'];
      // Strip leading periods, www., and port numbers from cookie domain.
      $cookie_domain = ltrim($cookie_domain, '.');
      if (strpos($cookie_domain, 'www.') === 0) {
        $cookie_domain = substr($cookie_domain, 4);
      }
      $cookie_domain = explode(':', $cookie_domain);
      $cookie_domain = '.' . $cookie_domain[0];
    }
  }
  // Per RFC 2109, cookie domains must contain at least one dot other than the
  // first. For hosts such as 'localhost' or IP Addresses we don't set a cookie domain.
  if (count(explode('.', $cookie_domain)) > 2 && !is_numeric(str_replace('.', '', $cookie_domain))) {
    ini_set('session.cookie_domain', $cookie_domain);
  }
  // To prevent session cookies from being hijacked, a user can configure the
  // SSL version of their website to only transfer session cookies via SSL by
  // using PHP's session.cookie_secure setting. The browser will then use two
  // separate session cookies for the HTTPS and HTTP versions of the site. So we
  // must use different session identifiers for HTTPS and HTTP to prevent a
  // cookie collision.
  if ($is_https) {
    ini_set('session.cookie_secure', TRUE);
  }
  $prefix = ini_get('session.cookie_secure') ? 'SSESS' : 'SESS';
  session_name($prefix . substr(hash('sha256', $session_name), 0, 32));
}

/**
 * Returns and optionally sets the filename for a system resource.
 *
 * The filename, whether provided, cached, or retrieved from the database, is
 * only returned if the file exists.
 *
 * This function plays a key role in allowing Drupal's resources (modules
 * and themes) to be located in different places depending on a site's
 * configuration. For example, a module 'foo' may legally be located
 * in any of these three places:
 *
 * modules/foo/foo.module
 * sites/all/modules/foo/foo.module
 * sites/example.com/modules/foo/foo.module
 *
 * Calling drupal_get_filename('module', 'foo') will give you one of
 * the above, depending on where the module is located.
 *
 * @param $type
 *   The type of the item (theme, theme_engine, module, profile).
 * @param $name
 *   The name of the item for which the filename is requested.
 * @param $filename
 *   The filename of the item if it is to be set explicitly rather
 *   than by consulting the database.
 *
 * @return
 *   The filename of the requested item or NULL if the item is not found.
 */
function drupal_get_filename($type, $name, $filename = NULL) {
  // The location of files will not change during the request, so do not use
  // drupal_static().
  static $files = array(), $dirs = array();

  // Profiles are a special case: they have a fixed location and naming.
  if ($type == 'profile') {
    $profile_filename = "profiles/$name/$name.profile";
    $files[$type][$name] = file_exists($profile_filename) ? $profile_filename : FALSE;
  }
  if (!isset($files[$type])) {
    $files[$type] = array();
  }

  if (!empty($filename) && file_exists($filename)) {
    $files[$type][$name] = $filename;
  }
  elseif (isset($files[$type][$name])) {
    // nothing
  }
  // Verify that we have an active database connection, before querying
  // the database. This is required because this function is called both
  // before we have a database connection (i.e. during installation) and
  // when a database connection fails.
  else {
    try {
      if (function_exists('db_query')) {
        $file = db_query("SELECT filename FROM {system} WHERE name = :name AND type = :type", array(':name' => $name, ':type' => $type))->fetchField();
        if ($file !== FALSE && file_exists(DRUPAL_ROOT . '/' . $file)) {
          $files[$type][$name] = $file;
        }
      }
    }
    catch (Exception $e) {
      // The database table may not exist because Drupal is not yet installed,
      // or the database might be down. We have a fallback for this case so we
      // hide the error completely.
    }
    // Fallback to searching the filesystem if the database could not find the
    // file or the file returned by the database is not found.
    if (!isset($files[$type][$name])) {
      // We have a consistent directory naming: modules, themes...
      $dir = $type . 's';
      if ($type == 'theme_engine') {
        $dir = 'themes/engines';
        $extension = 'engine';
      }
      elseif ($type == 'theme') {
        $extension = 'info';
      }
      else {
        $extension = $type;
      }

      if (!isset($dirs[$dir][$extension])) {
        $dirs[$dir][$extension] = TRUE;
        if (!function_exists('drupal_system_listing')) {
          require_once DRUPAL_ROOT . '/includes/common.inc';
        }
        // Scan the appropriate directories for all files with the requested
        // extension, not just the file we are currently looking for. This
        // prevents unnecessary scans from being repeated when this function is
        // called more than once in the same page request.
        $matches = drupal_system_listing("/^" . DRUPAL_PHP_FUNCTION_PATTERN . "\.$extension$/", $dir, 'name', 0);
        foreach ($matches as $matched_name => $file) {
          $files[$type][$matched_name] = $file->uri;
        }
      }
    }
  }

  if (isset($files[$type][$name])) {
    return $files[$type][$name];
  }
}

/**
 * Loads the persistent variable table.
 *
 * The variable table is composed of values that have been saved in the table
 * with variable_set() as well as those explicitly specified in the
 * configuration file.
 */
function variable_initialize($conf = array()) {
  // NOTE: caching the variables improves performance by 20% when serving
  // cached pages.
  if ($cached = cache_get('variables', 'cache_bootstrap')) {
    $variables = $cached->data;
  }
  else {
    // Cache miss. Avoid a stampede.
    $name = 'variable_init';
    if (!lock_acquire($name, 1)) {
      // Another request is building the variable cache.
      // Wait, then re-run this function.
      lock_wait($name);
      return variable_initialize($conf);
    }
    else {
      // Proceed with variable rebuild.
      $variables = array_map('unserialize', db_query('SELECT name, value FROM {variable}')->fetchAllKeyed());
      cache_set('variables', $variables, 'cache_bootstrap');
      lock_release($name);
    }
  }

  foreach ($conf as $name => $value) {
    $variables[$name] = $value;
  }

  return $variables;
}

/**
 * Returns a persistent variable.
 *
 * Case-sensitivity of the variable_* functions depends on the database
 * collation used. To avoid problems, always use lower case for persistent
 * variable names.
 *
 * @param $name
 *   The name of the variable to return.
 * @param $default
 *   The default value to use if this variable has never been set.
 *
 * @return
 *   The value of the variable. Unserialization is taken care of as necessary.
 *
 * @see variable_del()
 * @see variable_set()
 */
function variable_get($name, $default = NULL) {
  global $conf;

  return isset($conf[$name]) ? $conf[$name] : $default;
}

/**
 * Sets a persistent variable.
 *
 * Case-sensitivity of the variable_* functions depends on the database
 * collation used. To avoid problems, always use lower case for persistent
 * variable names.
 *
 * @param $name
 *   The name of the variable to set.
 * @param $value
 *   The value to set. This can be any PHP data type; these functions take care
 *   of serialization as necessary.
 *
 * @see variable_del()
 * @see variable_get()
 */
function variable_set($name, $value) {
  global $conf;

  db_merge('variable')->key(array('name' => $name))->fields(array('value' => serialize($value)))->execute();

  cache_clear_all('variables', 'cache_bootstrap');

  $conf[$name] = $value;
}

/**
 * Unsets a persistent variable.
 *
 * Case-sensitivity of the variable_* functions depends on the database
 * collation used. To avoid problems, always use lower case for persistent
 * variable names.
 *
 * @param $name
 *   The name of the variable to undefine.
 *
 * @see variable_get()
 * @see variable_set()
 */
function variable_del($name) {
  global $conf;

  db_delete('variable')
    ->condition('name', $name)
    ->execute();
  cache_clear_all('variables', 'cache_bootstrap');

  unset($conf[$name]);
}

/**
 * Retrieves the current page from the cache.
 *
 * Note: we do not serve cached pages to authenticated users, or to anonymous
 * users when $_SESSION is non-empty. $_SESSION may contain status messages
 * from a form submission, the contents of a shopping cart, or other user-
 * specific content that should not be cached and displayed to other users.
 *
 * @param $check_only
 *   (optional) Set to TRUE to only return whether a previous call found a
 *   cache entry.
 *
 * @return
 *   The cache object, if the page was found in the cache, NULL otherwise.
 */
function drupal_page_get_cache($check_only = FALSE) {
  global $base_root;
  static $cache_hit = FALSE;

  if ($check_only) {
    return $cache_hit;
  }

  if (drupal_page_is_cacheable()) {
    $cache = cache_get($base_root . request_uri(), 'cache_page');
    if ($cache !== FALSE) {
      $cache_hit = TRUE;
    }
    return $cache;
  }
}

/**
 * Determines the cacheability of the current page.
 *
 * @param $allow_caching
 *   Set to FALSE if you want to prevent this page from being cached.
 *
 * @return
 *   TRUE if the current page can be cached, FALSE otherwise.
 */
function drupal_page_is_cacheable($allow_caching = NULL) {
  $allow_caching_static = &drupal_static(__FUNCTION__, TRUE);
  if (isset($allow_caching)) {
    $allow_caching_static = $allow_caching;
  }

  return $allow_caching_static && ($_SERVER['REQUEST_METHOD'] == 'GET' || $_SERVER['REQUEST_METHOD'] == 'HEAD')
    && !drupal_is_cli();
}

/**
 * Invokes a bootstrap hook in all bootstrap modules that implement it.
 *
 * @param $hook
 *   The name of the bootstrap hook to invoke.
 *
 * @see bootstrap_hooks()
 */
function bootstrap_invoke_all($hook) {
  // Bootstrap modules should have been loaded when this function is called, so
  // we don't need to tell module_list() to reset its internal list (and we
  // therefore leave the first parameter at its default value of FALSE). We
  // still pass in TRUE for the second parameter, though; in case this is the
  // first time during the bootstrap that module_list() is called, we want to
  // make sure that its internal cache is primed with the bootstrap modules
  // only.
  foreach (module_list(FALSE, TRUE) as $module) {
    drupal_load('module', $module);
    module_invoke($module, $hook);
  }
}

/**
 * Includes a file with the provided type and name.
 *
 * This prevents including a theme, engine, module, etc., more than once.
 *
 * @param $type
 *   The type of item to load (i.e. theme, theme_engine, module).
 * @param $name
 *   The name of the item to load.
 *
 * @return
 *   TRUE if the item is loaded or has already been loaded.
 */
function drupal_load($type, $name) {
  // Once a file is included this can't be reversed during a request so do not
  // use drupal_static() here.
  static $files = array();

  if (isset($files[$type][$name])) {
    return TRUE;
  }

  $filename = drupal_get_filename($type, $name);

  if ($filename) {
    include_once DRUPAL_ROOT . '/' . $filename;
    $files[$type][$name] = TRUE;

    return TRUE;
  }

  return FALSE;
}

/**
 * Sets an HTTP response header for the current page.
 *
 * Note: When sending a Content-Type header, always include a 'charset' type,
 * too. This is necessary to avoid security bugs (e.g. UTF-7 XSS).
 *
 * @param $name
 *   The HTTP header name, or the special 'Status' header name.
 * @param $value
 *   The HTTP header value; if equal to FALSE, the specified header is unset.
 *   If $name is 'Status', this is expected to be a status code followed by a
 *   reason phrase, e.g. "404 Not Found".
 * @param $append
 *   Whether to append the value to an existing header or to replace it.
 */
function drupal_add_http_header($name, $value, $append = FALSE) {
  // The headers as name/value pairs.
  $headers = &drupal_static('drupal_http_headers', array());

  $name_lower = strtolower($name);
  _drupal_set_preferred_header_name($name);

  if ($value === FALSE) {
    $headers[$name_lower] = FALSE;
  }
  elseif (isset($headers[$name_lower]) && $append) {
    // Multiple headers with identical names may be combined using comma (RFC
    // 2616, section 4.2).
    $headers[$name_lower] .= ',' . $value;
  }
  else {
    $headers[$name_lower] = $value;
  }
  drupal_send_headers(array($name => $headers[$name_lower]), TRUE);
}

/**
 * Gets the HTTP response headers for the current page.
 *
 * @param $name
 *   An HTTP header name. If omitted, all headers are returned as name/value
 *   pairs. If an array value is FALSE, the header has been unset.
 *
 * @return
 *   A string containing the header value, or FALSE if the header has been set,
 *   or NULL if the header has not been set.
 */
function drupal_get_http_header($name = NULL) {
  $headers = &drupal_static('drupal_http_headers', array());
  if (isset($name)) {
    $name = strtolower($name);
    return isset($headers[$name]) ? $headers[$name] : NULL;
  }
  else {
    return $headers;
  }
}

/**
 * Sets the preferred name for the HTTP header.
 *
 * Header names are case-insensitive, but for maximum compatibility they should
 * follow "common form" (see RFC 2617, section 4.2).
 */
function _drupal_set_preferred_header_name($name = NULL) {
  static $header_names = array();

  if (!isset($name)) {
    return $header_names;
  }
  $header_names[strtolower($name)] = $name;
}

/**
 * Sends the HTTP response headers that were previously set, adding defaults.
 *
 * Headers are set in drupal_add_http_header(). Default headers are not set
 * if they have been replaced or unset using drupal_add_http_header().
 *
 * @param array $default_headers
 *   (optional) An array of headers as name/value pairs.
 * @param bool $only_default
 *   (optional) If TRUE and headers have already been sent, send only the
 *   specified headers.
 */
function drupal_send_headers($default_headers = array(), $only_default = FALSE) {
  $headers_sent = &drupal_static(__FUNCTION__, FALSE);
  $headers = drupal_get_http_header();
  if ($only_default && $headers_sent) {
    $headers = array();
  }
  $headers_sent = TRUE;

  $header_names = _drupal_set_preferred_header_name();
  foreach ($default_headers as $name => $value) {
    $name_lower = strtolower($name);
    if (!isset($headers[$name_lower])) {
      $headers[$name_lower] = $value;
      $header_names[$name_lower] = $name;
    }
  }
  foreach ($headers as $name_lower => $value) {
    if ($name_lower == 'status') {
      header($_SERVER['SERVER_PROTOCOL'] . ' ' . $value);
    }
    // Skip headers that have been unset.
    elseif ($value !== FALSE) {
      header($header_names[$name_lower] . ': ' . $value);
    }
  }
}

/**
 * Sets HTTP headers in preparation for a page response.
 *
 * Authenticated users are always given a 'no-cache' header, and will fetch a
 * fresh page on every request. This prevents authenticated users from seeing
 * locally cached pages.
 *
 * ETag and Last-Modified headers are not set per default for authenticated
 * users so that browsers do not send If-Modified-Since headers from
 * authenticated user pages. drupal_serve_page_from_cache() will set appropriate
 * ETag and Last-Modified headers for cached pages.
 *
 * @see drupal_page_set_cache()
 */
function drupal_page_header() {
  $headers_sent = &drupal_static(__FUNCTION__, FALSE);
  if ($headers_sent) {
    return TRUE;
  }
  $headers_sent = TRUE;

  $default_headers = array(
    'Expires' => 'Sun, 19 Nov 1978 05:00:00 GMT',
    'Cache-Control' => 'no-cache, must-revalidate, post-check=0, pre-check=0',
    // Prevent browsers from sniffing a response and picking a MIME type
    // different from the declared content-type, since that can lead to
    // XSS and other vulnerabilities.
    'X-Content-Type-Options' => 'nosniff',
  );
  drupal_send_headers($default_headers);
}

/**
 * Sets HTTP headers in preparation for a cached page response.
 *
 * The headers allow as much as possible in proxies and browsers without any
 * particular knowledge about the pages. Modules can override these headers
 * using drupal_add_http_header().
 *
 * If the request is conditional (using If-Modified-Since and If-None-Match),
 * and the conditions match those currently in the cache, a 304 Not Modified
 * response is sent.
 */
function drupal_serve_page_from_cache(stdClass $cache) {
  // Negotiate whether to use compression.
  $page_compression = !empty($cache->data['page_compressed']);
  $return_compressed = $page_compression && isset($_SERVER['HTTP_ACCEPT_ENCODING']) && strpos($_SERVER['HTTP_ACCEPT_ENCODING'], 'gzip') !== FALSE;

  // Get headers set in hook_boot(). Keys are lower-case.
  $hook_boot_headers = drupal_get_http_header();

  // Headers generated in this function, that may be replaced or unset using
  // drupal_add_http_headers(). Keys are mixed-case.
  $default_headers = array();

  foreach ($cache->data['headers'] as $name => $value) {
    // In the case of a 304 response, certain headers must be sent, and the
    // remaining may not (see RFC 2616, section 10.3.5). Do not override
    // headers set in hook_boot().
    $name_lower = strtolower($name);
    if (in_array($name_lower, array('content-location', 'expires', 'cache-control', 'vary')) && !isset($hook_boot_headers[$name_lower])) {
      drupal_add_http_header($name, $value);
      unset($cache->data['headers'][$name]);
    }
  }

  // If the client sent a session cookie, a cached copy will only be served
  // to that one particular client due to Vary: Cookie. Thus, do not set
  // max-age > 0, allowing the page to be cached by external proxies, when a
  // session cookie is present unless the Vary header has been replaced or
  // unset in hook_boot().
  $max_age = !isset($_COOKIE[session_name()]) || isset($hook_boot_headers['vary']) ? variable_get('page_cache_maximum_age', 0) : 0;
  $default_headers['Cache-Control'] = 'public, max-age=' . $max_age;

  // Entity tag should change if the output changes.
  $etag = '"' . $cache->created . '-' . intval($return_compressed) . '"';
  header('Etag: ' . $etag);

  // See if the client has provided the required HTTP headers.
  $if_modified_since = isset($_SERVER['HTTP_IF_MODIFIED_SINCE']) ? strtotime($_SERVER['HTTP_IF_MODIFIED_SINCE']) : FALSE;
  $if_none_match = isset($_SERVER['HTTP_IF_NONE_MATCH']) ? stripslashes($_SERVER['HTTP_IF_NONE_MATCH']) : FALSE;

  if ($if_modified_since && $if_none_match
      && $if_none_match == $etag // etag must match
      && $if_modified_since == $cache->created) {  // if-modified-since must match
    header($_SERVER['SERVER_PROTOCOL'] . ' 304 Not Modified');
    drupal_send_headers($default_headers);
    return;
  }

  // Send the remaining headers.
  foreach ($cache->data['headers'] as $name => $value) {
    drupal_add_http_header($name, $value);
  }

  $default_headers['Last-Modified'] = gmdate(DATE_RFC7231, $cache->created);

  // HTTP/1.0 proxies does not support the Vary header, so prevent any caching
  // by sending an Expires date in the past. HTTP/1.1 clients ignores the
  // Expires header if a Cache-Control: max-age= directive is specified (see RFC
  // 2616, section 14.9.3).
  $default_headers['Expires'] = 'Sun, 19 Nov 1978 05:00:00 GMT';

  drupal_send_headers($default_headers);

  // Allow HTTP proxies to cache pages for anonymous users without a session
  // cookie. The Vary header is used to indicates the set of request-header
  // fields that fully determines whether a cache is permitted to use the
  // response to reply to a subsequent request for a given URL without
  // revalidation. If a Vary header has been set in hook_boot(), it is assumed
  // that the module knows how to cache the page.
  if (!isset($hook_boot_headers['vary']) && !variable_get('omit_vary_cookie')) {
    header('Vary: Cookie');
  }

  if ($page_compression) {
    header('Vary: Accept-Encoding', FALSE);
    // If page_compression is enabled, the cache contains gzipped data.
    if ($return_compressed) {
      // $cache->data['body'] is already gzip'ed, so make sure
      // zlib.output_compression does not compress it once more.
      ini_set('zlib.output_compression', '0');
      header('Content-Encoding: gzip');
    }
    else {
      // The client does not support compression, so unzip the data in the
      // cache. Strip the gzip header and run uncompress.
      $cache->data['body'] = gzinflate(substr(substr($cache->data['body'], 10), 0, -8));
    }
  }

  // Print the page.
  print $cache->data['body'];
}

/**
 * Defines the critical hooks that force modules to always be loaded.
 */
function bootstrap_hooks() {
  return array('boot', 'exit', 'watchdog', 'language_init');
}

/**
 * Unserializes and appends elements from a serialized string.
 *
 * @param $obj
 *   The object to which the elements are appended.
 * @param $field
 *   The attribute of $obj whose value should be unserialized.
 */
function drupal_unpack($obj, $field = 'data') {
  if ($obj->$field && $data = unserialize($obj->$field)) {
    foreach ($data as $key => $value) {
      if (!empty($key) && !isset($obj->$key)) {
        $obj->$key = $value;
      }
    }
  }
  return $obj;
}

/**
 * Translates a string to the current language or to a given language.
 *
 * The t() function serves two purposes. First, at run-time it translates
 * user-visible text into the appropriate language. Second, various mechanisms
 * that figure out what text needs to be translated work off t() -- the text
 * inside t() calls is added to the database of strings to be translated.
 * These strings are expected to be in English, so the first argument should
 * always be in English. To enable a fully-translatable site, it is important
 * that all human-readable text that will be displayed on the site or sent to
 * a user is passed through the t() function, or a related function. See the
 * @link http://drupal.org/node/322729 Localization API @endlink pages for
 * more information, including recommendations on how to break up or not
 * break up strings for translation.
 *
 * @section sec_translating_vars Translating Variables
 * You should never use t() to translate variables, such as calling
 * @code t($text); @endcode, unless the text that the variable holds has been
 * passed through t() elsewhere (e.g., $text is one of several translated
 * literal strings in an array). It is especially important never to call
 * @code t($user_text); @endcode, where $user_text is some text that a user
 * entered - doing that can lead to cross-site scripting and other security
 * problems. However, you can use variable substitution in your string, to put
 * variable text such as user names or link URLs into translated text. Variable
 * substitution looks like this:
 * @code
 * $text = t("@name's blog", array('@name' => format_username($account)));
 * @endcode
 * Basically, you can put variables like @name into your string, and t() will
 * substitute their sanitized values at translation time. (See the
 * Localization API pages referenced above and the documentation of
 * format_string() for details about how to define variables in your string.)
 * Translators can then rearrange the string as necessary for the language
 * (e.g., in Spanish, it might be "blog de @name").
 *
 * @section sec_alt_funcs_install Use During Installation Phase
 * During the Drupal installation phase, some resources used by t() wil not be
 * available to code that needs localization. See st() and get_t() for
 * alternatives.
 *
 * @param $string
 *   A string containing the English string to translate.
 * @param $args
 *   An associative array of replacements to make after translation. Based
 *   on the first character of the key, the value is escaped and/or themed.
 *   See format_string() for details.
 * @param $options
 *   An associative array of additional options, with the following elements:
 *   - 'langcode' (defaults to the current language): The language code to
 *     translate to a language other than what is used to display the page.
 *   - 'context' (defaults to the empty context): The context the source string
 *     belongs to.
 *
 * @return
 *   The translated string.
 *
 * @see st()
 * @see get_t()
 * @see format_string()
 * @ingroup sanitization
 */
function t($string, array $args = array(), array $options = array()) {
  global $language;
  static $custom_strings;

  // Merge in default.
  if (empty($options['langcode'])) {
    $options['langcode'] = isset($language->language) ? $language->language : 'en';
  }
  if (empty($options['context'])) {
    $options['context'] = '';
  }

  // First, check for an array of customized strings. If present, use the array
  // *instead of* database lookups. This is a high performance way to provide a
  // handful of string replacements. See settings.php for examples.
  // Cache the $custom_strings variable to improve performance.
  if (!isset($custom_strings[$options['langcode']])) {
    $custom_strings[$options['langcode']] = variable_get('locale_custom_strings_' . $options['langcode'], array());
  }
  // Custom strings work for English too, even if locale module is disabled.
  if (isset($custom_strings[$options['langcode']][$options['context']][$string])) {
    $string = $custom_strings[$options['langcode']][$options['context']][$string];
  }
  // Translate with locale module if enabled.
  elseif ($options['langcode'] != 'en' && function_exists('locale')) {
    $string = locale($string, $options['context'], $options['langcode']);
  }
  if (empty($args)) {
    return $string;
  }
  else {
    return format_string($string, $args);
  }
}

/**
 * Formats a string for HTML display by replacing variable placeholders.
 *
 * This function replaces variable placeholders in a string with the requested
 * values and escapes the values so they can be safely displayed as HTML. It
 * should be used on any unknown text that is intended to be printed to an HTML
 * page (especially text that may have come from untrusted users, since in that
 * case it prevents cross-site scripting and other security problems).
 *
 * In most cases, you should use t() rather than calling this function
 * directly, since it will translate the text (on non-English-only sites) in
 * addition to formatting it.
 *
 * @param $string
 *   A string containing placeholders.
 * @param $args
 *   An associative array of replacements to make. Occurrences in $string of
 *   any key in $args are replaced with the corresponding value, after optional
 *   sanitization and formatting. The type of sanitization and formatting
 *   depends on the first character of the key:
 *   - @variable: Escaped to HTML using check_plain(). Use this as the default
 *     choice for anything displayed on a page on the site.
 *   - %variable: Escaped to HTML and formatted using drupal_placeholder(),
 *     which makes it display as <em>emphasized</em> text.
 *   - !variable: Inserted as is, with no sanitization or formatting. Only use
 *     this for text that has already been prepared for HTML display (for
 *     example, user-supplied text that has already been run through
 *     check_plain() previously, or is expected to contain some limited HTML
 *     tags and has already been run through filter_xss() previously).
 *
 * @see t()
 * @ingroup sanitization
 */
function format_string($string, array $args = array()) {
  // Transform arguments before inserting them.
  foreach ($args as $key => $value) {
    switch ($key[0]) {
      case '@':
        // Escaped only.
        $args[$key] = check_plain($value);
        break;

      case '%':
      default:
        // Escaped and placeholder.
        $args[$key] = drupal_placeholder($value);
        break;

      case '!':
        // Pass-through.
    }
  }
  return strtr($string, $args);
}

/**
 * Encodes special characters in a plain-text string for display as HTML.
 *
 * Also validates strings as UTF-8 to prevent cross site scripting attacks on
 * Internet Explorer 6.
 *
 * @param string $text
 *   The text to be checked or processed.
 *
 * @return string
 *   An HTML safe version of $text. If $text is not valid UTF-8, an empty string
 *   is returned and, on PHP < 5.4, a warning may be issued depending on server
 *   configuration (see @link https://bugs.php.net/bug.php?id=47494 @endlink).
 *
 * @see drupal_validate_utf8()
 * @ingroup sanitization
 */
function check_plain($text) {
  return htmlspecialchars($text, ENT_QUOTES, 'UTF-8');
}

/**
 * Checks whether a string is valid UTF-8.
 *
 * All functions designed to filter input should use drupal_validate_utf8
 * to ensure they operate on valid UTF-8 strings to prevent bypass of the
 * filter.
 *
 * When text containing an invalid UTF-8 lead byte (0xC0 - 0xFF) is presented
 * as UTF-8 to Internet Explorer 6, the program may misinterpret subsequent
 * bytes. When these subsequent bytes are HTML control characters such as
 * quotes or angle brackets, parts of the text that were deemed safe by filters
 * end up in locations that are potentially unsafe; An onerror attribute that
 * is outside of a tag, and thus deemed safe by a filter, can be interpreted
 * by the browser as if it were inside the tag.
 *
 * The function does not return FALSE for strings containing character codes
 * above U+10FFFF, even though these are prohibited by RFC 3629.
 *
 * @param $text
 *   The text to check.
 *
 * @return
 *   TRUE if the text is valid UTF-8, FALSE if not.
 */
function drupal_validate_utf8($text) {
  if (strlen($text) == 0) {
    return TRUE;
  }
  // With the PCRE_UTF8 modifier 'u', preg_match() fails silently on strings
  // containing invalid UTF-8 byte sequences. It does not reject character
  // codes above U+10FFFF (represented by 4 or more octets), though.
  return (preg_match('/^./us', $text) == 1);
}

/**
 * Returns the equivalent of Apache's $_SERVER['REQUEST_URI'] variable.
 *
 * Because $_SERVER['REQUEST_URI'] is only available on Apache, we generate an
 * equivalent using other environment variables.
 */
function request_uri() {
  if (isset($_SERVER['REQUEST_URI'])) {
    $uri = $_SERVER['REQUEST_URI'];
  }
  else {
    if (isset($_SERVER['argv'])) {
      $uri = $_SERVER['SCRIPT_NAME'] . '?' . $_SERVER['argv'][0];
    }
    elseif (isset($_SERVER['QUERY_STRING'])) {
      $uri = $_SERVER['SCRIPT_NAME'] . '?' . $_SERVER['QUERY_STRING'];
    }
    else {
      $uri = $_SERVER['SCRIPT_NAME'];
    }
  }
  // Prevent multiple slashes to avoid cross site requests via the Form API.
  $uri = '/' . ltrim($uri, '/');

  return $uri;
}

/**
 * Logs an exception.
 *
 * This is a wrapper function for watchdog() which automatically decodes an
 * exception.
 *
 * @param $type
 *   The category to which this message belongs.
 * @param $exception
 *   The exception that is going to be logged.
 * @param $message
 *   The message to store in the log. If empty, a text that contains all useful
 *   information about the passed-in exception is used.
 * @param $variables
 *   Array of variables to replace in the message on display. Defaults to the
 *   return value of _drupal_decode_exception().
 * @param $severity
 *   The severity of the message, as per RFC 3164.
 * @param $link
 *   A link to associate with the message.
 *
 * @see watchdog()
 * @see _drupal_decode_exception()
 */
function watchdog_exception($type, Exception $exception, $message = NULL, $variables = array(), $severity = WATCHDOG_ERROR, $link = NULL) {

   // Use a default value if $message is not set.
   if (empty($message)) {
     // The exception message is run through check_plain() by _drupal_decode_exception().
     $message = '%type: !message in %function (line %line of %file).';
   }
   // $variables must be an array so that we can add the exception information.
   if (!is_array($variables)) {
     $variables = array();
   }

   require_once DRUPAL_ROOT . '/includes/errors.inc';
   $variables += _drupal_decode_exception($exception);
   watchdog($type, $message, $variables, $severity, $link);
}

/**
 * Logs a system message.
 *
 * @param $type
 *   The category to which this message belongs. Can be any string, but the
 *   general practice is to use the name of the module calling watchdog().
 * @param $message
 *   The message to store in the log. Keep $message translatable
 *   by not concatenating dynamic values into it! Variables in the
 *   message should be added by using placeholder strings alongside
 *   the variables argument to declare the value of the placeholders.
 *   See t() for documentation on how $message and $variables interact.
 * @param $variables
 *   Array of variables to replace in the message on display or
 *   NULL if message is already translated or not possible to
 *   translate.
 * @param $severity
 *   The severity of the message; one of the following values as defined in
 *   @link http://www.faqs.org/rfcs/rfc3164.html RFC 3164: @endlink
 *   - WATCHDOG_EMERGENCY: Emergency, system is unusable.
 *   - WATCHDOG_ALERT: Alert, action must be taken immediately.
 *   - WATCHDOG_CRITICAL: Critical conditions.
 *   - WATCHDOG_ERROR: Error conditions.
 *   - WATCHDOG_WARNING: Warning conditions.
 *   - WATCHDOG_NOTICE: (default) Normal but significant conditions.
 *   - WATCHDOG_INFO: Informational messages.
 *   - WATCHDOG_DEBUG: Debug-level messages.
 * @param $link
 *   A link to associate with the message.
 *
 * @see watchdog_severity_levels()
 * @see hook_watchdog()
 */
function watchdog($type, $message, $variables = array(), $severity = WATCHDOG_NOTICE, $link = NULL) {
  global $user, $base_root;

  static $in_error_state = FALSE;

  // It is possible that the error handling will itself trigger an error. In that case, we could
  // end up in an infinite loop. To avoid that, we implement a simple static semaphore.
  if (!$in_error_state && function_exists('module_implements')) {
    $in_error_state = TRUE;

    // The user object may not exist in all conditions, so 0 is substituted if needed.
    $user_uid = isset($user->uid) ? $user->uid : 0;

    // Prepare the fields to be logged
    $log_entry = array(
      'type'        => $type,
      'message'     => $message,
      'variables'   => $variables,
      'severity'    => $severity,
      'link'        => $link,
      'user'        => $user,
      'uid'         => $user_uid,
      'request_uri' => $base_root . request_uri(),
      'referer'     => isset($_SERVER['HTTP_REFERER']) ? $_SERVER['HTTP_REFERER'] : '',
      'ip'          => ip_address(),
      // Request time isn't accurate for long processes, use time() instead.
      'timestamp'   => time(),
    );

    // Call the logging hooks to log/process the message
    foreach (module_implements('watchdog') as $module) {
      module_invoke($module, 'watchdog', $log_entry);
    }

    // It is critical that the semaphore is only cleared here, in the parent
    // watchdog() call (not outside the loop), to prevent recursive execution.
    $in_error_state = FALSE;
  }
}

/**
 * Sets a message to display to the user.
 *
 * Messages are stored in a session variable and displayed in page.tpl.php via
 * the $messages theme variable.
 *
 * Example usage:
 * @code
 * drupal_set_message(t('An error occurred and processing did not complete.'), 'error');
 * @endcode
 *
 * @param string $message
 *   (optional) The translated message to be displayed to the user. For
 *   consistency with other messages, it should begin with a capital letter and
 *   end with a period.
 * @param string $type
 *   (optional) The message's type. Defaults to 'status'. These values are
 *   supported:
 *   - 'status'
 *   - 'warning'
 *   - 'error'
 * @param bool $repeat
 *   (optional) If this is FALSE and the message is already set, then the
 *   message won't be repeated. Defaults to TRUE.
 *
 * @return array|null
 *   A multidimensional array with keys corresponding to the set message types.
 *   The indexed array values of each contain the set messages for that type.
 *   Or, if there are no messages set, the function returns NULL.
 *
 * @see drupal_get_messages()
 * @see theme_status_messages()
 */
function drupal_set_message($message = NULL, $type = 'status', $repeat = TRUE) {
  if ($message || $message === '0' || $message === 0) {
    if (!isset($_SESSION['messages'][$type])) {
      $_SESSION['messages'][$type] = array();
    }

    if ($repeat || !in_array($message, $_SESSION['messages'][$type])) {
      $_SESSION['messages'][$type][] = $message;
    }

    // Mark this page as being uncacheable.
    drupal_page_is_cacheable(FALSE);
  }

  // Messages not set when DB connection fails.
  return isset($_SESSION['messages']) ? $_SESSION['messages'] : NULL;
}

/**
 * Returns all messages that have been set with drupal_set_message().
 *
 * @param string $type
 *   (optional) Limit the messages returned by type. Defaults to NULL, meaning
 *   all types. These values are supported:
 *   - NULL
 *   - 'status'
 *   - 'warning'
 *   - 'error'
 * @param bool $clear_queue
 *   (optional) If this is TRUE, the queue will be cleared of messages of the
 *   type specified in the $type parameter. Otherwise the queue will be left
 *   intact. Defaults to TRUE.
 *
 * @return array
 *   A multidimensional array with keys corresponding to the set message types.
 *   The indexed array values of each contain the set messages for that type.
 *   The messages returned are limited to the type specified in the $type
 *   parameter. If there are no messages of the specified type, an empty array
 *   is returned.
 *
 * @see drupal_set_message()
 * @see theme_status_messages()
 */
function drupal_get_messages($type = NULL, $clear_queue = TRUE) {
  if ($messages = drupal_set_message()) {
    if ($type) {
      if ($clear_queue) {
        unset($_SESSION['messages'][$type]);
      }
      if (isset($messages[$type])) {
        return array($type => $messages[$type]);
      }
    }
    else {
      if ($clear_queue) {
        unset($_SESSION['messages']);
      }
      return $messages;
    }
  }
  return array();
}

/**
 * Gets the title of the current page.
 *
 * The title is displayed on the page and in the title bar.
 *
 * @return
 *   The current page's title.
 */
function drupal_get_title() {
  $title = drupal_set_title();

  // During a bootstrap, menu.inc is not included and thus we cannot provide a title.
  if (!isset($title) && function_exists('menu_get_active_title')) {
    $title = check_plain(menu_get_active_title());
  }

  return $title;
}

/**
 * Sets the title of the current page.
 *
 * The title is displayed on the page and in the title bar.
 *
 * @param $title
 *   Optional string value to assign to the page title; or if set to NULL
 *   (default), leaves the current title unchanged.
 * @param $output
 *   Optional flag - normally should be left as CHECK_PLAIN. Only set to
 *   PASS_THROUGH if you have already removed any possibly dangerous code
 *   from $title using a function like check_plain() or filter_xss(). With this
 *   flag the string will be passed through unchanged.
 *
 * @return
 *   The updated title of the current page.
 */
function drupal_set_title($title = NULL, $output = CHECK_PLAIN) {
  $stored_title = &drupal_static(__FUNCTION__);

  if (isset($title)) {
    $stored_title = ($output == PASS_THROUGH) ? $title : check_plain($title);
  }

  return $stored_title;
}

/**
 * Checks to see if an IP address has been blocked.
 *
 * Blocked IP addresses are stored in the database by default. However for
 * performance reasons we allow an override in settings.php. This allows us
 * to avoid querying the database at this critical stage of the bootstrap if
 * an administrative interface for IP address blocking is not required.
 *
 * @param $ip
 *   IP address to check.
 *
 * @return bool
 *   TRUE if access is denied, FALSE if access is allowed.
 */
function drupal_is_denied($ip) {
  // Because this function is called on every page request, we first check
  // for an array of IP addresses in settings.php before querying the
  // database.
  $blocked_ips = variable_get('blocked_ips');
  $denied = FALSE;
  if (isset($blocked_ips) && is_array($blocked_ips)) {
    $denied = in_array($ip, $blocked_ips);
  }
  // Only check if database.inc is loaded already. If
  // $conf['page_cache_without_database'] = TRUE; is set in settings.php,
  // then the database won't be loaded here so the IPs in the database
  // won't be denied. However the user asked explicitly not to use the
  // database and also in this case it's quite likely that the user relies
  // on higher performance solutions like a firewall.
  elseif (class_exists('Database', FALSE)) {
    $denied = (bool)db_query("SELECT 1 FROM {blocked_ips} WHERE ip = :ip", array(':ip' => $ip))->fetchField();
  }
  return $denied;
}

/**
 * Handles denied users.
 *
 * @param $ip
 *   IP address to check. Prints a message and exits if access is denied.
 */
function drupal_block_denied($ip) {
  // Deny access to blocked IP addresses - t() is not yet available.
  if (drupal_is_denied($ip)) {
    header($_SERVER['SERVER_PROTOCOL'] . ' 403 Forbidden');
    print 'Sorry, ' . check_plain(ip_address()) . ' has been banned.';
    exit();
  }
}

/**
 * Returns a URL-safe, base64 encoded string of highly randomized bytes (over the full 8-bit range).
 *
 * @param $byte_count
 *   The number of random bytes to fetch and base64 encode.
 *
 * @return string
 *   The base64 encoded result will have a length of up to 4 * $byte_count.
 */
function drupal_random_key($byte_count = 32) {
  return drupal_base64_encode(drupal_random_bytes($byte_count));
}

/**
 * Returns a URL-safe, base64 encoded version of the supplied string.
 *
 * @param $string
 *   The string to convert to base64.
 *
 * @return string
 */
function drupal_base64_encode($string) {
  $data = base64_encode($string);
  // Modify the output so it's safe to use in URLs.
  return strtr($data, array('+' => '-', '/' => '_', '=' => ''));
}

/**
 * Returns a string of highly randomized bytes (over the full 8-bit range).
 *
 * This function is better than simply calling mt_rand() or any other built-in
 * PHP function because it can return a long string of bytes (compared to < 4
 * bytes normally from mt_rand()) and uses the best available pseudo-random
 * source.
 *
 * @param $count
 *   The number of characters (bytes) to return in the string.
 */
function drupal_random_bytes($count)  {
  // $random_state does not use drupal_static as it stores random bytes.
  static $random_state, $bytes, $has_openssl;

  $missing_bytes = $count - strlen($bytes);

  if ($missing_bytes > 0) {
    // PHP versions prior 5.3.4 experienced openssl_random_pseudo_bytes()
    // locking on Windows and rendered it unusable.
    if (!isset($has_openssl)) {
      $has_openssl = version_compare(PHP_VERSION, '5.3.4', '>=') && function_exists('openssl_random_pseudo_bytes');
    }

    // openssl_random_pseudo_bytes() will find entropy in a system-dependent
    // way.
    if ($has_openssl) {
      $bytes .= openssl_random_pseudo_bytes($missing_bytes);
    }

    // Else, read directly from /dev/urandom, which is available on many *nix
    // systems and is considered cryptographically secure.
    elseif ($fh = @fopen('/dev/urandom', 'rb')) {
      // PHP only performs buffered reads, so in reality it will always read
      // at least 4096 bytes. Thus, it costs nothing extra to read and store
      // that much so as to speed any additional invocations.
      $bytes .= fread($fh, max(4096, $missing_bytes));
      fclose($fh);
    }

    // If we couldn't get enough entropy, this simple hash-based PRNG will
    // generate a good set of pseudo-random bytes on any system.
    // Note that it may be important that our $random_state is passed
    // through hash() prior to being rolled into $output, that the two hash()
    // invocations are different, and that the extra input into the first one -
    // the microtime() - is prepended rather than appended. This is to avoid
    // directly leaking $random_state via the $output stream, which could
    // allow for trivial prediction of further "random" numbers.
    if (strlen($bytes) < $count) {
      // Initialize on the first call. The contents of $_SERVER includes a mix of
      // user-specific and system information that varies a little with each page.
      if (!isset($random_state)) {
        $random_state = print_r($_SERVER, TRUE);
        if (function_exists('getmypid')) {
          // Further initialize with the somewhat random PHP process ID.
          $random_state .= getmypid();
        }
        $bytes = '';
      }

      do {
        $random_state = hash('sha256', microtime() . mt_rand() . $random_state);
        $bytes .= hash('sha256', mt_rand() . $random_state, TRUE);
      }
      while (strlen($bytes) < $count);
    }
  }
  $output = substr($bytes, 0, $count);
  $bytes = substr($bytes, $count);
  return $output;
}

/**
 * Calculates a base-64 encoded, URL-safe sha-256 hmac.
 *
 * @param string $data
 *   String to be validated with the hmac.
 * @param string $key
 *   A secret string key.
 *
 * @return string
 *   A base-64 encoded sha-256 hmac, with + replaced with -, / with _ and
 *   any = padding characters removed.
 */
function drupal_hmac_base64($data, $key) {
  // Casting $data and $key to strings here is necessary to avoid empty string
  // results of the hash function if they are not scalar values. As this
  // function is used in security-critical contexts like token validation it is
  // important that it never returns an empty string.
  $hmac = base64_encode(hash_hmac('sha256', (string) $data, (string) $key, TRUE));
  // Modify the hmac so it's safe to use in URLs.
  return strtr($hmac, array('+' => '-', '/' => '_', '=' => ''));
}

/**
 * Calculates a base-64 encoded, URL-safe sha-256 hash.
 *
 * @param $data
 *   String to be hashed.
 *
 * @return
 *   A base-64 encoded sha-256 hash, with + replaced with -, / with _ and
 *   any = padding characters removed.
 */
function drupal_hash_base64($data) {
  $hash = base64_encode(hash('sha256', $data, TRUE));
  // Modify the hash so it's safe to use in URLs.
  return strtr($hash, array('+' => '-', '/' => '_', '=' => ''));
}

/**
 * Merges multiple arrays, recursively, and returns the merged array.
 *
 * This function is similar to PHP's array_merge_recursive() function, but it
 * handles non-array values differently. When merging values that are not both
 * arrays, the latter value replaces the former rather than merging with it.
 *
 * Example:
 * @code
 * $link_options_1 = array('fragment' => 'x', 'attributes' => array('title' => t('X'), 'class' => array('a', 'b')));
 * $link_options_2 = array('fragment' => 'y', 'attributes' => array('title' => t('Y'), 'class' => array('c', 'd')));
 *
 * // This results in array('fragment' => array('x', 'y'), 'attributes' => array('title' => array(t('X'), t('Y')), 'class' => array('a', 'b', 'c', 'd'))).
 * $incorrect = array_merge_recursive($link_options_1, $link_options_2);
 *
 * // This results in array('fragment' => 'y', 'attributes' => array('title' => t('Y'), 'class' => array('a', 'b', 'c', 'd'))).
 * $correct = drupal_array_merge_deep($link_options_1, $link_options_2);
 * @endcode
 *
 * @param ...
 *   Arrays to merge.
 *
 * @return
 *   The merged array.
 *
 * @see drupal_array_merge_deep_array()
 */
function drupal_array_merge_deep() {
  $args = func_get_args();
  return drupal_array_merge_deep_array($args);
}

/**
 * Merges multiple arrays, recursively, and returns the merged array.
 *
 * This function is equivalent to drupal_array_merge_deep(), except the
 * input arrays are passed as a single array parameter rather than a variable
 * parameter list.
 *
 * The following are equivalent:
 * - drupal_array_merge_deep($a, $b);
 * - drupal_array_merge_deep_array(array($a, $b));
 *
 * The following are also equivalent:
 * - call_user_func_array('drupal_array_merge_deep', $arrays_to_merge);
 * - drupal_array_merge_deep_array($arrays_to_merge);
 *
 * @see drupal_array_merge_deep()
 */
function drupal_array_merge_deep_array($arrays) {
  $result = array();

  foreach ($arrays as $array) {
    foreach ($array as $key => $value) {
      // Renumber integer keys as array_merge_recursive() does. Note that PHP
      // automatically converts array keys that are integer strings (e.g., '1')
      // to integers.
      if (is_integer($key)) {
        $result[] = $value;
      }
      // Recurse when both values are arrays.
      elseif (isset($result[$key]) && is_array($result[$key]) && is_array($value)) {
        $result[$key] = drupal_array_merge_deep_array(array($result[$key], $value));
      }
      // Otherwise, use the latter value, overriding any previous value.
      else {
        $result[$key] = $value;
      }
    }
  }

  return $result;
}

/**
 * Generates a default anonymous $user object.
 *
 * @return Object - the user object.
 */
function drupal_anonymous_user() {
  $user = variable_get('drupal_anonymous_user_object', new stdClass);
  $user->uid = 0;
  $user->hostname = ip_address();
  $user->roles = array();
  $user->roles[DRUPAL_ANONYMOUS_RID] = 'anonymous user';
  $user->cache = 0;
  return $user;
}

/**
 * Ensures Drupal is bootstrapped to the specified phase.
 *
 * In order to bootstrap Drupal from another PHP script, you can use this code:
 * @code
 *   define('DRUPAL_ROOT', '/path/to/drupal');
 *   require_once DRUPAL_ROOT . '/includes/bootstrap.inc';
 *   drupal_bootstrap(DRUPAL_BOOTSTRAP_FULL);
 * @endcode
 *
 * @param int $phase
 *   A constant telling which phase to bootstrap to. When you bootstrap to a
 *   particular phase, all earlier phases are run automatically. Possible
 *   values:
 *   - DRUPAL_BOOTSTRAP_CONFIGURATION: Initializes configuration.
 *   - DRUPAL_BOOTSTRAP_PAGE_CACHE: Tries to serve a cached page.
 *   - DRUPAL_BOOTSTRAP_DATABASE: Initializes the database layer.
 *   - DRUPAL_BOOTSTRAP_VARIABLES: Initializes the variable system.
 *   - DRUPAL_BOOTSTRAP_SESSION: Initializes session handling.
 *   - DRUPAL_BOOTSTRAP_PAGE_HEADER: Sets up the page header.
 *   - DRUPAL_BOOTSTRAP_LANGUAGE: Finds out the language of the page.
 *   - DRUPAL_BOOTSTRAP_FULL: Fully loads Drupal. Validates and fixes input
 *     data.
 * @param boolean $new_phase
 *   A boolean, set to FALSE if calling drupal_bootstrap from inside a
 *   function called from drupal_bootstrap (recursion).
 *
 * @return int
 *   The most recently completed phase.
 */
function drupal_bootstrap($phase = NULL, $new_phase = TRUE) {
  // Not drupal_static(), because does not depend on any run-time information.
  static $phases = array(
    DRUPAL_BOOTSTRAP_CONFIGURATION,
    DRUPAL_BOOTSTRAP_PAGE_CACHE,
    DRUPAL_BOOTSTRAP_DATABASE,
    DRUPAL_BOOTSTRAP_VARIABLES,
    DRUPAL_BOOTSTRAP_SESSION,
    DRUPAL_BOOTSTRAP_PAGE_HEADER,
    DRUPAL_BOOTSTRAP_LANGUAGE,
    DRUPAL_BOOTSTRAP_FULL,
  );
  // Not drupal_static(), because the only legitimate API to control this is to
  // call drupal_bootstrap() with a new phase parameter.
  static $final_phase;
  // Not drupal_static(), because it's impossible to roll back to an earlier
  // bootstrap state.
  static $stored_phase = -1;

  if (isset($phase)) {
    // When not recursing, store the phase name so it's not forgotten while
    // recursing but take care of not going backwards.
    if ($new_phase && $phase >= $stored_phase) {
      $final_phase = $phase;
    }

    // Call a phase if it has not been called before and is below the requested
    // phase.
    while ($phases && $phase > $stored_phase && $final_phase > $stored_phase) {
      $current_phase = array_shift($phases);

      // This function is re-entrant. Only update the completed phase when the
      // current call actually resulted in a progress in the bootstrap process.
      if ($current_phase > $stored_phase) {
        $stored_phase = $current_phase;
      }

      switch ($current_phase) {
        case DRUPAL_BOOTSTRAP_CONFIGURATION:
          _drupal_bootstrap_configuration();
          break;

        case DRUPAL_BOOTSTRAP_PAGE_CACHE:
          _drupal_bootstrap_page_cache();
          break;

        case DRUPAL_BOOTSTRAP_DATABASE:
          _drupal_bootstrap_database();
          break;

        case DRUPAL_BOOTSTRAP_VARIABLES:
          _drupal_bootstrap_variables();
          break;

        case DRUPAL_BOOTSTRAP_SESSION:
          require_once DRUPAL_ROOT . '/' . variable_get('session_inc', 'includes/session.inc');
          drupal_session_initialize();
          break;

        case DRUPAL_BOOTSTRAP_PAGE_HEADER:
          _drupal_bootstrap_page_header();
          break;

        case DRUPAL_BOOTSTRAP_LANGUAGE:
          drupal_language_initialize();
          break;

        case DRUPAL_BOOTSTRAP_FULL:
          require_once DRUPAL_ROOT . '/includes/common.inc';
          _drupal_bootstrap_full();
          break;
      }
    }
  }
  return $stored_phase;
}

/**
 * Returns the time zone of the current user.
 */
function drupal_get_user_timezone() {
  global $user;
  if (variable_get('configurable_timezones', 1) && $user->uid && $user->timezone) {
    return $user->timezone;
  }
  else {
    // Ignore PHP strict notice if time zone has not yet been set in the php.ini
    // configuration.
    return variable_get('date_default_timezone', @date_default_timezone_get());
  }
}

/**
 * Gets a salt useful for hardening against SQL injection.
 *
 * @return
 *   A salt based on information in settings.php, not in the database.
 */
function drupal_get_hash_salt() {
  global $drupal_hash_salt, $databases;
  // If the $drupal_hash_salt variable is empty, a hash of the serialized
  // database credentials is used as a fallback salt.
  return empty($drupal_hash_salt) ? hash('sha256', serialize($databases)) : $drupal_hash_salt;
}

/**
 * Provides custom PHP error handling.
 *
 * @param $error_level
 *   The level of the error raised.
 * @param $message
 *   The error message.
 * @param $filename
 *   The filename that the error was raised in.
 * @param $line
 *   The line number the error was raised at.
 * @param $context
 *   An array that points to the active symbol table at the point the error
 *   occurred.
 */
function _drupal_error_handler($error_level, $message, $filename, $line, $context) {
  require_once DRUPAL_ROOT . '/includes/errors.inc';
  _drupal_error_handler_real($error_level, $message, $filename, $line, $context);
}

/**
 * Provides custom PHP exception handling.
 *
 * Uncaught exceptions are those not enclosed in a try/catch block. They are
 * always fatal: the execution of the script will stop as soon as the exception
 * handler exits.
 *
 * @param $exception
 *   The exception object that was thrown.
 */
function _drupal_exception_handler($exception) {
  require_once DRUPAL_ROOT . '/includes/errors.inc';

  try {
    // Log the message to the watchdog and return an error page to the user.
    _drupal_log_error(_drupal_decode_exception($exception), TRUE);
  }
  catch (Exception $exception2) {
    // Another uncaught exception was thrown while handling the first one.
    // If we are displaying errors, then do so with no possibility of a further uncaught exception being thrown.
    if (error_displayable()) {
      print '<h1>Additional uncaught exception thrown while handling exception.</h1>';
      print '<h2>Original</h2><p>' . _drupal_render_exception_safe($exception) . '</p>';
      print '<h2>Additional</h2><p>' . _drupal_render_exception_safe($exception2) . '</p><hr />';
    }
  }
}

/**
 * Sets up the script environment and loads settings.php.
 */
function _drupal_bootstrap_configuration() {
  // Set the Drupal custom error handler.
  set_error_handler('_drupal_error_handler');
  set_exception_handler('_drupal_exception_handler');

  drupal_environment_initialize();
  // Start a page timer:
  timer_start('page');
  // Initialize the configuration, including variables from settings.php.
  drupal_settings_initialize();
}

/**
 * Attempts to serve a page from the cache.
 */
function _drupal_bootstrap_page_cache() {
  global $user;

  // Allow specifying special cache handlers in settings.php, like
  // using memcached or files for storing cache information.
  require_once DRUPAL_ROOT . '/includes/cache.inc';
  foreach (variable_get('cache_backends', array()) as $include) {
    require_once DRUPAL_ROOT . '/' . $include;
  }
  // Check for a cache mode force from settings.php.
  if (variable_get('page_cache_without_database')) {
    $cache_enabled = TRUE;
  }
  else {
    drupal_bootstrap(DRUPAL_BOOTSTRAP_VARIABLES, FALSE);
    $cache_enabled = variable_get('cache');
  }
  drupal_block_denied(ip_address());
  // If there is no session cookie and cache is enabled (or forced), try
  // to serve a cached page.
  if (!isset($_COOKIE[session_name()]) && $cache_enabled) {
    // Make sure there is a user object because its timestamp will be
    // checked, hook_boot might check for anonymous user etc.
    $user = drupal_anonymous_user();
    // Get the page from the cache.
    $cache = drupal_page_get_cache();
    // If there is a cached page, display it.
    if (is_object($cache)) {
      header('X-Drupal-Cache: HIT');
      // Restore the metadata cached with the page.
      $_GET['q'] = $cache->data['path'];
      drupal_set_title($cache->data['title'], PASS_THROUGH);
      date_default_timezone_set(drupal_get_user_timezone());
      // If the skipping of the bootstrap hooks is not enforced, call
      // hook_boot.
      if (variable_get('page_cache_invoke_hooks', TRUE)) {
        bootstrap_invoke_all('boot');
      }
      drupal_serve_page_from_cache($cache);
      // If the skipping of the bootstrap hooks is not enforced, call
      // hook_exit.
      if (variable_get('page_cache_invoke_hooks', TRUE)) {
        bootstrap_invoke_all('exit');
      }
      // We are done.
      exit;
    }
    else {
      header('X-Drupal-Cache: MISS');
    }
  }
}

/**
 * Initializes the database system and registers autoload functions.
 */
function _drupal_bootstrap_database() {
  // Redirect the user to the installation script if Drupal has not been
  // installed yet (i.e., if no $databases array has been defined in the
  // settings.php file) and we are not already installing.
  if (empty($GLOBALS['databases']) && !drupal_installation_attempted()) {
    include_once DRUPAL_ROOT . '/includes/install.inc';
    install_goto('install.php');
  }

  // The user agent header is used to pass a database prefix in the request when
  // running tests. However, for security reasons, it is imperative that we
  // validate we ourselves made the request.
  if ($test_prefix = drupal_valid_test_ua()) {
    // Set the test run id for use in other parts of Drupal.
    $test_info = &$GLOBALS['drupal_test_info'];
    $test_info['test_run_id'] = $test_prefix;
    $test_info['in_child_site'] = TRUE;

    foreach ($GLOBALS['databases']['default'] as &$value) {
      // Extract the current default database prefix.
      if (!isset($value['prefix'])) {
        $current_prefix = '';
      }
      elseif (is_array($value['prefix'])) {
        $current_prefix = $value['prefix']['default'];
      }
      else {
        $current_prefix = $value['prefix'];
      }

      // Remove the current database prefix and replace it by our own.
      $value['prefix'] = array(
        'default' => $current_prefix . $test_prefix,
      );
    }
  }

  // Initialize the database system. Note that the connection
  // won't be initialized until it is actually requested.
  require_once DRUPAL_ROOT . '/includes/database/database.inc';

  // Register autoload functions so that we can access classes and interfaces.
  // The database autoload routine comes first so that we can load the database
  // system without hitting the database. That is especially important during
  // the install or upgrade process.
  spl_autoload_register('drupal_autoload_class');
  spl_autoload_register('drupal_autoload_interface');
  if (version_compare(PHP_VERSION, '5.4') >= 0) {
    spl_autoload_register('drupal_autoload_trait');
  }
}

/**
 * Loads system variables and all enabled bootstrap modules.
 */
function _drupal_bootstrap_variables() {
  global $conf;

  // Initialize the lock system.
  require_once DRUPAL_ROOT . '/' . variable_get('lock_inc', 'includes/lock.inc');
  lock_initialize();

  // Load variables from the database, but do not overwrite variables set in settings.php.
  $conf = variable_initialize(isset($conf) ? $conf : array());
  // Load bootstrap modules.
  require_once DRUPAL_ROOT . '/includes/module.inc';
  module_load_all(TRUE);

  // Sanitize the destination parameter (which is often used for redirects) to
  // prevent open redirect attacks leading to other domains. Sanitize both
  // $_GET['destination'] and $_REQUEST['destination'] to protect code that
  // relies on either, but do not sanitize $_POST to avoid interfering with
  // unrelated form submissions. The sanitization happens here because
  // url_is_external() requires the variable system to be available.
  if (isset($_GET['destination']) || isset($_REQUEST['destination'])) {
    require_once DRUPAL_ROOT . '/includes/common.inc';
    // If the destination is an external URL, remove it.
    if (isset($_GET['destination']) && url_is_external($_GET['destination'])) {
      unset($_GET['destination']);
      unset($_REQUEST['destination']);
    }
    // If there's still something in $_REQUEST['destination'] that didn't come
    // from $_GET, check it too.
    if (isset($_REQUEST['destination']) && (!isset($_GET['destination']) || $_REQUEST['destination'] != $_GET['destination']) && url_is_external($_REQUEST['destination'])) {
      unset($_REQUEST['destination']);
    }
  }
}

/**
 * Invokes hook_boot(), initializes locking system, and sends HTTP headers.
 */
function _drupal_bootstrap_page_header() {
  bootstrap_invoke_all('boot');

  if (!drupal_is_cli()) {
    ob_start();
    drupal_page_header();
  }
}

/**
 * Returns the current bootstrap phase for this Drupal process.
 *
 * The current phase is the one most recently completed by drupal_bootstrap().
 *
 * @see drupal_bootstrap()
 */
function drupal_get_bootstrap_phase() {
  return drupal_bootstrap(NULL, FALSE);
}

/**
 * Returns the test prefix if this is an internal request from SimpleTest.
 *
 * @return
 *   Either the simpletest prefix (the string "simpletest" followed by any
 *   number of digits) or FALSE if the user agent does not contain a valid
 *   HMAC and timestamp.
 */
function drupal_valid_test_ua() {
  // No reason to reset this.
  static $test_prefix;

  if (isset($test_prefix)) {
    return $test_prefix;
  }

  if (isset($_SERVER['HTTP_USER_AGENT']) && preg_match("/^(simpletest\d+);(.+);(.+);(.+)$/", $_SERVER['HTTP_USER_AGENT'], $matches)) {
    list(, $prefix, $time, $salt, $hmac) = $matches;
    $check_string =  $prefix . ';' . $time . ';' . $salt;
    // We use the salt from settings.php to make the HMAC key, since
    // the database is not yet initialized and we can't access any Drupal variables.
    // The file properties add more entropy not easily accessible to others.
    $key = drupal_get_hash_salt() . filectime(__FILE__) . fileinode(__FILE__);
    $time_diff = REQUEST_TIME - $time;
    // Since we are making a local request a 5 second time window is allowed,
    // and the HMAC must match.
    if ($time_diff >= 0 && $time_diff <= 5 && $hmac == drupal_hmac_base64($check_string, $key)) {
      $test_prefix = $prefix;
      return $test_prefix;
    }
  }

  $test_prefix = FALSE;
  return $test_prefix;
}

/**
 * Generates a user agent string with a HMAC and timestamp for simpletest.
 */
function drupal_generate_test_ua($prefix) {
  static $key;

  if (!isset($key)) {
    // We use the salt from settings.php to make the HMAC key, since
    // the database is not yet initialized and we can't access any Drupal variables.
    // The file properties add more entropy not easily accessible to others.
    $key = drupal_get_hash_salt() . filectime(__FILE__) . fileinode(__FILE__);
  }
  // Generate a moderately secure HMAC based on the database credentials.
  $salt = uniqid('', TRUE);
  $check_string = $prefix . ';' . time() . ';' . $salt;
  return $check_string . ';' . drupal_hmac_base64($check_string, $key);
}

/**
 * Enables use of the theme system without requiring database access.
 *
 * Loads and initializes the theme system for site installs, updates and when
 * the site is in maintenance mode. This also applies when the database fails.
 *
 * @see _drupal_maintenance_theme()
 */
function drupal_maintenance_theme() {
  require_once DRUPAL_ROOT . '/includes/theme.maintenance.inc';
  _drupal_maintenance_theme();
}

/**
 * Returns a simple 404 Not Found page.
 *
 * If fast 404 pages are enabled, and this is a matching page then print a
 * simple 404 page and exit.
 *
 * This function is called from drupal_deliver_html_page() at the time when a
 * a normal 404 page is generated, but it can also optionally be called directly
 * from settings.php to prevent a Drupal bootstrap on these pages. See
 * documentation in settings.php for the benefits and drawbacks of using this.
 *
 * Paths to dynamically-generated content, such as image styles, should also be
 * accounted for in this function.
 */
function drupal_fast_404() {
  $exclude_paths = variable_get('404_fast_paths_exclude', FALSE);
  if ($exclude_paths && !preg_match($exclude_paths, $_GET['q'])) {
    $fast_paths = variable_get('404_fast_paths', FALSE);
    if ($fast_paths && preg_match($fast_paths, $_GET['q'])) {
      drupal_add_http_header('Status', '404 Not Found');
      $fast_404_html = variable_get('404_fast_html', '<!DOCTYPE html PUBLIC "-//W3C//DTD XHTML+RDFa 1.0//EN" "http://www.w3.org/MarkUp/DTD/xhtml-rdfa-1.dtd"><html xmlns="http://www.w3.org/1999/xhtml"><head><title>404 Not Found</title></head><body><h1>Not Found</h1><p>The requested URL "@path" was not found on this server.</p></body></html>');
      // Replace @path in the variable with the page path.
      print strtr($fast_404_html, array('@path' => check_plain(request_uri())));
      exit;
    }
  }
}

/**
 * Returns TRUE if a Drupal installation is currently being attempted.
 */
function drupal_installation_attempted() {
  return defined('MAINTENANCE_MODE') && MAINTENANCE_MODE == 'install';
}

/**
 * Returns the name of the proper localization function.
 *
 * get_t() exists to support localization for code that might run during
 * the installation phase, when some elements of the system might not have
 * loaded.
 *
 * This would include implementations of hook_install(), which could run
 * during the Drupal installation phase, and might also be run during
 * non-installation time, such as while installing the module from the
 * module administration page.
 *
 * Example usage:
 * @code
 *   $t = get_t();
 *   $translated = $t('translate this');
 * @endcode
 *
 * Use t() if your code will never run during the Drupal installation phase.
 * Use st() if your code will only run during installation and never any other
 * time. Use get_t() if your code could run in either circumstance.
 *
 * @see t()
 * @see st()
 * @ingroup sanitization
 */
function get_t() {
  static $t;
  // This is not converted to drupal_static because there is no point in
  // resetting this as it can not change in the course of a request.
  if (!isset($t)) {
    $t = drupal_installation_attempted() ? 'st' : 't';
  }
  return $t;
}

/**
 * Initializes all the defined language types.
 */
function drupal_language_initialize() {
  $types = language_types();

  // Ensure the language is correctly returned, even without multilanguage
  // support. Also make sure we have a $language fallback, in case a language
  // negotiation callback needs to do a full bootstrap.
  // Useful for eg. XML/HTML 'lang' attributes.
  $default = language_default();
  foreach ($types as $type) {
    $GLOBALS[$type] = $default;
  }
  if (drupal_multilingual()) {
    include_once DRUPAL_ROOT . '/includes/language.inc';
    foreach ($types as $type) {
      $GLOBALS[$type] = language_initialize($type);
    }
    // Allow modules to react on language system initialization in multilingual
    // environments.
    bootstrap_invoke_all('language_init');
  }
}

/**
 * Returns a list of the built-in language types.
 *
 * @return
 *   An array of key-values pairs where the key is the language type and the
 *   value is its configurability.
 */
function drupal_language_types() {
  return array(
    LANGUAGE_TYPE_INTERFACE => TRUE,
    LANGUAGE_TYPE_CONTENT => FALSE,
    LANGUAGE_TYPE_URL => FALSE,
  );
}

/**
 * Returns TRUE if there is more than one language enabled.
 *
 * @return
 *   TRUE if more than one language is enabled.
 */
function drupal_multilingual() {
  // The "language_count" variable stores the number of enabled languages to
  // avoid unnecessarily querying the database when building the list of
  // enabled languages on monolingual sites.
  return variable_get('language_count', 1) > 1;
}

/**
 * Returns an array of the available language types.
 *
 * @return
 *   An array of all language types where the keys of each are the language type
 *   name and its value is its configurability (TRUE/FALSE).
 */
function language_types() {
  return array_keys(variable_get('language_types', drupal_language_types()));
}

/**
 * Returns a list of installed languages, indexed by the specified key.
 *
 * @param $field
 *   (optional) The field to index the list with.
 *
 * @return
 *   An associative array, keyed on the values of $field.
 *   - If $field is 'weight' or 'enabled', the array is nested, with the outer
 *     array's values each being associative arrays with language codes as
 *     keys and language objects as values.
 *   - For all other values of $field, the array is only one level deep, and
 *     the array's values are language objects.
 */
function language_list($field = 'language') {
  $languages = &drupal_static(__FUNCTION__);
  // Init language list
  if (!isset($languages)) {
    if (drupal_multilingual() || module_exists('locale')) {
      $languages['language'] = db_query('SELECT * FROM {languages} ORDER BY weight ASC, name ASC')->fetchAllAssoc('language');
      // Users cannot uninstall the native English language. However, we allow
      // it to be hidden from the installed languages. Therefore, at least one
      // other language must be enabled then.
      if (!$languages['language']['en']->enabled && !variable_get('language_native_enabled', TRUE)) {
        unset($languages['language']['en']);
      }
    }
    else {
      // No locale module, so use the default language only.
      $default = language_default();
      $languages['language'][$default->language] = $default;
    }
  }

  // Return the array indexed by the right field
  if (!isset($languages[$field])) {
    $languages[$field] = array();
    foreach ($languages['language'] as $lang) {
      // Some values should be collected into an array
      if (in_array($field, array('enabled', 'weight'))) {
        $languages[$field][$lang->$field][$lang->language] = $lang;
      }
      else {
        $languages[$field][$lang->$field] = $lang;
      }
    }
  }
  return $languages[$field];
}

/**
 * Returns the default language used on the site
 *
 * @param $property
 *   Optional property of the language object to return
 */
function language_default($property = NULL) {
  $language = variable_get('language_default', (object) array('language' => 'en', 'name' => 'English', 'native' => 'English', 'direction' => 0, 'enabled' => 1, 'plurals' => 0, 'formula' => '', 'domain' => '', 'prefix' => '', 'weight' => 0, 'javascript' => ''));
  return $property ? $language->$property : $language;
}

/**
 * Returns the requested URL path of the page being viewed.
 *
 * Examples:
 * - http://example.com/node/306 returns "node/306".
 * - http://example.com/drupalfolder/node/306 returns "node/306" while
 *   base_path() returns "/drupalfolder/".
 * - http://example.com/path/alias (which is a path alias for node/306) returns
 *   "path/alias" as opposed to the internal path.
 * - http://example.com/index.php returns an empty string (meaning: front page).
 * - http://example.com/index.php?page=1 returns an empty string.
 *
 * @return
 *   The requested Drupal URL path.
 *
 * @see current_path()
 */
function request_path() {
  static $path;

  if (isset($path)) {
    return $path;
  }

  if (isset($_GET['q']) && is_string($_GET['q'])) {
    // This is a request with a ?q=foo/bar query string. $_GET['q'] is
    // overwritten in drupal_path_initialize(), but request_path() is called
    // very early in the bootstrap process, so the original value is saved in
    // $path and returned in later calls.
    $path = $_GET['q'];
  }
  elseif (isset($_SERVER['REQUEST_URI'])) {
    // This request is either a clean URL, or 'index.php', or nonsense.
    // Extract the path from REQUEST_URI.
    $request_path = strtok($_SERVER['REQUEST_URI'], '?');
    $base_path_len = strlen(rtrim(dirname($_SERVER['SCRIPT_NAME']), '\/'));
    // Unescape and strip $base_path prefix, leaving q without a leading slash.
    $path = substr(urldecode($request_path), $base_path_len + 1);
    // If the path equals the script filename, either because 'index.php' was
    // explicitly provided in the URL, or because the server added it to
    // $_SERVER['REQUEST_URI'] even when it wasn't provided in the URL (some
    // versions of Microsoft IIS do this), the front page should be served.
    if ($path == basename($_SERVER['PHP_SELF'])) {
      $path = '';
    }
  }
  else {
    // This is the front page.
    $path = '';
  }

  // Under certain conditions Apache's RewriteRule directive prepends the value
  // assigned to $_GET['q'] with a slash. Moreover we can always have a trailing
  // slash in place, hence we need to normalize $_GET['q'].
  $path = trim($path, '/');

  return $path;
}

/**
 * Returns a component of the current Drupal path.
 *
 * When viewing a page at the path "admin/structure/types", for example, arg(0)
 * returns "admin", arg(1) returns "structure", and arg(2) returns "types".
 *
 * Avoid use of this function where possible, as resulting code is hard to
 * read. In menu callback functions, attempt to use named arguments. See the
 * explanation in menu.inc for how to construct callbacks that take arguments.
 * When attempting to use this function to load an element from the current
 * path, e.g. loading the node on a node page, use menu_get_object() instead.
 *
 * @param $index
 *   The index of the component, where each component is separated by a '/'
 *   (forward-slash), and where the first component has an index of 0 (zero).
 * @param $path
 *   A path to break into components. Defaults to the path of the current page.
 *
 * @return
 *   The component specified by $index, or NULL if the specified component was
 *   not found. If called without arguments, it returns an array containing all
 *   the components of the current path.
 */
function arg($index = NULL, $path = NULL) {
  // Even though $arguments doesn't need to be resettable for any functional
  // reasons (the result of explode() does not depend on any run-time
  // information), it should be resettable anyway in case a module needs to
  // free up the memory used by it.
  // Use the advanced drupal_static() pattern, since this is called very often.
  static $drupal_static_fast;
  if (!isset($drupal_static_fast)) {
    $drupal_static_fast['arguments'] = &drupal_static(__FUNCTION__);
  }
  $arguments = &$drupal_static_fast['arguments'];

  if (!isset($path)) {
    $path = $_GET['q'];
  }
  if (!isset($arguments[$path])) {
    $arguments[$path] = explode('/', $path);
  }
  if (!isset($index)) {
    return $arguments[$path];
  }
  if (isset($arguments[$path][$index])) {
    return $arguments[$path][$index];
  }
}

/**
 * Returns the IP address of the client machine.
 *
 * If Drupal is behind a reverse proxy, we use the X-Forwarded-For header
 * instead of $_SERVER['REMOTE_ADDR'], which would be the IP address of
 * the proxy server, and not the client's. The actual header name can be
 * configured by the reverse_proxy_header variable.
 *
 * @return
 *   IP address of client machine, adjusted for reverse proxy and/or cluster
 *   environments.
 */
function ip_address() {
  $ip_address = &drupal_static(__FUNCTION__);

  if (!isset($ip_address)) {
    $ip_address = $_SERVER['REMOTE_ADDR'];

    if (variable_get('reverse_proxy', 0)) {
      $reverse_proxy_header = variable_get('reverse_proxy_header', 'HTTP_X_FORWARDED_FOR');
      if (!empty($_SERVER[$reverse_proxy_header])) {
        // If an array of known reverse proxy IPs is provided, then trust
        // the XFF header if request really comes from one of them.
        $reverse_proxy_addresses = variable_get('reverse_proxy_addresses', array());

        // Turn XFF header into an array.
        $forwarded = explode(',', $_SERVER[$reverse_proxy_header]);

        // Trim the forwarded IPs; they may have been delimited by commas and spaces.
        $forwarded = array_map('trim', $forwarded);

        // Tack direct client IP onto end of forwarded array.
        $forwarded[] = $ip_address;

        // Eliminate all trusted IPs.
        $untrusted = array_diff($forwarded, $reverse_proxy_addresses);

        // The right-most IP is the most specific we can trust.
        $ip_address = array_pop($untrusted);
      }
    }
  }

  return $ip_address;
}

/**
 * @addtogroup schemaapi
 * @{
 */

/**
 * Gets the schema definition of a table, or the whole database schema.
 *
 * The returned schema will include any modifications made by any
 * module that implements hook_schema_alter(). To get the schema without
 * modifications, use drupal_get_schema_unprocessed().
 *
 *
 * @param $table
 *   The name of the table. If not given, the schema of all tables is returned.
 * @param $rebuild
 *   If true, the schema will be rebuilt instead of retrieved from the cache.
 */
function drupal_get_schema($table = NULL, $rebuild = FALSE) {
  static $schema;

  if ($rebuild || !isset($table)) {
    $schema = drupal_get_complete_schema($rebuild);
  }
  elseif (!isset($schema)) {
    $schema = new SchemaCache();
  }

  if (!isset($table)) {
    return $schema;
  }
  if (isset($schema[$table])) {
    return $schema[$table];
  }
  else {
    return FALSE;
  }
}

/**
 * Extends DrupalCacheArray to allow for dynamic building of the schema cache.
 */
class SchemaCache extends DrupalCacheArray {

  /**
   * Constructs a SchemaCache object.
   */
  public function __construct() {
    // Cache by request method.
    parent::__construct('schema:runtime:' . ($_SERVER['REQUEST_METHOD'] == 'GET'), 'cache');
  }

  /**
   * Overrides DrupalCacheArray::resolveCacheMiss().
   */
  protected function resolveCacheMiss($offset) {
    $complete_schema = drupal_get_complete_schema();
    $value = isset($complete_schema[$offset]) ? $complete_schema[$offset] :  NULL;
    $this->storage[$offset] = $value;
    $this->persist($offset);
    return $value;
  }
}

/**
 * Gets the whole database schema.
 *
 * The returned schema will include any modifications made by any
 * module that implements hook_schema_alter().
 *
 * @param $rebuild
 *   If true, the schema will be rebuilt instead of retrieved from the cache.
 */
function drupal_get_complete_schema($rebuild = FALSE) {
  static $schema = array();

  if (empty($schema) || $rebuild) {
    // Try to load the schema from cache.
    if (!$rebuild && $cached = cache_get('schema')) {
      $schema = $cached->data;
    }
    // Otherwise, rebuild the schema cache.
    else {
      $schema = array();
      // Load the .install files to get hook_schema.
      // On some databases this function may be called before bootstrap has
      // been completed, so we force the functions we need to load just in case.
      if (function_exists('module_load_all_includes')) {
        // This function can be called very early in the bootstrap process, so
        // we force the module_list() cache to be refreshed to ensure that it
        // contains the complete list of modules before we go on to call
        // module_load_all_includes().
        module_list(TRUE);
        module_load_all_includes('install');
      }

      require_once DRUPAL_ROOT . '/includes/common.inc';
      // Invoke hook_schema for all modules.
      foreach (module_implements('schema') as $module) {
        // Cast the result of hook_schema() to an array, as a NULL return value
        // would cause array_merge() to set the $schema variable to NULL as well.
        // That would break modules which use $schema further down the line.
        $current = (array) module_invoke($module, 'schema');
        // Set 'module' and 'name' keys for each table, and remove descriptions,
        // as they needlessly slow down cache_get() for every single request.
        _drupal_schema_initialize($current, $module);
        $schema = array_merge($schema, $current);
      }

      drupal_alter('schema', $schema);
      // If the schema is empty, avoid saving it: some database engines require
      // the schema to perform queries, and this could lead to infinite loops.
      if (!empty($schema) && (drupal_get_bootstrap_phase() == DRUPAL_BOOTSTRAP_FULL)) {
        cache_set('schema', $schema);
      }
      if ($rebuild) {
        cache_clear_all('schema:', 'cache', TRUE);
      }
    }
  }

  return $schema;
}

/**
 * @} End of "addtogroup schemaapi".
 */


/**
 * @addtogroup registry
 * @{
 */

/**
 * Confirms that an interface is available.
 *
 * This function is rarely called directly. Instead, it is registered as an
 * spl_autoload()  handler, and PHP calls it for us when necessary.
 *
 * @param $interface
 *   The name of the interface to check or load.
 *
 * @return
 *   TRUE if the interface is currently available, FALSE otherwise.
 */
function drupal_autoload_interface($interface) {
  return _registry_check_code('interface', $interface);
}

/**
 * Confirms that a class is available.
 *
 * This function is rarely called directly. Instead, it is registered as an
 * spl_autoload()  handler, and PHP calls it for us when necessary.
 *
 * @param $class
 *   The name of the class to check or load.
 *
 * @return
 *   TRUE if the class is currently available, FALSE otherwise.
 */
function drupal_autoload_class($class) {
  return _registry_check_code('class', $class);
}

/**
 * Confirms that a trait is available.
 *
 * This function is rarely called directly. Instead, it is registered as an
 * spl_autoload() handler, and PHP calls it for us when necessary.
 *
 * @param string $trait
 *   The name of the trait to check or load.
 *
 * @return bool
 *   TRUE if the trait is currently available, FALSE otherwise.
 */
function drupal_autoload_trait($trait) {
  return _registry_check_code('trait', $trait);
}

/**
 * Checks for a resource in the registry.
 *
 * @param $type
 *   The type of resource we are looking up, or one of the constants
 *   REGISTRY_RESET_LOOKUP_CACHE or REGISTRY_WRITE_LOOKUP_CACHE, which
 *   signal that we should reset or write the cache, respectively.
 * @param $name
 *   The name of the resource, or NULL if either of the REGISTRY_* constants
 *   is passed in.
 *
 * @return
 *   TRUE if the resource was found, FALSE if not.
 *   NULL if either of the REGISTRY_* constants is passed in as $type.
 */
function _registry_check_code($type, $name = NULL) {
  static $lookup_cache, $cache_update_needed;

  if ($type == 'class' && class_exists($name) || $type == 'interface' && interface_exists($name) || $type == 'trait' && trait_exists($name)) {
    return TRUE;
  }

  if (!isset($lookup_cache)) {
    $lookup_cache = array();
    if ($cache = cache_get('lookup_cache', 'cache_bootstrap')) {
      $lookup_cache = $cache->data;
    }
  }

  // When we rebuild the registry, we need to reset this cache so
  // we don't keep lookups for resources that changed during the rebuild.
  if ($type == REGISTRY_RESET_LOOKUP_CACHE) {
    $cache_update_needed = TRUE;
    $lookup_cache = NULL;
    return;
  }

  // Called from drupal_page_footer, we write to permanent storage if there
  // changes to the lookup cache for this request.
  if ($type == REGISTRY_WRITE_LOOKUP_CACHE) {
    if ($cache_update_needed) {
      cache_set('lookup_cache', $lookup_cache, 'cache_bootstrap');
    }
    return;
  }

  // $type is either 'interface' or 'class', so we only need the first letter to
  // keep the cache key unique.
  $cache_key = $type[0] . $name;
  if (isset($lookup_cache[$cache_key])) {
    if ($lookup_cache[$cache_key]) {
      require_once DRUPAL_ROOT . '/' . $lookup_cache[$cache_key];
    }
    return (bool) $lookup_cache[$cache_key];
  }

  // This function may get called when the default database is not active, but
  // there is no reason we'd ever want to not use the default database for
  // this query.
  $file = Database::getConnection('default', 'default')
    ->select('registry', 'r', array('target' => 'default'))
    ->fields('r', array('filename'))
    // Use LIKE here to make the query case-insensitive.
    ->condition('r.name', db_like($name), 'LIKE')
    ->condition('r.type', $type)
    ->execute()
    ->fetchField();

  // Flag that we've run a lookup query and need to update the cache.
  $cache_update_needed = TRUE;

  // Misses are valuable information worth caching, so cache even if
  // $file is FALSE.
  $lookup_cache[$cache_key] = $file;

  if ($file) {
    require_once DRUPAL_ROOT . '/' . $file;
    return TRUE;
  }
  else {
    return FALSE;
  }
}

/**
 * Rescans all enabled modules and rebuilds the registry.
 *
 * Rescans all code in modules or includes directories, storing the location of
 * each interface or class in the database.
 */
function registry_rebuild() {
  system_rebuild_module_data();
  registry_update();
}

/**
 * Updates the registry based on the latest files listed in the database.
 *
 * This function should be used when system_rebuild_module_data() does not need
 * to be called, because it is already known that the list of files in the
 * {system} table matches those in the file system.
 *
 * @return
 *   TRUE if the registry was rebuilt, FALSE if another thread was rebuilding
 *   in parallel and the current thread just waited for completion.
 *
 * @see registry_rebuild()
 */
function registry_update() {
  // install_system_module() calls module_enable() which calls into this
  // function during initial system installation, so the lock system is neither
  // loaded nor does its storage exist yet.
  $in_installer = drupal_installation_attempted();
  if (!$in_installer && !lock_acquire(__FUNCTION__)) {
    // Another request got the lock, wait for it to finish.
    lock_wait(__FUNCTION__);
    return FALSE;
  }

  require_once DRUPAL_ROOT . '/includes/registry.inc';
  _registry_update();

  if (!$in_installer) {
    lock_release(__FUNCTION__);
  }
  return TRUE;
}

/**
 * @} End of "addtogroup registry".
 */

/**
 * Provides central static variable storage.
 *
 * All functions requiring a static variable to persist or cache data within
 * a single page request are encouraged to use this function unless it is
 * absolutely certain that the static variable will not need to be reset during
 * the page request. By centralizing static variable storage through this
 * function, other functions can rely on a consistent API for resetting any
 * other function's static variables.
 *
 * Example:
 * @code
 * function language_list($field = 'language') {
 *   $languages = &drupal_static(__FUNCTION__);
 *   if (!isset($languages)) {
 *     // If this function is being called for the first time after a reset,
 *     // query the database and execute any other code needed to retrieve
 *     // information about the supported languages.
 *     ...
 *   }
 *   if (!isset($languages[$field])) {
 *     // If this function is being called for the first time for a particular
 *     // index field, then execute code needed to index the information already
 *     // available in $languages by the desired field.
 *     ...
 *   }
 *   // Subsequent invocations of this function for a particular index field
 *   // skip the above two code blocks and quickly return the already indexed
 *   // information.
 *   return $languages[$field];
 * }
 * function locale_translate_overview_screen() {
 *   // When building the content for the translations overview page, make
 *   // sure to get completely fresh information about the supported languages.
 *   drupal_static_reset('language_list');
 *   ...
 * }
 * @endcode
 *
 * In a few cases, a function can have certainty that there is no legitimate
 * use-case for resetting that function's static variable. This is rare,
 * because when writing a function, it's hard to forecast all the situations in
 * which it will be used. A guideline is that if a function's static variable
 * does not depend on any information outside of the function that might change
 * during a single page request, then it's ok to use the "static" keyword
 * instead of the drupal_static() function.
 *
 * Example:
 * @code
 * function actions_do(...) {
 *   // $stack tracks the number of recursive calls.
 *   static $stack;
 *   $stack++;
 *   if ($stack > variable_get('actions_max_stack', 35)) {
 *     ...
 *     return;
 *   }
 *   ...
 *   $stack--;
 * }
 * @endcode
 *
 * In a few cases, a function needs a resettable static variable, but the
 * function is called many times (100+) during a single page request, so
 * every microsecond of execution time that can be removed from the function
 * counts. These functions can use a more cumbersome, but faster variant of
 * calling drupal_static(). It works by storing the reference returned by
 * drupal_static() in the calling function's own static variable, thereby
 * removing the need to call drupal_static() for each iteration of the function.
 * Conceptually, it replaces:
 * @code
 * $foo = &drupal_static(__FUNCTION__);
 * @endcode
 * with:
 * @code
 * // Unfortunately, this does not work.
 * static $foo = &drupal_static(__FUNCTION__);
 * @endcode
 * However, the above line of code does not work, because PHP only allows static
 * variables to be initializied by literal values, and does not allow static
 * variables to be assigned to references.
 * - http://php.net/manual/language.variables.scope.php#language.variables.scope.static
 * - http://php.net/manual/language.variables.scope.php#language.variables.scope.references
 * The example below shows the syntax needed to work around both limitations.
 * For benchmarks and more information, see http://drupal.org/node/619666.
 *
 * Example:
 * @code
 * function user_access($string, $account = NULL) {
 *   // Use the advanced drupal_static() pattern, since this is called very often.
 *   static $drupal_static_fast;
 *   if (!isset($drupal_static_fast)) {
 *     $drupal_static_fast['perm'] = &drupal_static(__FUNCTION__);
 *   }
 *   $perm = &$drupal_static_fast['perm'];
 *   ...
 * }
 * @endcode
 *
 * @param $name
 *   Globally unique name for the variable. For a function with only one static,
 *   variable, the function name (e.g. via the PHP magic __FUNCTION__ constant)
 *   is recommended. For a function with multiple static variables add a
 *   distinguishing suffix to the function name for each one.
 * @param $default_value
 *   Optional default value.
 * @param $reset
 *   TRUE to reset one or all variables(s). This parameter is only used
 *   internally and should not be passed in; use drupal_static_reset() instead.
 *   (This function's return value should not be used when TRUE is passed in.)
 *
 * @return
 *   Returns a variable by reference.
 *
 * @see drupal_static_reset()
 */
function &drupal_static($name, $default_value = NULL, $reset = FALSE) {
  static $data = array(), $default = array();
  // First check if dealing with a previously defined static variable.
  if (isset($data[$name]) || array_key_exists($name, $data)) {
    // Non-NULL $name and both $data[$name] and $default[$name] statics exist.
    if ($reset) {
      // Reset pre-existing static variable to its default value.
      $data[$name] = $default[$name];
    }
    return $data[$name];
  }
  // Neither $data[$name] nor $default[$name] static variables exist.
  if (isset($name)) {
    if ($reset) {
      // Reset was called before a default is set and yet a variable must be
      // returned.
      return $data;
    }
    // First call with new non-NULL $name. Initialize a new static variable.
    $default[$name] = $data[$name] = $default_value;
    return $data[$name];
  }
  // Reset all: ($name == NULL). This needs to be done one at a time so that
  // references returned by earlier invocations of drupal_static() also get
  // reset.
  foreach ($default as $name => $value) {
    $data[$name] = $value;
  }
  // As the function returns a reference, the return should always be a
  // variable.
  return $data;
}

/**
 * Resets one or all centrally stored static variable(s).
 *
 * @param $name
 *   Name of the static variable to reset. Omit to reset all variables.
 *   Resetting all variables should only be used, for example, for running unit
 *   tests with a clean environment.
 */
function drupal_static_reset($name = NULL) {
  drupal_static($name, NULL, TRUE);
}

/**
 * Detects whether the current script is running in a command-line environment.
 */
function drupal_is_cli() {
  return (!isset($_SERVER['SERVER_SOFTWARE']) && (php_sapi_name() == 'cli' || (is_numeric($_SERVER['argc']) && $_SERVER['argc'] > 0)));
}

/**
 * Formats text for emphasized display in a placeholder inside a sentence.
 *
 * Used automatically by format_string().
 *
 * @param $text
 *   The text to format (plain-text).
 *
 * @return
 *   The formatted text (html).
 */
function drupal_placeholder($text) {
  return '<em class="placeholder">' . check_plain($text) . '</em>';
}

/**
 * Registers a function for execution on shutdown.
 *
 * Wrapper for register_shutdown_function() that catches thrown exceptions to
 * avoid "Exception thrown without a stack frame in Unknown".
 *
 * @param $callback
 *   The shutdown function to register.
 * @param ...
 *   Additional arguments to pass to the shutdown function.
 *
 * @return
 *   Array of shutdown functions to be executed.
 *
 * @see register_shutdown_function()
 * @ingroup php_wrappers
 */
function &drupal_register_shutdown_function($callback = NULL) {
  // We cannot use drupal_static() here because the static cache is reset during
  // batch processing, which breaks batch handling.
  static $callbacks = array();

  if (isset($callback)) {
    // Only register the internal shutdown function once.
    if (empty($callbacks)) {
      register_shutdown_function('_drupal_shutdown_function');
    }
    $args = func_get_args();
    array_shift($args);
    // Save callback and arguments
    $callbacks[] = array('callback' => $callback, 'arguments' => $args);
  }
  return $callbacks;
}

/**
 * Executes registered shutdown functions.
 */
function _drupal_shutdown_function() {
  $callbacks = &drupal_register_shutdown_function();

  // Set the CWD to DRUPAL_ROOT as it is not guaranteed to be the same as it
  // was in the normal context of execution.
  chdir(DRUPAL_ROOT);

  try {
    while (list($key, $callback) = each($callbacks)) {
      call_user_func_array($callback['callback'], $callback['arguments']);
    }
  }
  catch (Exception $exception) {
    // If we are displaying errors, then do so with no possibility of a further uncaught exception being thrown.
   require_once DRUPAL_ROOT . '/includes/errors.inc';
   if (error_displayable()) {
      print '<h1>Uncaught exception thrown in shutdown function.</h1>';
      print '<p>' . _drupal_render_exception_safe($exception) . '</p><hr />';
    }
  }
}

/**
 * Compares the memory required for an operation to the available memory.
 *
 * @param $required
 *   The memory required for the operation, expressed as a number of bytes with
 *   optional SI or IEC binary unit prefix (e.g. 2, 3K, 5MB, 10G, 6GiB, 8bytes,
 *   9mbytes).
 * @param $memory_limit
 *   (optional) The memory limit for the operation, expressed as a number of
 *   bytes with optional SI or IEC binary unit prefix (e.g. 2, 3K, 5MB, 10G,
 *   6GiB, 8bytes, 9mbytes). If no value is passed, the current PHP
 *   memory_limit will be used. Defaults to NULL.
 *
 * @return
 *   TRUE if there is sufficient memory to allow the operation, or FALSE
 *   otherwise.
 */
function drupal_check_memory_limit($required, $memory_limit = NULL) {
  if (!isset($memory_limit)) {
    $memory_limit = ini_get('memory_limit');
  }

  // There is sufficient memory if:
  // - No memory limit is set.
  // - The memory limit is set to unlimited (-1).
  // - The memory limit is greater than the memory required for the operation.
  return ((!$memory_limit) || ($memory_limit == -1) || (parse_size($memory_limit) >= parse_size($required)));
}

/**
 * Invalidates a PHP file from any active opcode caches.
 *
 * If the opcode cache does not support the invalidation of individual files,
 * the entire cache will be flushed.
 *
 * @param string $filepath
 *   The absolute path of the PHP file to invalidate.
 */
function drupal_clear_opcode_cache($filepath) {
  if (!defined('PHP_VERSION_ID') || PHP_VERSION_ID < 50300) {
    // Below PHP 5.3, clearstatcache does not accept any function parameters.
    clearstatcache();
  }
  else {
    clearstatcache(TRUE, $filepath);
  }

  // Zend OPcache.
  if (function_exists('opcache_invalidate')) {
    opcache_invalidate($filepath, TRUE);
  }
  // APC.
  if (function_exists('apc_delete_file')) {
    // apc_delete_file() throws a PHP warning in case the specified file was
    // not compiled yet.
    // @see http://php.net/apc-delete-file
    @apc_delete_file($filepath);
  }
}<|MERGE_RESOLUTION|>--- conflicted
+++ resolved
@@ -8,11 +8,7 @@
 /**
  * The current system version.
  */
-<<<<<<< HEAD
-define('VERSION', '7.41-dev');
-=======
-define('VERSION', '7.41');
->>>>>>> 9f72251c
+define('VERSION', '7.42-dev');
 
 /**
  * Core API compatibility.
