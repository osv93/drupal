<?php

/**
 * @file
 * Functions that need to be loaded on every Drupal request.
 */

/**
 * The current system version.
 */
<<<<<<< HEAD
define('VERSION', '7.38-dev');
=======
define('VERSION', '7.38');
>>>>>>> 5cb79b4b

/**
 * Core API compatibility.
 */
define('DRUPAL_CORE_COMPATIBILITY', '7.x');

/**
 * Minimum supported version of PHP.
 */
define('DRUPAL_MINIMUM_PHP', '5.2.4');

/**
 * Minimum recommended value of PHP memory_limit.
 */
define('DRUPAL_MINIMUM_PHP_MEMORY_LIMIT', '32M');

/**
 * Error reporting level: display no errors.
 */
define('ERROR_REPORTING_HIDE', 0);

/**
 * Error reporting level: display errors and warnings.
 */
define('ERROR_REPORTING_DISPLAY_SOME', 1);

/**
 * Error reporting level: display all messages.
 */
define('ERROR_REPORTING_DISPLAY_ALL', 2);

/**
 * Indicates that the item should never be removed unless explicitly selected.
 *
 * The item may be removed using cache_clear_all() with a cache ID.
 */
define('CACHE_PERMANENT', 0);

/**
 * Indicates that the item should be removed at the next general cache wipe.
 */
define('CACHE_TEMPORARY', -1);

/**
 * @defgroup logging_severity_levels Logging severity levels
 * @{
 * Logging severity levels as defined in RFC 3164.
 *
 * The WATCHDOG_* constant definitions correspond to the logging severity levels
 * defined in RFC 3164, section 4.1.1. PHP supplies predefined LOG_* constants
 * for use in the syslog() function, but their values on Windows builds do not
 * correspond to RFC 3164. The associated PHP bug report was closed with the
 * comment, "And it's also not a bug, as Windows just have less log levels,"
 * and "So the behavior you're seeing is perfectly normal."
 *
 * @see http://www.faqs.org/rfcs/rfc3164.html
 * @see http://bugs.php.net/bug.php?id=18090
 * @see http://php.net/manual/function.syslog.php
 * @see http://php.net/manual/network.constants.php
 * @see watchdog()
 * @see watchdog_severity_levels()
 */

/**
 * Log message severity -- Emergency: system is unusable.
 */
define('WATCHDOG_EMERGENCY', 0);

/**
 * Log message severity -- Alert: action must be taken immediately.
 */
define('WATCHDOG_ALERT', 1);

/**
 * Log message severity -- Critical conditions.
 */
define('WATCHDOG_CRITICAL', 2);

/**
 * Log message severity -- Error conditions.
 */
define('WATCHDOG_ERROR', 3);

/**
 * Log message severity -- Warning conditions.
 */
define('WATCHDOG_WARNING', 4);

/**
 * Log message severity -- Normal but significant conditions.
 */
define('WATCHDOG_NOTICE', 5);

/**
 * Log message severity -- Informational messages.
 */
define('WATCHDOG_INFO', 6);

/**
 * Log message severity -- Debug-level messages.
 */
define('WATCHDOG_DEBUG', 7);

/**
 * @} End of "defgroup logging_severity_levels".
 */

/**
 * First bootstrap phase: initialize configuration.
 */
define('DRUPAL_BOOTSTRAP_CONFIGURATION', 0);

/**
 * Second bootstrap phase: try to serve a cached page.
 */
define('DRUPAL_BOOTSTRAP_PAGE_CACHE', 1);

/**
 * Third bootstrap phase: initialize database layer.
 */
define('DRUPAL_BOOTSTRAP_DATABASE', 2);

/**
 * Fourth bootstrap phase: initialize the variable system.
 */
define('DRUPAL_BOOTSTRAP_VARIABLES', 3);

/**
 * Fifth bootstrap phase: initialize session handling.
 */
define('DRUPAL_BOOTSTRAP_SESSION', 4);

/**
 * Sixth bootstrap phase: set up the page header.
 */
define('DRUPAL_BOOTSTRAP_PAGE_HEADER', 5);

/**
 * Seventh bootstrap phase: find out language of the page.
 */
define('DRUPAL_BOOTSTRAP_LANGUAGE', 6);

/**
 * Final bootstrap phase: Drupal is fully loaded; validate and fix input data.
 */
define('DRUPAL_BOOTSTRAP_FULL', 7);

/**
 * Role ID for anonymous users; should match what's in the "role" table.
 */
define('DRUPAL_ANONYMOUS_RID', 1);

/**
 * Role ID for authenticated users; should match what's in the "role" table.
 */
define('DRUPAL_AUTHENTICATED_RID', 2);

/**
 * The number of bytes in a kilobyte.
 *
 * For more information, visit http://en.wikipedia.org/wiki/Kilobyte.
 */
define('DRUPAL_KILOBYTE', 1024);

/**
 * The language code used when no language is explicitly assigned.
 *
 * Defined by ISO639-2 for "Undetermined".
 */
define('LANGUAGE_NONE', 'und');

/**
 * The type of language used to define the content language.
 */
define('LANGUAGE_TYPE_CONTENT', 'language_content');

/**
 * The type of language used to select the user interface.
 */
define('LANGUAGE_TYPE_INTERFACE', 'language');

/**
 * The type of language used for URLs.
 */
define('LANGUAGE_TYPE_URL', 'language_url');

/**
 * Language written left to right. Possible value of $language->direction.
 */
define('LANGUAGE_LTR', 0);

/**
 * Language written right to left. Possible value of $language->direction.
 */
define('LANGUAGE_RTL', 1);

/**
 * Time of the current request in seconds elapsed since the Unix Epoch.
 *
 * This differs from $_SERVER['REQUEST_TIME'], which is stored as a float
 * since PHP 5.4.0. Float timestamps confuse most PHP functions
 * (including date_create()).
 *
 * @see http://php.net/manual/reserved.variables.server.php
 * @see http://php.net/manual/function.time.php
 */
define('REQUEST_TIME', (int) $_SERVER['REQUEST_TIME']);

/**
 * Flag used to indicate that text is not sanitized, so run check_plain().
 *
 * @see drupal_set_title()
 */
define('CHECK_PLAIN', 0);

/**
 * Flag used to indicate that text has already been sanitized.
 *
 * @see drupal_set_title()
 */
define('PASS_THROUGH', -1);

/**
 * Signals that the registry lookup cache should be reset.
 */
define('REGISTRY_RESET_LOOKUP_CACHE', 1);

/**
 * Signals that the registry lookup cache should be written to storage.
 */
define('REGISTRY_WRITE_LOOKUP_CACHE', 2);

/**
 * Regular expression to match PHP function names.
 *
 * @see http://php.net/manual/language.functions.php
 */
define('DRUPAL_PHP_FUNCTION_PATTERN', '[a-zA-Z_\x7f-\xff][a-zA-Z0-9_\x7f-\xff]*');

/**
 * A RFC7231 Compliant date.
 *
 * http://tools.ietf.org/html/rfc7231#section-7.1.1.1
 *
 * Example: Sun, 06 Nov 1994 08:49:37 GMT
 */
define('DATE_RFC7231', 'D, d M Y H:i:s \G\M\T');

/**
 * Provides a caching wrapper to be used in place of large array structures.
 *
 * This class should be extended by systems that need to cache large amounts
 * of data and have it represented as an array to calling functions. These
 * arrays can become very large, so ArrayAccess is used to allow different
 * strategies to be used for caching internally (lazy loading, building caches
 * over time etc.). This can dramatically reduce the amount of data that needs
 * to be loaded from cache backends on each request, and memory usage from
 * static caches of that same data.
 *
 * Note that array_* functions do not work with ArrayAccess. Systems using
 * DrupalCacheArray should use this only internally. If providing API functions
 * that return the full array, this can be cached separately or returned
 * directly. However since DrupalCacheArray holds partial content by design, it
 * should be a normal PHP array or otherwise contain the full structure.
 *
 * Note also that due to limitations in PHP prior to 5.3.4, it is impossible to
 * write directly to the contents of nested arrays contained in this object.
 * Only writes to the top-level array elements are possible. So if you
 * previously had set $object['foo'] = array(1, 2, 'bar' => 'baz'), but later
 * want to change the value of 'bar' from 'baz' to 'foobar', you cannot do so
 * a targeted write like $object['foo']['bar'] = 'foobar'. Instead, you must
 * overwrite the entire top-level 'foo' array with the entire set of new
 * values: $object['foo'] = array(1, 2, 'bar' => 'foobar'). Due to this same
 * limitation, attempts to create references to any contained data, nested or
 * otherwise, will fail silently. So $var = &$object['foo'] will not throw an
 * error, and $var will be populated with the contents of $object['foo'], but
 * that data will be passed by value, not reference. For more information on
 * the PHP limitation, see the note in the official PHP documentation at·
 * http://php.net/manual/arrayaccess.offsetget.php on
 * ArrayAccess::offsetGet().
 *
 * By default, the class accounts for caches where calling functions might
 * request keys in the array that won't exist even after a cache rebuild. This
 * prevents situations where a cache rebuild would be triggered over and over
 * due to a 'missing' item. These cases are stored internally as a value of
 * NULL. This means that the offsetGet() and offsetExists() methods
 * must be overridden if caching an array where the top level values can
 * legitimately be NULL, and where $object->offsetExists() needs to correctly
 * return (equivalent to array_key_exists() vs. isset()). This should not
 * be necessary in the majority of cases.
 *
 * Classes extending this class must override at least the
 * resolveCacheMiss() method to have a working implementation.
 *
 * offsetSet() is not overridden by this class by default. In practice this
 * means that assigning an offset via arrayAccess will only apply while the
 * object is in scope and will not be written back to the persistent cache.
 * This follows a similar pattern to static vs. persistent caching in
 * procedural code. Extending classes may wish to alter this behavior, for
 * example by overriding offsetSet() and adding an automatic call to persist().
 *
 * @see SchemaCache
 */
abstract class DrupalCacheArray implements ArrayAccess {

  /**
   * A cid to pass to cache_set() and cache_get().
   */
  protected $cid;

  /**
   * A bin to pass to cache_set() and cache_get().
   */
  protected $bin;

  /**
   * An array of keys to add to the cache at the end of the request.
   */
  protected $keysToPersist = array();

  /**
   * Storage for the data itself.
   */
  protected $storage = array();

  /**
   * Constructs a DrupalCacheArray object.
   *
   * @param $cid
   *   The cid for the array being cached.
   * @param $bin
   *   The bin to cache the array.
   */
  public function __construct($cid, $bin) {
    $this->cid = $cid;
    $this->bin = $bin;

    if ($cached = cache_get($this->cid, $this->bin)) {
     $this->storage = $cached->data;
    }
  }

  /**
   * Implements ArrayAccess::offsetExists().
   */
  public function offsetExists($offset) {
    return $this->offsetGet($offset) !== NULL;
  }

  /**
   * Implements ArrayAccess::offsetGet().
   */
  public function offsetGet($offset) {
    if (isset($this->storage[$offset]) || array_key_exists($offset, $this->storage)) {
      return $this->storage[$offset];
    }
    else {
      return $this->resolveCacheMiss($offset);
    }
  }

  /**
   * Implements ArrayAccess::offsetSet().
   */
  public function offsetSet($offset, $value) {
    $this->storage[$offset] = $value;
  }

  /**
   * Implements ArrayAccess::offsetUnset().
   */
  public function offsetUnset($offset) {
    unset($this->storage[$offset]);
  }

  /**
   * Flags an offset value to be written to the persistent cache.
   *
   * If a value is assigned to a cache object with offsetSet(), by default it
   * will not be written to the persistent cache unless it is flagged with this
   * method. This allows items to be cached for the duration of a request,
   * without necessarily writing back to the persistent cache at the end.
   *
   * @param $offset
   *   The array offset that was requested.
   * @param $persist
   *   Optional boolean to specify whether the offset should be persisted or
   *   not, defaults to TRUE. When called with $persist = FALSE the offset will
   *   be unflagged so that it will not be written at the end of the request.
   */
  protected function persist($offset, $persist = TRUE) {
    $this->keysToPersist[$offset] = $persist;
  }

  /**
   * Resolves a cache miss.
   *
   * When an offset is not found in the object, this is treated as a cache
   * miss. This method allows classes implementing the interface to look up
   * the actual value and allow it to be cached.
   *
   * @param $offset
   *   The offset that was requested.
   *
   * @return
   *   The value of the offset, or NULL if no value was found.
   */
  abstract protected function resolveCacheMiss($offset);

  /**
   * Writes a value to the persistent cache immediately.
   *
   * @param $data
   *   The data to write to the persistent cache.
   * @param $lock
   *   Whether to acquire a lock before writing to cache.
   */
  protected function set($data, $lock = TRUE) {
    // Lock cache writes to help avoid stampedes.
    // To implement locking for cache misses, override __construct().
    $lock_name = $this->cid . ':' . $this->bin;
    if (!$lock || lock_acquire($lock_name)) {
      if ($cached = cache_get($this->cid, $this->bin)) {
        $data = $cached->data + $data;
      }
      cache_set($this->cid, $data, $this->bin);
      if ($lock) {
        lock_release($lock_name);
      }
    }
  }

  /**
   * Destructs the DrupalCacheArray object.
   */
  public function __destruct() {
    $data = array();
    foreach ($this->keysToPersist as $offset => $persist) {
      if ($persist) {
        $data[$offset] = $this->storage[$offset];
      }
    }
    if (!empty($data)) {
      $this->set($data);
    }
  }
}

/**
 * Starts the timer with the specified name.
 *
 * If you start and stop the same timer multiple times, the measured intervals
 * will be accumulated.
 *
 * @param $name
 *   The name of the timer.
 */
function timer_start($name) {
  global $timers;

  $timers[$name]['start'] = microtime(TRUE);
  $timers[$name]['count'] = isset($timers[$name]['count']) ? ++$timers[$name]['count'] : 1;
}

/**
 * Reads the current timer value without stopping the timer.
 *
 * @param $name
 *   The name of the timer.
 *
 * @return
 *   The current timer value in ms.
 */
function timer_read($name) {
  global $timers;

  if (isset($timers[$name]['start'])) {
    $stop = microtime(TRUE);
    $diff = round(($stop - $timers[$name]['start']) * 1000, 2);

    if (isset($timers[$name]['time'])) {
      $diff += $timers[$name]['time'];
    }
    return $diff;
  }
  return $timers[$name]['time'];
}

/**
 * Stops the timer with the specified name.
 *
 * @param $name
 *   The name of the timer.
 *
 * @return
 *   A timer array. The array contains the number of times the timer has been
 *   started and stopped (count) and the accumulated timer value in ms (time).
 */
function timer_stop($name) {
  global $timers;

  if (isset($timers[$name]['start'])) {
    $stop = microtime(TRUE);
    $diff = round(($stop - $timers[$name]['start']) * 1000, 2);
    if (isset($timers[$name]['time'])) {
      $timers[$name]['time'] += $diff;
    }
    else {
      $timers[$name]['time'] = $diff;
    }
    unset($timers[$name]['start']);
  }

  return $timers[$name];
}

/**
 * Returns the appropriate configuration directory.
 *
 * Returns the configuration path based on the site's hostname, port, and
 * pathname. See default.settings.php for examples on how the URL is converted
 * to a directory.
 *
 * @param bool $require_settings
 *   Only configuration directories with an existing settings.php file
 *   will be recognized. Defaults to TRUE. During initial installation,
 *   this is set to FALSE so that Drupal can detect a matching directory,
 *   then create a new settings.php file in it.
 * @param bool $reset
 *   Force a full search for matching directories even if one had been
 *   found previously. Defaults to FALSE.
 *
 * @return
 *   The path of the matching directory.
 *
 * @see default.settings.php
 */
function conf_path($require_settings = TRUE, $reset = FALSE) {
  $conf = &drupal_static(__FUNCTION__, '');

  if ($conf && !$reset) {
    return $conf;
  }

  $confdir = 'sites';

  $sites = array();
  if (file_exists(DRUPAL_ROOT . '/' . $confdir . '/sites.php')) {
    // This will overwrite $sites with the desired mappings.
    include(DRUPAL_ROOT . '/' . $confdir . '/sites.php');
  }

  $uri = explode('/', $_SERVER['SCRIPT_NAME'] ? $_SERVER['SCRIPT_NAME'] : $_SERVER['SCRIPT_FILENAME']);
  $server = explode('.', implode('.', array_reverse(explode(':', rtrim($_SERVER['HTTP_HOST'], '.')))));
  for ($i = count($uri) - 1; $i > 0; $i--) {
    for ($j = count($server); $j > 0; $j--) {
      $dir = implode('.', array_slice($server, -$j)) . implode('.', array_slice($uri, 0, $i));
      if (isset($sites[$dir]) && file_exists(DRUPAL_ROOT . '/' . $confdir . '/' . $sites[$dir])) {
        $dir = $sites[$dir];
      }
      if (file_exists(DRUPAL_ROOT . '/' . $confdir . '/' . $dir . '/settings.php') || (!$require_settings && file_exists(DRUPAL_ROOT . '/' . $confdir . '/' . $dir))) {
        $conf = "$confdir/$dir";
        return $conf;
      }
    }
  }
  $conf = "$confdir/default";
  return $conf;
}

/**
 * Sets appropriate server variables needed for command line scripts to work.
 *
 * This function can be called by command line scripts before bootstrapping
 * Drupal, to ensure that the page loads with the desired server parameters.
 * This is because many parts of Drupal assume that they are running in a web
 * browser and therefore use information from the global PHP $_SERVER variable
 * that does not get set when Drupal is run from the command line.
 *
 * In many cases, the default way in which this function populates the $_SERVER
 * variable is sufficient, and it can therefore be called without passing in
 * any input. However, command line scripts running on a multisite installation
 * (or on any installation that has settings.php stored somewhere other than
 * the sites/default folder) need to pass in the URL of the site to allow
 * Drupal to detect the correct location of the settings.php file. Passing in
 * the 'url' parameter is also required for functions like request_uri() to
 * return the expected values.
 *
 * Most other parameters do not need to be passed in, but may be necessary in
 * some cases; for example, if Drupal's ip_address() function needs to return
 * anything but the standard localhost value ('127.0.0.1'), the command line
 * script should pass in the desired value via the 'REMOTE_ADDR' key.
 *
 * @param $variables
 *   (optional) An associative array of variables within $_SERVER that should
 *   be replaced. If the special element 'url' is provided in this array, it
 *   will be used to populate some of the server defaults; it should be set to
 *   the URL of the current page request, excluding any $_GET request but
 *   including the script name (e.g., http://www.example.com/mysite/index.php).
 *
 * @see conf_path()
 * @see request_uri()
 * @see ip_address()
 */
function drupal_override_server_variables($variables = array()) {
  // Allow the provided URL to override any existing values in $_SERVER.
  if (isset($variables['url'])) {
    $url = parse_url($variables['url']);
    if (isset($url['host'])) {
      $_SERVER['HTTP_HOST'] = $url['host'];
    }
    if (isset($url['path'])) {
      $_SERVER['SCRIPT_NAME'] = $url['path'];
    }
    unset($variables['url']);
  }
  // Define default values for $_SERVER keys. These will be used if $_SERVER
  // does not already define them and no other values are passed in to this
  // function.
  $defaults = array(
    'HTTP_HOST' => 'localhost',
    'SCRIPT_NAME' => NULL,
    'REMOTE_ADDR' => '127.0.0.1',
    'REQUEST_METHOD' => 'GET',
    'SERVER_NAME' => NULL,
    'SERVER_SOFTWARE' => NULL,
    'HTTP_USER_AGENT' => NULL,
  );
  // Replace elements of the $_SERVER array, as appropriate.
  $_SERVER = $variables + $_SERVER + $defaults;
}

/**
 * Initializes the PHP environment.
 */
function drupal_environment_initialize() {
  if (!isset($_SERVER['HTTP_REFERER'])) {
    $_SERVER['HTTP_REFERER'] = '';
  }
  if (!isset($_SERVER['SERVER_PROTOCOL']) || ($_SERVER['SERVER_PROTOCOL'] != 'HTTP/1.0' && $_SERVER['SERVER_PROTOCOL'] != 'HTTP/1.1')) {
    $_SERVER['SERVER_PROTOCOL'] = 'HTTP/1.0';
  }

  if (isset($_SERVER['HTTP_HOST'])) {
    // As HTTP_HOST is user input, ensure it only contains characters allowed
    // in hostnames. See RFC 952 (and RFC 2181).
    // $_SERVER['HTTP_HOST'] is lowercased here per specifications.
    $_SERVER['HTTP_HOST'] = strtolower($_SERVER['HTTP_HOST']);
    if (!drupal_valid_http_host($_SERVER['HTTP_HOST'])) {
      // HTTP_HOST is invalid, e.g. if containing slashes it may be an attack.
      header($_SERVER['SERVER_PROTOCOL'] . ' 400 Bad Request');
      exit;
    }
  }
  else {
    // Some pre-HTTP/1.1 clients will not send a Host header. Ensure the key is
    // defined for E_ALL compliance.
    $_SERVER['HTTP_HOST'] = '';
  }

  // When clean URLs are enabled, emulate ?q=foo/bar using REQUEST_URI. It is
  // not possible to append the query string using mod_rewrite without the B
  // flag (this was added in Apache 2.2.8), because mod_rewrite unescapes the
  // path before passing it on to PHP. This is a problem when the path contains
  // e.g. "&" or "%" that have special meanings in URLs and must be encoded.
  $_GET['q'] = request_path();

  // Enforce E_ALL, but allow users to set levels not part of E_ALL.
  error_reporting(E_ALL | error_reporting());

  // Override PHP settings required for Drupal to work properly.
  // sites/default/default.settings.php contains more runtime settings.
  // The .htaccess file contains settings that cannot be changed at runtime.

  // Don't escape quotes when reading files from the database, disk, etc.
  ini_set('magic_quotes_runtime', '0');
  // Use session cookies, not transparent sessions that puts the session id in
  // the query string.
  ini_set('session.use_cookies', '1');
  ini_set('session.use_only_cookies', '1');
  ini_set('session.use_trans_sid', '0');
  // Don't send HTTP headers using PHP's session handler.
  // An empty string is used here to disable the cache limiter.
  ini_set('session.cache_limiter', '');
  // Use httponly session cookies.
  ini_set('session.cookie_httponly', '1');

  // Set sane locale settings, to ensure consistent string, dates, times and
  // numbers handling.
  setlocale(LC_ALL, 'C');
}

/**
 * Validates that a hostname (for example $_SERVER['HTTP_HOST']) is safe.
 *
 * @return
 *  TRUE if only containing valid characters, or FALSE otherwise.
 */
function drupal_valid_http_host($host) {
  // Limit the length of the host name to 1000 bytes to prevent DoS attacks with
  // long host names.
  return strlen($host) <= 1000
    // Limit the number of subdomains and port separators to prevent DoS attacks
    // in conf_path().
    && substr_count($host, '.') <= 100
    && substr_count($host, ':') <= 100
    && preg_match('/^\[?(?:[a-zA-Z0-9-:\]_]+\.?)+$/', $host);
}

/**
 * Sets the base URL, cookie domain, and session name from configuration.
 */
function drupal_settings_initialize() {
  global $base_url, $base_path, $base_root;

  // Export these settings.php variables to the global namespace.
  global $databases, $cookie_domain, $conf, $installed_profile, $update_free_access, $db_url, $db_prefix, $drupal_hash_salt, $is_https, $base_secure_url, $base_insecure_url;
  $conf = array();

  if (file_exists(DRUPAL_ROOT . '/' . conf_path() . '/settings.php')) {
    include_once DRUPAL_ROOT . '/' . conf_path() . '/settings.php';
  }
  $is_https = isset($_SERVER['HTTPS']) && strtolower($_SERVER['HTTPS']) == 'on';

  if (isset($base_url)) {
    // Parse fixed base URL from settings.php.
    $parts = parse_url($base_url);
    if (!isset($parts['path'])) {
      $parts['path'] = '';
    }
    $base_path = $parts['path'] . '/';
    // Build $base_root (everything until first slash after "scheme://").
    $base_root = substr($base_url, 0, strlen($base_url) - strlen($parts['path']));
  }
  else {
    // Create base URL.
    $http_protocol = $is_https ? 'https' : 'http';
    $base_root = $http_protocol . '://' . $_SERVER['HTTP_HOST'];

    $base_url = $base_root;

    // $_SERVER['SCRIPT_NAME'] can, in contrast to $_SERVER['PHP_SELF'], not
    // be modified by a visitor.
    if ($dir = rtrim(dirname($_SERVER['SCRIPT_NAME']), '\/')) {
      $base_path = $dir;
      $base_url .= $base_path;
      $base_path .= '/';
    }
    else {
      $base_path = '/';
    }
  }
  $base_secure_url = str_replace('http://', 'https://', $base_url);
  $base_insecure_url = str_replace('https://', 'http://', $base_url);

  if ($cookie_domain) {
    // If the user specifies the cookie domain, also use it for session name.
    $session_name = $cookie_domain;
  }
  else {
    // Otherwise use $base_url as session name, without the protocol
    // to use the same session identifiers across HTTP and HTTPS.
    list( , $session_name) = explode('://', $base_url, 2);
    // HTTP_HOST can be modified by a visitor, but we already sanitized it
    // in drupal_settings_initialize().
    if (!empty($_SERVER['HTTP_HOST'])) {
      $cookie_domain = $_SERVER['HTTP_HOST'];
      // Strip leading periods, www., and port numbers from cookie domain.
      $cookie_domain = ltrim($cookie_domain, '.');
      if (strpos($cookie_domain, 'www.') === 0) {
        $cookie_domain = substr($cookie_domain, 4);
      }
      $cookie_domain = explode(':', $cookie_domain);
      $cookie_domain = '.' . $cookie_domain[0];
    }
  }
  // Per RFC 2109, cookie domains must contain at least one dot other than the
  // first. For hosts such as 'localhost' or IP Addresses we don't set a cookie domain.
  if (count(explode('.', $cookie_domain)) > 2 && !is_numeric(str_replace('.', '', $cookie_domain))) {
    ini_set('session.cookie_domain', $cookie_domain);
  }
  // To prevent session cookies from being hijacked, a user can configure the
  // SSL version of their website to only transfer session cookies via SSL by
  // using PHP's session.cookie_secure setting. The browser will then use two
  // separate session cookies for the HTTPS and HTTP versions of the site. So we
  // must use different session identifiers for HTTPS and HTTP to prevent a
  // cookie collision.
  if ($is_https) {
    ini_set('session.cookie_secure', TRUE);
  }
  $prefix = ini_get('session.cookie_secure') ? 'SSESS' : 'SESS';
  session_name($prefix . substr(hash('sha256', $session_name), 0, 32));
}

/**
 * Returns and optionally sets the filename for a system resource.
 *
 * The filename, whether provided, cached, or retrieved from the database, is
 * only returned if the file exists.
 *
 * This function plays a key role in allowing Drupal's resources (modules
 * and themes) to be located in different places depending on a site's
 * configuration. For example, a module 'foo' may legally be located
 * in any of these three places:
 *
 * modules/foo/foo.module
 * sites/all/modules/foo/foo.module
 * sites/example.com/modules/foo/foo.module
 *
 * Calling drupal_get_filename('module', 'foo') will give you one of
 * the above, depending on where the module is located.
 *
 * @param $type
 *   The type of the item (theme, theme_engine, module, profile).
 * @param $name
 *   The name of the item for which the filename is requested.
 * @param $filename
 *   The filename of the item if it is to be set explicitly rather
 *   than by consulting the database.
 *
 * @return
 *   The filename of the requested item or NULL if the item is not found.
 */
function drupal_get_filename($type, $name, $filename = NULL) {
  // The location of files will not change during the request, so do not use
  // drupal_static().
  static $files = array(), $dirs = array();

  // Profiles are a special case: they have a fixed location and naming.
  if ($type == 'profile') {
    $profile_filename = "profiles/$name/$name.profile";
    $files[$type][$name] = file_exists($profile_filename) ? $profile_filename : FALSE;
  }
  if (!isset($files[$type])) {
    $files[$type] = array();
  }

  if (!empty($filename) && file_exists($filename)) {
    $files[$type][$name] = $filename;
  }
  elseif (isset($files[$type][$name])) {
    // nothing
  }
  // Verify that we have an active database connection, before querying
  // the database. This is required because this function is called both
  // before we have a database connection (i.e. during installation) and
  // when a database connection fails.
  else {
    try {
      if (function_exists('db_query')) {
        $file = db_query("SELECT filename FROM {system} WHERE name = :name AND type = :type", array(':name' => $name, ':type' => $type))->fetchField();
        if ($file !== FALSE && file_exists(DRUPAL_ROOT . '/' . $file)) {
          $files[$type][$name] = $file;
        }
      }
    }
    catch (Exception $e) {
      // The database table may not exist because Drupal is not yet installed,
      // or the database might be down. We have a fallback for this case so we
      // hide the error completely.
    }
    // Fallback to searching the filesystem if the database could not find the
    // file or the file returned by the database is not found.
    if (!isset($files[$type][$name])) {
      // We have a consistent directory naming: modules, themes...
      $dir = $type . 's';
      if ($type == 'theme_engine') {
        $dir = 'themes/engines';
        $extension = 'engine';
      }
      elseif ($type == 'theme') {
        $extension = 'info';
      }
      else {
        $extension = $type;
      }

      if (!isset($dirs[$dir][$extension])) {
        $dirs[$dir][$extension] = TRUE;
        if (!function_exists('drupal_system_listing')) {
          require_once DRUPAL_ROOT . '/includes/common.inc';
        }
        // Scan the appropriate directories for all files with the requested
        // extension, not just the file we are currently looking for. This
        // prevents unnecessary scans from being repeated when this function is
        // called more than once in the same page request.
        $matches = drupal_system_listing("/^" . DRUPAL_PHP_FUNCTION_PATTERN . "\.$extension$/", $dir, 'name', 0);
        foreach ($matches as $matched_name => $file) {
          $files[$type][$matched_name] = $file->uri;
        }
      }
    }
  }

  if (isset($files[$type][$name])) {
    return $files[$type][$name];
  }
}

/**
 * Loads the persistent variable table.
 *
 * The variable table is composed of values that have been saved in the table
 * with variable_set() as well as those explicitly specified in the
 * configuration file.
 */
function variable_initialize($conf = array()) {
  // NOTE: caching the variables improves performance by 20% when serving
  // cached pages.
  if ($cached = cache_get('variables', 'cache_bootstrap')) {
    $variables = $cached->data;
  }
  else {
    // Cache miss. Avoid a stampede.
    $name = 'variable_init';
    if (!lock_acquire($name, 1)) {
      // Another request is building the variable cache.
      // Wait, then re-run this function.
      lock_wait($name);
      return variable_initialize($conf);
    }
    else {
      // Proceed with variable rebuild.
      $variables = array_map('unserialize', db_query('SELECT name, value FROM {variable}')->fetchAllKeyed());
      cache_set('variables', $variables, 'cache_bootstrap');
      lock_release($name);
    }
  }

  foreach ($conf as $name => $value) {
    $variables[$name] = $value;
  }

  return $variables;
}

/**
 * Returns a persistent variable.
 *
 * Case-sensitivity of the variable_* functions depends on the database
 * collation used. To avoid problems, always use lower case for persistent
 * variable names.
 *
 * @param $name
 *   The name of the variable to return.
 * @param $default
 *   The default value to use if this variable has never been set.
 *
 * @return
 *   The value of the variable. Unserialization is taken care of as necessary.
 *
 * @see variable_del()
 * @see variable_set()
 */
function variable_get($name, $default = NULL) {
  global $conf;

  return isset($conf[$name]) ? $conf[$name] : $default;
}

/**
 * Sets a persistent variable.
 *
 * Case-sensitivity of the variable_* functions depends on the database
 * collation used. To avoid problems, always use lower case for persistent
 * variable names.
 *
 * @param $name
 *   The name of the variable to set.
 * @param $value
 *   The value to set. This can be any PHP data type; these functions take care
 *   of serialization as necessary.
 *
 * @see variable_del()
 * @see variable_get()
 */
function variable_set($name, $value) {
  global $conf;

  db_merge('variable')->key(array('name' => $name))->fields(array('value' => serialize($value)))->execute();

  cache_clear_all('variables', 'cache_bootstrap');

  $conf[$name] = $value;
}

/**
 * Unsets a persistent variable.
 *
 * Case-sensitivity of the variable_* functions depends on the database
 * collation used. To avoid problems, always use lower case for persistent
 * variable names.
 *
 * @param $name
 *   The name of the variable to undefine.
 *
 * @see variable_get()
 * @see variable_set()
 */
function variable_del($name) {
  global $conf;

  db_delete('variable')
    ->condition('name', $name)
    ->execute();
  cache_clear_all('variables', 'cache_bootstrap');

  unset($conf[$name]);
}

/**
 * Retrieves the current page from the cache.
 *
 * Note: we do not serve cached pages to authenticated users, or to anonymous
 * users when $_SESSION is non-empty. $_SESSION may contain status messages
 * from a form submission, the contents of a shopping cart, or other user-
 * specific content that should not be cached and displayed to other users.
 *
 * @param $check_only
 *   (optional) Set to TRUE to only return whether a previous call found a
 *   cache entry.
 *
 * @return
 *   The cache object, if the page was found in the cache, NULL otherwise.
 */
function drupal_page_get_cache($check_only = FALSE) {
  global $base_root;
  static $cache_hit = FALSE;

  if ($check_only) {
    return $cache_hit;
  }

  if (drupal_page_is_cacheable()) {
    $cache = cache_get($base_root . request_uri(), 'cache_page');
    if ($cache !== FALSE) {
      $cache_hit = TRUE;
    }
    return $cache;
  }
}

/**
 * Determines the cacheability of the current page.
 *
 * @param $allow_caching
 *   Set to FALSE if you want to prevent this page to get cached.
 *
 * @return
 *   TRUE if the current page can be cached, FALSE otherwise.
 */
function drupal_page_is_cacheable($allow_caching = NULL) {
  $allow_caching_static = &drupal_static(__FUNCTION__, TRUE);
  if (isset($allow_caching)) {
    $allow_caching_static = $allow_caching;
  }

  return $allow_caching_static && ($_SERVER['REQUEST_METHOD'] == 'GET' || $_SERVER['REQUEST_METHOD'] == 'HEAD')
    && !drupal_is_cli();
}

/**
 * Invokes a bootstrap hook in all bootstrap modules that implement it.
 *
 * @param $hook
 *   The name of the bootstrap hook to invoke.
 *
 * @see bootstrap_hooks()
 */
function bootstrap_invoke_all($hook) {
  // Bootstrap modules should have been loaded when this function is called, so
  // we don't need to tell module_list() to reset its internal list (and we
  // therefore leave the first parameter at its default value of FALSE). We
  // still pass in TRUE for the second parameter, though; in case this is the
  // first time during the bootstrap that module_list() is called, we want to
  // make sure that its internal cache is primed with the bootstrap modules
  // only.
  foreach (module_list(FALSE, TRUE) as $module) {
    drupal_load('module', $module);
    module_invoke($module, $hook);
  }
}

/**
 * Includes a file with the provided type and name.
 *
 * This prevents including a theme, engine, module, etc., more than once.
 *
 * @param $type
 *   The type of item to load (i.e. theme, theme_engine, module).
 * @param $name
 *   The name of the item to load.
 *
 * @return
 *   TRUE if the item is loaded or has already been loaded.
 */
function drupal_load($type, $name) {
  // Once a file is included this can't be reversed during a request so do not
  // use drupal_static() here.
  static $files = array();

  if (isset($files[$type][$name])) {
    return TRUE;
  }

  $filename = drupal_get_filename($type, $name);

  if ($filename) {
    include_once DRUPAL_ROOT . '/' . $filename;
    $files[$type][$name] = TRUE;

    return TRUE;
  }

  return FALSE;
}

/**
 * Sets an HTTP response header for the current page.
 *
 * Note: When sending a Content-Type header, always include a 'charset' type,
 * too. This is necessary to avoid security bugs (e.g. UTF-7 XSS).
 *
 * @param $name
 *   The HTTP header name, or the special 'Status' header name.
 * @param $value
 *   The HTTP header value; if equal to FALSE, the specified header is unset.
 *   If $name is 'Status', this is expected to be a status code followed by a
 *   reason phrase, e.g. "404 Not Found".
 * @param $append
 *   Whether to append the value to an existing header or to replace it.
 */
function drupal_add_http_header($name, $value, $append = FALSE) {
  // The headers as name/value pairs.
  $headers = &drupal_static('drupal_http_headers', array());

  $name_lower = strtolower($name);
  _drupal_set_preferred_header_name($name);

  if ($value === FALSE) {
    $headers[$name_lower] = FALSE;
  }
  elseif (isset($headers[$name_lower]) && $append) {
    // Multiple headers with identical names may be combined using comma (RFC
    // 2616, section 4.2).
    $headers[$name_lower] .= ',' . $value;
  }
  else {
    $headers[$name_lower] = $value;
  }
  drupal_send_headers(array($name => $headers[$name_lower]), TRUE);
}

/**
 * Gets the HTTP response headers for the current page.
 *
 * @param $name
 *   An HTTP header name. If omitted, all headers are returned as name/value
 *   pairs. If an array value is FALSE, the header has been unset.
 *
 * @return
 *   A string containing the header value, or FALSE if the header has been set,
 *   or NULL if the header has not been set.
 */
function drupal_get_http_header($name = NULL) {
  $headers = &drupal_static('drupal_http_headers', array());
  if (isset($name)) {
    $name = strtolower($name);
    return isset($headers[$name]) ? $headers[$name] : NULL;
  }
  else {
    return $headers;
  }
}

/**
 * Sets the preferred name for the HTTP header.
 *
 * Header names are case-insensitive, but for maximum compatibility they should
 * follow "common form" (see RFC 2617, section 4.2).
 */
function _drupal_set_preferred_header_name($name = NULL) {
  static $header_names = array();

  if (!isset($name)) {
    return $header_names;
  }
  $header_names[strtolower($name)] = $name;
}

/**
 * Sends the HTTP response headers that were previously set, adding defaults.
 *
 * Headers are set in drupal_add_http_header(). Default headers are not set
 * if they have been replaced or unset using drupal_add_http_header().
 *
 * @param array $default_headers
 *   (optional) An array of headers as name/value pairs.
 * @param bool $only_default
 *   (optional) If TRUE and headers have already been sent, send only the
 *   specified headers.
 */
function drupal_send_headers($default_headers = array(), $only_default = FALSE) {
  $headers_sent = &drupal_static(__FUNCTION__, FALSE);
  $headers = drupal_get_http_header();
  if ($only_default && $headers_sent) {
    $headers = array();
  }
  $headers_sent = TRUE;

  $header_names = _drupal_set_preferred_header_name();
  foreach ($default_headers as $name => $value) {
    $name_lower = strtolower($name);
    if (!isset($headers[$name_lower])) {
      $headers[$name_lower] = $value;
      $header_names[$name_lower] = $name;
    }
  }
  foreach ($headers as $name_lower => $value) {
    if ($name_lower == 'status') {
      header($_SERVER['SERVER_PROTOCOL'] . ' ' . $value);
    }
    // Skip headers that have been unset.
    elseif ($value !== FALSE) {
      header($header_names[$name_lower] . ': ' . $value);
    }
  }
}

/**
 * Sets HTTP headers in preparation for a page response.
 *
 * Authenticated users are always given a 'no-cache' header, and will fetch a
 * fresh page on every request. This prevents authenticated users from seeing
 * locally cached pages.
 *
 * ETag and Last-Modified headers are not set per default for authenticated
 * users so that browsers do not send If-Modified-Since headers from
 * authenticated user pages. drupal_serve_page_from_cache() will set appropriate
 * ETag and Last-Modified headers for cached pages.
 *
 * @see drupal_page_set_cache()
 */
function drupal_page_header() {
  $headers_sent = &drupal_static(__FUNCTION__, FALSE);
  if ($headers_sent) {
    return TRUE;
  }
  $headers_sent = TRUE;

  $default_headers = array(
    'Expires' => 'Sun, 19 Nov 1978 05:00:00 GMT',
    'Cache-Control' => 'no-cache, must-revalidate, post-check=0, pre-check=0',
  );
  drupal_send_headers($default_headers);
}

/**
 * Sets HTTP headers in preparation for a cached page response.
 *
 * The headers allow as much as possible in proxies and browsers without any
 * particular knowledge about the pages. Modules can override these headers
 * using drupal_add_http_header().
 *
 * If the request is conditional (using If-Modified-Since and If-None-Match),
 * and the conditions match those currently in the cache, a 304 Not Modified
 * response is sent.
 */
function drupal_serve_page_from_cache(stdClass $cache) {
  // Negotiate whether to use compression.
  $page_compression = !empty($cache->data['page_compressed']);
  $return_compressed = $page_compression && isset($_SERVER['HTTP_ACCEPT_ENCODING']) && strpos($_SERVER['HTTP_ACCEPT_ENCODING'], 'gzip') !== FALSE;

  // Get headers set in hook_boot(). Keys are lower-case.
  $hook_boot_headers = drupal_get_http_header();

  // Headers generated in this function, that may be replaced or unset using
  // drupal_add_http_headers(). Keys are mixed-case.
  $default_headers = array();

  foreach ($cache->data['headers'] as $name => $value) {
    // In the case of a 304 response, certain headers must be sent, and the
    // remaining may not (see RFC 2616, section 10.3.5). Do not override
    // headers set in hook_boot().
    $name_lower = strtolower($name);
    if (in_array($name_lower, array('content-location', 'expires', 'cache-control', 'vary')) && !isset($hook_boot_headers[$name_lower])) {
      drupal_add_http_header($name, $value);
      unset($cache->data['headers'][$name]);
    }
  }

  // If the client sent a session cookie, a cached copy will only be served
  // to that one particular client due to Vary: Cookie. Thus, do not set
  // max-age > 0, allowing the page to be cached by external proxies, when a
  // session cookie is present unless the Vary header has been replaced or
  // unset in hook_boot().
  $max_age = !isset($_COOKIE[session_name()]) || isset($hook_boot_headers['vary']) ? variable_get('page_cache_maximum_age', 0) : 0;
  $default_headers['Cache-Control'] = 'public, max-age=' . $max_age;

  // Entity tag should change if the output changes.
  $etag = '"' . $cache->created . '-' . intval($return_compressed) . '"';
  header('Etag: ' . $etag);

  // See if the client has provided the required HTTP headers.
  $if_modified_since = isset($_SERVER['HTTP_IF_MODIFIED_SINCE']) ? strtotime($_SERVER['HTTP_IF_MODIFIED_SINCE']) : FALSE;
  $if_none_match = isset($_SERVER['HTTP_IF_NONE_MATCH']) ? stripslashes($_SERVER['HTTP_IF_NONE_MATCH']) : FALSE;

  if ($if_modified_since && $if_none_match
      && $if_none_match == $etag // etag must match
      && $if_modified_since == $cache->created) {  // if-modified-since must match
    header($_SERVER['SERVER_PROTOCOL'] . ' 304 Not Modified');
    drupal_send_headers($default_headers);
    return;
  }

  // Send the remaining headers.
  foreach ($cache->data['headers'] as $name => $value) {
    drupal_add_http_header($name, $value);
  }

  $default_headers['Last-Modified'] = gmdate(DATE_RFC7231, $cache->created);

  // HTTP/1.0 proxies does not support the Vary header, so prevent any caching
  // by sending an Expires date in the past. HTTP/1.1 clients ignores the
  // Expires header if a Cache-Control: max-age= directive is specified (see RFC
  // 2616, section 14.9.3).
  $default_headers['Expires'] = 'Sun, 19 Nov 1978 05:00:00 GMT';

  drupal_send_headers($default_headers);

  // Allow HTTP proxies to cache pages for anonymous users without a session
  // cookie. The Vary header is used to indicates the set of request-header
  // fields that fully determines whether a cache is permitted to use the
  // response to reply to a subsequent request for a given URL without
  // revalidation. If a Vary header has been set in hook_boot(), it is assumed
  // that the module knows how to cache the page.
  if (!isset($hook_boot_headers['vary']) && !variable_get('omit_vary_cookie')) {
    header('Vary: Cookie');
  }

  if ($page_compression) {
    header('Vary: Accept-Encoding', FALSE);
    // If page_compression is enabled, the cache contains gzipped data.
    if ($return_compressed) {
      // $cache->data['body'] is already gzip'ed, so make sure
      // zlib.output_compression does not compress it once more.
      ini_set('zlib.output_compression', '0');
      header('Content-Encoding: gzip');
    }
    else {
      // The client does not support compression, so unzip the data in the
      // cache. Strip the gzip header and run uncompress.
      $cache->data['body'] = gzinflate(substr(substr($cache->data['body'], 10), 0, -8));
    }
  }

  // Print the page.
  print $cache->data['body'];
}

/**
 * Defines the critical hooks that force modules to always be loaded.
 */
function bootstrap_hooks() {
  return array('boot', 'exit', 'watchdog', 'language_init');
}

/**
 * Unserializes and appends elements from a serialized string.
 *
 * @param $obj
 *   The object to which the elements are appended.
 * @param $field
 *   The attribute of $obj whose value should be unserialized.
 */
function drupal_unpack($obj, $field = 'data') {
  if ($obj->$field && $data = unserialize($obj->$field)) {
    foreach ($data as $key => $value) {
      if (!empty($key) && !isset($obj->$key)) {
        $obj->$key = $value;
      }
    }
  }
  return $obj;
}

/**
 * Translates a string to the current language or to a given language.
 *
 * The t() function serves two purposes. First, at run-time it translates
 * user-visible text into the appropriate language. Second, various mechanisms
 * that figure out what text needs to be translated work off t() -- the text
 * inside t() calls is added to the database of strings to be translated.
 * These strings are expected to be in English, so the first argument should
 * always be in English. To enable a fully-translatable site, it is important
 * that all human-readable text that will be displayed on the site or sent to
 * a user is passed through the t() function, or a related function. See the
 * @link http://drupal.org/node/322729 Localization API @endlink pages for
 * more information, including recommendations on how to break up or not
 * break up strings for translation.
 *
 * @section sec_translating_vars Translating Variables
 * You should never use t() to translate variables, such as calling
 * @code t($text); @endcode, unless the text that the variable holds has been
 * passed through t() elsewhere (e.g., $text is one of several translated
 * literal strings in an array). It is especially important never to call
 * @code t($user_text); @endcode, where $user_text is some text that a user
 * entered - doing that can lead to cross-site scripting and other security
 * problems. However, you can use variable substitution in your string, to put
 * variable text such as user names or link URLs into translated text. Variable
 * substitution looks like this:
 * @code
 * $text = t("@name's blog", array('@name' => format_username($account)));
 * @endcode
 * Basically, you can put variables like @name into your string, and t() will
 * substitute their sanitized values at translation time. (See the
 * Localization API pages referenced above and the documentation of
 * format_string() for details about how to define variables in your string.)
 * Translators can then rearrange the string as necessary for the language
 * (e.g., in Spanish, it might be "blog de @name").
 *
 * @section sec_alt_funcs_install Use During Installation Phase
 * During the Drupal installation phase, some resources used by t() wil not be
 * available to code that needs localization. See st() and get_t() for
 * alternatives.
 *
 * @param $string
 *   A string containing the English string to translate.
 * @param $args
 *   An associative array of replacements to make after translation. Based
 *   on the first character of the key, the value is escaped and/or themed.
 *   See format_string() for details.
 * @param $options
 *   An associative array of additional options, with the following elements:
 *   - 'langcode' (defaults to the current language): The language code to
 *     translate to a language other than what is used to display the page.
 *   - 'context' (defaults to the empty context): The context the source string
 *     belongs to.
 *
 * @return
 *   The translated string.
 *
 * @see st()
 * @see get_t()
 * @see format_string()
 * @ingroup sanitization
 */
function t($string, array $args = array(), array $options = array()) {
  global $language;
  static $custom_strings;

  // Merge in default.
  if (empty($options['langcode'])) {
    $options['langcode'] = isset($language->language) ? $language->language : 'en';
  }
  if (empty($options['context'])) {
    $options['context'] = '';
  }

  // First, check for an array of customized strings. If present, use the array
  // *instead of* database lookups. This is a high performance way to provide a
  // handful of string replacements. See settings.php for examples.
  // Cache the $custom_strings variable to improve performance.
  if (!isset($custom_strings[$options['langcode']])) {
    $custom_strings[$options['langcode']] = variable_get('locale_custom_strings_' . $options['langcode'], array());
  }
  // Custom strings work for English too, even if locale module is disabled.
  if (isset($custom_strings[$options['langcode']][$options['context']][$string])) {
    $string = $custom_strings[$options['langcode']][$options['context']][$string];
  }
  // Translate with locale module if enabled.
  elseif ($options['langcode'] != 'en' && function_exists('locale')) {
    $string = locale($string, $options['context'], $options['langcode']);
  }
  if (empty($args)) {
    return $string;
  }
  else {
    return format_string($string, $args);
  }
}

/**
 * Formats a string for HTML display by replacing variable placeholders.
 *
 * This function replaces variable placeholders in a string with the requested
 * values and escapes the values so they can be safely displayed as HTML. It
 * should be used on any unknown text that is intended to be printed to an HTML
 * page (especially text that may have come from untrusted users, since in that
 * case it prevents cross-site scripting and other security problems).
 *
 * In most cases, you should use t() rather than calling this function
 * directly, since it will translate the text (on non-English-only sites) in
 * addition to formatting it.
 *
 * @param $string
 *   A string containing placeholders.
 * @param $args
 *   An associative array of replacements to make. Occurrences in $string of
 *   any key in $args are replaced with the corresponding value, after optional
 *   sanitization and formatting. The type of sanitization and formatting
 *   depends on the first character of the key:
 *   - @variable: Escaped to HTML using check_plain(). Use this as the default
 *     choice for anything displayed on a page on the site.
 *   - %variable: Escaped to HTML and formatted using drupal_placeholder(),
 *     which makes it display as <em>emphasized</em> text.
 *   - !variable: Inserted as is, with no sanitization or formatting. Only use
 *     this for text that has already been prepared for HTML display (for
 *     example, user-supplied text that has already been run through
 *     check_plain() previously, or is expected to contain some limited HTML
 *     tags and has already been run through filter_xss() previously).
 *
 * @see t()
 * @ingroup sanitization
 */
function format_string($string, array $args = array()) {
  // Transform arguments before inserting them.
  foreach ($args as $key => $value) {
    switch ($key[0]) {
      case '@':
        // Escaped only.
        $args[$key] = check_plain($value);
        break;

      case '%':
      default:
        // Escaped and placeholder.
        $args[$key] = drupal_placeholder($value);
        break;

      case '!':
        // Pass-through.
    }
  }
  return strtr($string, $args);
}

/**
 * Encodes special characters in a plain-text string for display as HTML.
 *
 * Also validates strings as UTF-8 to prevent cross site scripting attacks on
 * Internet Explorer 6.
 *
 * @param string $text
 *   The text to be checked or processed.
 *
 * @return string
 *   An HTML safe version of $text. If $text is not valid UTF-8, an empty string
 *   is returned and, on PHP < 5.4, a warning may be issued depending on server
 *   configuration (see @link https://bugs.php.net/bug.php?id=47494 @endlink).
 *
 * @see drupal_validate_utf8()
 * @ingroup sanitization
 */
function check_plain($text) {
  return htmlspecialchars($text, ENT_QUOTES, 'UTF-8');
}

/**
 * Checks whether a string is valid UTF-8.
 *
 * All functions designed to filter input should use drupal_validate_utf8
 * to ensure they operate on valid UTF-8 strings to prevent bypass of the
 * filter.
 *
 * When text containing an invalid UTF-8 lead byte (0xC0 - 0xFF) is presented
 * as UTF-8 to Internet Explorer 6, the program may misinterpret subsequent
 * bytes. When these subsequent bytes are HTML control characters such as
 * quotes or angle brackets, parts of the text that were deemed safe by filters
 * end up in locations that are potentially unsafe; An onerror attribute that
 * is outside of a tag, and thus deemed safe by a filter, can be interpreted
 * by the browser as if it were inside the tag.
 *
 * The function does not return FALSE for strings containing character codes
 * above U+10FFFF, even though these are prohibited by RFC 3629.
 *
 * @param $text
 *   The text to check.
 *
 * @return
 *   TRUE if the text is valid UTF-8, FALSE if not.
 */
function drupal_validate_utf8($text) {
  if (strlen($text) == 0) {
    return TRUE;
  }
  // With the PCRE_UTF8 modifier 'u', preg_match() fails silently on strings
  // containing invalid UTF-8 byte sequences. It does not reject character
  // codes above U+10FFFF (represented by 4 or more octets), though.
  return (preg_match('/^./us', $text) == 1);
}

/**
 * Returns the equivalent of Apache's $_SERVER['REQUEST_URI'] variable.
 *
 * Because $_SERVER['REQUEST_URI'] is only available on Apache, we generate an
 * equivalent using other environment variables.
 */
function request_uri() {
  if (isset($_SERVER['REQUEST_URI'])) {
    $uri = $_SERVER['REQUEST_URI'];
  }
  else {
    if (isset($_SERVER['argv'])) {
      $uri = $_SERVER['SCRIPT_NAME'] . '?' . $_SERVER['argv'][0];
    }
    elseif (isset($_SERVER['QUERY_STRING'])) {
      $uri = $_SERVER['SCRIPT_NAME'] . '?' . $_SERVER['QUERY_STRING'];
    }
    else {
      $uri = $_SERVER['SCRIPT_NAME'];
    }
  }
  // Prevent multiple slashes to avoid cross site requests via the Form API.
  $uri = '/' . ltrim($uri, '/');

  return $uri;
}

/**
 * Logs an exception.
 *
 * This is a wrapper function for watchdog() which automatically decodes an
 * exception.
 *
 * @param $type
 *   The category to which this message belongs.
 * @param $exception
 *   The exception that is going to be logged.
 * @param $message
 *   The message to store in the log. If empty, a text that contains all useful
 *   information about the passed-in exception is used.
 * @param $variables
 *   Array of variables to replace in the message on display. Defaults to the
 *   return value of _drupal_decode_exception().
 * @param $severity
 *   The severity of the message, as per RFC 3164.
 * @param $link
 *   A link to associate with the message.
 *
 * @see watchdog()
 * @see _drupal_decode_exception()
 */
function watchdog_exception($type, Exception $exception, $message = NULL, $variables = array(), $severity = WATCHDOG_ERROR, $link = NULL) {

   // Use a default value if $message is not set.
   if (empty($message)) {
     // The exception message is run through check_plain() by _drupal_decode_exception().
     $message = '%type: !message in %function (line %line of %file).';
   }
   // $variables must be an array so that we can add the exception information.
   if (!is_array($variables)) {
     $variables = array();
   }

   require_once DRUPAL_ROOT . '/includes/errors.inc';
   $variables += _drupal_decode_exception($exception);
   watchdog($type, $message, $variables, $severity, $link);
}

/**
 * Logs a system message.
 *
 * @param $type
 *   The category to which this message belongs. Can be any string, but the
 *   general practice is to use the name of the module calling watchdog().
 * @param $message
 *   The message to store in the log. Keep $message translatable
 *   by not concatenating dynamic values into it! Variables in the
 *   message should be added by using placeholder strings alongside
 *   the variables argument to declare the value of the placeholders.
 *   See t() for documentation on how $message and $variables interact.
 * @param $variables
 *   Array of variables to replace in the message on display or
 *   NULL if message is already translated or not possible to
 *   translate.
 * @param $severity
 *   The severity of the message; one of the following values as defined in
 *   @link http://www.faqs.org/rfcs/rfc3164.html RFC 3164: @endlink
 *   - WATCHDOG_EMERGENCY: Emergency, system is unusable.
 *   - WATCHDOG_ALERT: Alert, action must be taken immediately.
 *   - WATCHDOG_CRITICAL: Critical conditions.
 *   - WATCHDOG_ERROR: Error conditions.
 *   - WATCHDOG_WARNING: Warning conditions.
 *   - WATCHDOG_NOTICE: (default) Normal but significant conditions.
 *   - WATCHDOG_INFO: Informational messages.
 *   - WATCHDOG_DEBUG: Debug-level messages.
 * @param $link
 *   A link to associate with the message.
 *
 * @see watchdog_severity_levels()
 * @see hook_watchdog()
 */
function watchdog($type, $message, $variables = array(), $severity = WATCHDOG_NOTICE, $link = NULL) {
  global $user, $base_root;

  static $in_error_state = FALSE;

  // It is possible that the error handling will itself trigger an error. In that case, we could
  // end up in an infinite loop. To avoid that, we implement a simple static semaphore.
  if (!$in_error_state && function_exists('module_implements')) {
    $in_error_state = TRUE;

    // The user object may not exist in all conditions, so 0 is substituted if needed.
    $user_uid = isset($user->uid) ? $user->uid : 0;

    // Prepare the fields to be logged
    $log_entry = array(
      'type'        => $type,
      'message'     => $message,
      'variables'   => $variables,
      'severity'    => $severity,
      'link'        => $link,
      'user'        => $user,
      'uid'         => $user_uid,
      'request_uri' => $base_root . request_uri(),
      'referer'     => isset($_SERVER['HTTP_REFERER']) ? $_SERVER['HTTP_REFERER'] : '',
      'ip'          => ip_address(),
      // Request time isn't accurate for long processes, use time() instead.
      'timestamp'   => time(),
    );

    // Call the logging hooks to log/process the message
    foreach (module_implements('watchdog') as $module) {
      module_invoke($module, 'watchdog', $log_entry);
    }

    // It is critical that the semaphore is only cleared here, in the parent
    // watchdog() call (not outside the loop), to prevent recursive execution.
    $in_error_state = FALSE;
  }
}

/**
 * Sets a message to display to the user.
 *
 * Messages are stored in a session variable and displayed in page.tpl.php via
 * the $messages theme variable.
 *
 * Example usage:
 * @code
 * drupal_set_message(t('An error occurred and processing did not complete.'), 'error');
 * @endcode
 *
 * @param string $message
 *   (optional) The translated message to be displayed to the user. For
 *   consistency with other messages, it should begin with a capital letter and
 *   end with a period.
 * @param string $type
 *   (optional) The message's type. Defaults to 'status'. These values are
 *   supported:
 *   - 'status'
 *   - 'warning'
 *   - 'error'
 * @param bool $repeat
 *   (optional) If this is FALSE and the message is already set, then the
 *   message won't be repeated. Defaults to TRUE.
 *
 * @return array|null
 *   A multidimensional array with keys corresponding to the set message types.
 *   The indexed array values of each contain the set messages for that type.
 *   Or, if there are no messages set, the function returns NULL.
 *
 * @see drupal_get_messages()
 * @see theme_status_messages()
 */
function drupal_set_message($message = NULL, $type = 'status', $repeat = TRUE) {
  if ($message) {
    if (!isset($_SESSION['messages'][$type])) {
      $_SESSION['messages'][$type] = array();
    }

    if ($repeat || !in_array($message, $_SESSION['messages'][$type])) {
      $_SESSION['messages'][$type][] = $message;
    }

    // Mark this page as being uncacheable.
    drupal_page_is_cacheable(FALSE);
  }

  // Messages not set when DB connection fails.
  return isset($_SESSION['messages']) ? $_SESSION['messages'] : NULL;
}

/**
 * Returns all messages that have been set with drupal_set_message().
 *
 * @param string $type
 *   (optional) Limit the messages returned by type. Defaults to NULL, meaning
 *   all types. These values are supported:
 *   - NULL
 *   - 'status'
 *   - 'warning'
 *   - 'error'
 * @param bool $clear_queue
 *   (optional) If this is TRUE, the queue will be cleared of messages of the
 *   type specified in the $type parameter. Otherwise the queue will be left
 *   intact. Defaults to TRUE.
 *
 * @return array
 *   A multidimensional array with keys corresponding to the set message types.
 *   The indexed array values of each contain the set messages for that type.
 *   The messages returned are limited to the type specified in the $type
 *   parameter. If there are no messages of the specified type, an empty array
 *   is returned.
 *
 * @see drupal_set_message()
 * @see theme_status_messages()
 */
function drupal_get_messages($type = NULL, $clear_queue = TRUE) {
  if ($messages = drupal_set_message()) {
    if ($type) {
      if ($clear_queue) {
        unset($_SESSION['messages'][$type]);
      }
      if (isset($messages[$type])) {
        return array($type => $messages[$type]);
      }
    }
    else {
      if ($clear_queue) {
        unset($_SESSION['messages']);
      }
      return $messages;
    }
  }
  return array();
}

/**
 * Gets the title of the current page.
 *
 * The title is displayed on the page and in the title bar.
 *
 * @return
 *   The current page's title.
 */
function drupal_get_title() {
  $title = drupal_set_title();

  // During a bootstrap, menu.inc is not included and thus we cannot provide a title.
  if (!isset($title) && function_exists('menu_get_active_title')) {
    $title = check_plain(menu_get_active_title());
  }

  return $title;
}

/**
 * Sets the title of the current page.
 *
 * The title is displayed on the page and in the title bar.
 *
 * @param $title
 *   Optional string value to assign to the page title; or if set to NULL
 *   (default), leaves the current title unchanged.
 * @param $output
 *   Optional flag - normally should be left as CHECK_PLAIN. Only set to
 *   PASS_THROUGH if you have already removed any possibly dangerous code
 *   from $title using a function like check_plain() or filter_xss(). With this
 *   flag the string will be passed through unchanged.
 *
 * @return
 *   The updated title of the current page.
 */
function drupal_set_title($title = NULL, $output = CHECK_PLAIN) {
  $stored_title = &drupal_static(__FUNCTION__);

  if (isset($title)) {
    $stored_title = ($output == PASS_THROUGH) ? $title : check_plain($title);
  }

  return $stored_title;
}

/**
 * Checks to see if an IP address has been blocked.
 *
 * Blocked IP addresses are stored in the database by default. However for
 * performance reasons we allow an override in settings.php. This allows us
 * to avoid querying the database at this critical stage of the bootstrap if
 * an administrative interface for IP address blocking is not required.
 *
 * @param $ip
 *   IP address to check.
 *
 * @return bool
 *   TRUE if access is denied, FALSE if access is allowed.
 */
function drupal_is_denied($ip) {
  // Because this function is called on every page request, we first check
  // for an array of IP addresses in settings.php before querying the
  // database.
  $blocked_ips = variable_get('blocked_ips');
  $denied = FALSE;
  if (isset($blocked_ips) && is_array($blocked_ips)) {
    $denied = in_array($ip, $blocked_ips);
  }
  // Only check if database.inc is loaded already. If
  // $conf['page_cache_without_database'] = TRUE; is set in settings.php,
  // then the database won't be loaded here so the IPs in the database
  // won't be denied. However the user asked explicitly not to use the
  // database and also in this case it's quite likely that the user relies
  // on higher performance solutions like a firewall.
  elseif (class_exists('Database', FALSE)) {
    $denied = (bool)db_query("SELECT 1 FROM {blocked_ips} WHERE ip = :ip", array(':ip' => $ip))->fetchField();
  }
  return $denied;
}

/**
 * Handles denied users.
 *
 * @param $ip
 *   IP address to check. Prints a message and exits if access is denied.
 */
function drupal_block_denied($ip) {
  // Deny access to blocked IP addresses - t() is not yet available.
  if (drupal_is_denied($ip)) {
    header($_SERVER['SERVER_PROTOCOL'] . ' 403 Forbidden');
    print 'Sorry, ' . check_plain(ip_address()) . ' has been banned.';
    exit();
  }
}

/**
 * Returns a URL-safe, base64 encoded string of highly randomized bytes (over the full 8-bit range).
 *
 * @param $byte_count
 *   The number of random bytes to fetch and base64 encode.
 *
 * @return string
 *   The base64 encoded result will have a length of up to 4 * $byte_count.
 */
function drupal_random_key($byte_count = 32) {
  return drupal_base64_encode(drupal_random_bytes($byte_count));
}

/**
 * Returns a URL-safe, base64 encoded version of the supplied string.
 *
 * @param $string
 *   The string to convert to base64.
 *
 * @return string
 */
function drupal_base64_encode($string) {
  $data = base64_encode($string);
  // Modify the output so it's safe to use in URLs.
  return strtr($data, array('+' => '-', '/' => '_', '=' => ''));
}

/**
 * Returns a string of highly randomized bytes (over the full 8-bit range).
 *
 * This function is better than simply calling mt_rand() or any other built-in
 * PHP function because it can return a long string of bytes (compared to < 4
 * bytes normally from mt_rand()) and uses the best available pseudo-random
 * source.
 *
 * @param $count
 *   The number of characters (bytes) to return in the string.
 */
function drupal_random_bytes($count)  {
  // $random_state does not use drupal_static as it stores random bytes.
  static $random_state, $bytes, $has_openssl;

  $missing_bytes = $count - strlen($bytes);

  if ($missing_bytes > 0) {
    // PHP versions prior 5.3.4 experienced openssl_random_pseudo_bytes()
    // locking on Windows and rendered it unusable.
    if (!isset($has_openssl)) {
      $has_openssl = version_compare(PHP_VERSION, '5.3.4', '>=') && function_exists('openssl_random_pseudo_bytes');
    }

    // openssl_random_pseudo_bytes() will find entropy in a system-dependent
    // way.
    if ($has_openssl) {
      $bytes .= openssl_random_pseudo_bytes($missing_bytes);
    }

    // Else, read directly from /dev/urandom, which is available on many *nix
    // systems and is considered cryptographically secure.
    elseif ($fh = @fopen('/dev/urandom', 'rb')) {
      // PHP only performs buffered reads, so in reality it will always read
      // at least 4096 bytes. Thus, it costs nothing extra to read and store
      // that much so as to speed any additional invocations.
      $bytes .= fread($fh, max(4096, $missing_bytes));
      fclose($fh);
    }

    // If we couldn't get enough entropy, this simple hash-based PRNG will
    // generate a good set of pseudo-random bytes on any system.
    // Note that it may be important that our $random_state is passed
    // through hash() prior to being rolled into $output, that the two hash()
    // invocations are different, and that the extra input into the first one -
    // the microtime() - is prepended rather than appended. This is to avoid
    // directly leaking $random_state via the $output stream, which could
    // allow for trivial prediction of further "random" numbers.
    if (strlen($bytes) < $count) {
      // Initialize on the first call. The contents of $_SERVER includes a mix of
      // user-specific and system information that varies a little with each page.
      if (!isset($random_state)) {
        $random_state = print_r($_SERVER, TRUE);
        if (function_exists('getmypid')) {
          // Further initialize with the somewhat random PHP process ID.
          $random_state .= getmypid();
        }
        $bytes = '';
      }

      do {
        $random_state = hash('sha256', microtime() . mt_rand() . $random_state);
        $bytes .= hash('sha256', mt_rand() . $random_state, TRUE);
      }
      while (strlen($bytes) < $count);
    }
  }
  $output = substr($bytes, 0, $count);
  $bytes = substr($bytes, $count);
  return $output;
}

/**
 * Calculates a base-64 encoded, URL-safe sha-256 hmac.
 *
 * @param string $data
 *   String to be validated with the hmac.
 * @param string $key
 *   A secret string key.
 *
 * @return string
 *   A base-64 encoded sha-256 hmac, with + replaced with -, / with _ and
 *   any = padding characters removed.
 */
function drupal_hmac_base64($data, $key) {
  // Casting $data and $key to strings here is necessary to avoid empty string
  // results of the hash function if they are not scalar values. As this
  // function is used in security-critical contexts like token validation it is
  // important that it never returns an empty string.
  $hmac = base64_encode(hash_hmac('sha256', (string) $data, (string) $key, TRUE));
  // Modify the hmac so it's safe to use in URLs.
  return strtr($hmac, array('+' => '-', '/' => '_', '=' => ''));
}

/**
 * Calculates a base-64 encoded, URL-safe sha-256 hash.
 *
 * @param $data
 *   String to be hashed.
 *
 * @return
 *   A base-64 encoded sha-256 hash, with + replaced with -, / with _ and
 *   any = padding characters removed.
 */
function drupal_hash_base64($data) {
  $hash = base64_encode(hash('sha256', $data, TRUE));
  // Modify the hash so it's safe to use in URLs.
  return strtr($hash, array('+' => '-', '/' => '_', '=' => ''));
}

/**
 * Merges multiple arrays, recursively, and returns the merged array.
 *
 * This function is similar to PHP's array_merge_recursive() function, but it
 * handles non-array values differently. When merging values that are not both
 * arrays, the latter value replaces the former rather than merging with it.
 *
 * Example:
 * @code
 * $link_options_1 = array('fragment' => 'x', 'attributes' => array('title' => t('X'), 'class' => array('a', 'b')));
 * $link_options_2 = array('fragment' => 'y', 'attributes' => array('title' => t('Y'), 'class' => array('c', 'd')));
 *
 * // This results in array('fragment' => array('x', 'y'), 'attributes' => array('title' => array(t('X'), t('Y')), 'class' => array('a', 'b', 'c', 'd'))).
 * $incorrect = array_merge_recursive($link_options_1, $link_options_2);
 *
 * // This results in array('fragment' => 'y', 'attributes' => array('title' => t('Y'), 'class' => array('a', 'b', 'c', 'd'))).
 * $correct = drupal_array_merge_deep($link_options_1, $link_options_2);
 * @endcode
 *
 * @param ...
 *   Arrays to merge.
 *
 * @return
 *   The merged array.
 *
 * @see drupal_array_merge_deep_array()
 */
function drupal_array_merge_deep() {
  $args = func_get_args();
  return drupal_array_merge_deep_array($args);
}

/**
 * Merges multiple arrays, recursively, and returns the merged array.
 *
 * This function is equivalent to drupal_array_merge_deep(), except the
 * input arrays are passed as a single array parameter rather than a variable
 * parameter list.
 *
 * The following are equivalent:
 * - drupal_array_merge_deep($a, $b);
 * - drupal_array_merge_deep_array(array($a, $b));
 *
 * The following are also equivalent:
 * - call_user_func_array('drupal_array_merge_deep', $arrays_to_merge);
 * - drupal_array_merge_deep_array($arrays_to_merge);
 *
 * @see drupal_array_merge_deep()
 */
function drupal_array_merge_deep_array($arrays) {
  $result = array();

  foreach ($arrays as $array) {
    foreach ($array as $key => $value) {
      // Renumber integer keys as array_merge_recursive() does. Note that PHP
      // automatically converts array keys that are integer strings (e.g., '1')
      // to integers.
      if (is_integer($key)) {
        $result[] = $value;
      }
      // Recurse when both values are arrays.
      elseif (isset($result[$key]) && is_array($result[$key]) && is_array($value)) {
        $result[$key] = drupal_array_merge_deep_array(array($result[$key], $value));
      }
      // Otherwise, use the latter value, overriding any previous value.
      else {
        $result[$key] = $value;
      }
    }
  }

  return $result;
}

/**
 * Generates a default anonymous $user object.
 *
 * @return Object - the user object.
 */
function drupal_anonymous_user() {
  $user = variable_get('drupal_anonymous_user_object', new stdClass);
  $user->uid = 0;
  $user->hostname = ip_address();
  $user->roles = array();
  $user->roles[DRUPAL_ANONYMOUS_RID] = 'anonymous user';
  $user->cache = 0;
  return $user;
}

/**
 * Ensures Drupal is bootstrapped to the specified phase.
 *
 * In order to bootstrap Drupal from another PHP script, you can use this code:
 * @code
 *   define('DRUPAL_ROOT', '/path/to/drupal');
 *   require_once DRUPAL_ROOT . '/includes/bootstrap.inc';
 *   drupal_bootstrap(DRUPAL_BOOTSTRAP_FULL);
 * @endcode
 *
 * @param int $phase
 *   A constant telling which phase to bootstrap to. When you bootstrap to a
 *   particular phase, all earlier phases are run automatically. Possible
 *   values:
 *   - DRUPAL_BOOTSTRAP_CONFIGURATION: Initializes configuration.
 *   - DRUPAL_BOOTSTRAP_PAGE_CACHE: Tries to serve a cached page.
 *   - DRUPAL_BOOTSTRAP_DATABASE: Initializes the database layer.
 *   - DRUPAL_BOOTSTRAP_VARIABLES: Initializes the variable system.
 *   - DRUPAL_BOOTSTRAP_SESSION: Initializes session handling.
 *   - DRUPAL_BOOTSTRAP_PAGE_HEADER: Sets up the page header.
 *   - DRUPAL_BOOTSTRAP_LANGUAGE: Finds out the language of the page.
 *   - DRUPAL_BOOTSTRAP_FULL: Fully loads Drupal. Validates and fixes input
 *     data.
 * @param boolean $new_phase
 *   A boolean, set to FALSE if calling drupal_bootstrap from inside a
 *   function called from drupal_bootstrap (recursion).
 *
 * @return int
 *   The most recently completed phase.
 */
function drupal_bootstrap($phase = NULL, $new_phase = TRUE) {
  // Not drupal_static(), because does not depend on any run-time information.
  static $phases = array(
    DRUPAL_BOOTSTRAP_CONFIGURATION,
    DRUPAL_BOOTSTRAP_PAGE_CACHE,
    DRUPAL_BOOTSTRAP_DATABASE,
    DRUPAL_BOOTSTRAP_VARIABLES,
    DRUPAL_BOOTSTRAP_SESSION,
    DRUPAL_BOOTSTRAP_PAGE_HEADER,
    DRUPAL_BOOTSTRAP_LANGUAGE,
    DRUPAL_BOOTSTRAP_FULL,
  );
  // Not drupal_static(), because the only legitimate API to control this is to
  // call drupal_bootstrap() with a new phase parameter.
  static $final_phase;
  // Not drupal_static(), because it's impossible to roll back to an earlier
  // bootstrap state.
  static $stored_phase = -1;

  if (isset($phase)) {
    // When not recursing, store the phase name so it's not forgotten while
    // recursing but take care of not going backwards.
    if ($new_phase && $phase >= $stored_phase) {
      $final_phase = $phase;
    }

    // Call a phase if it has not been called before and is below the requested
    // phase.
    while ($phases && $phase > $stored_phase && $final_phase > $stored_phase) {
      $current_phase = array_shift($phases);

      // This function is re-entrant. Only update the completed phase when the
      // current call actually resulted in a progress in the bootstrap process.
      if ($current_phase > $stored_phase) {
        $stored_phase = $current_phase;
      }

      switch ($current_phase) {
        case DRUPAL_BOOTSTRAP_CONFIGURATION:
          _drupal_bootstrap_configuration();
          break;

        case DRUPAL_BOOTSTRAP_PAGE_CACHE:
          _drupal_bootstrap_page_cache();
          break;

        case DRUPAL_BOOTSTRAP_DATABASE:
          _drupal_bootstrap_database();
          break;

        case DRUPAL_BOOTSTRAP_VARIABLES:
          _drupal_bootstrap_variables();
          break;

        case DRUPAL_BOOTSTRAP_SESSION:
          require_once DRUPAL_ROOT . '/' . variable_get('session_inc', 'includes/session.inc');
          drupal_session_initialize();
          break;

        case DRUPAL_BOOTSTRAP_PAGE_HEADER:
          _drupal_bootstrap_page_header();
          break;

        case DRUPAL_BOOTSTRAP_LANGUAGE:
          drupal_language_initialize();
          break;

        case DRUPAL_BOOTSTRAP_FULL:
          require_once DRUPAL_ROOT . '/includes/common.inc';
          _drupal_bootstrap_full();
          break;
      }
    }
  }
  return $stored_phase;
}

/**
 * Returns the time zone of the current user.
 */
function drupal_get_user_timezone() {
  global $user;
  if (variable_get('configurable_timezones', 1) && $user->uid && $user->timezone) {
    return $user->timezone;
  }
  else {
    // Ignore PHP strict notice if time zone has not yet been set in the php.ini
    // configuration.
    return variable_get('date_default_timezone', @date_default_timezone_get());
  }
}

/**
 * Gets a salt useful for hardening against SQL injection.
 *
 * @return
 *   A salt based on information in settings.php, not in the database.
 */
function drupal_get_hash_salt() {
  global $drupal_hash_salt, $databases;
  // If the $drupal_hash_salt variable is empty, a hash of the serialized
  // database credentials is used as a fallback salt.
  return empty($drupal_hash_salt) ? hash('sha256', serialize($databases)) : $drupal_hash_salt;
}

/**
 * Provides custom PHP error handling.
 *
 * @param $error_level
 *   The level of the error raised.
 * @param $message
 *   The error message.
 * @param $filename
 *   The filename that the error was raised in.
 * @param $line
 *   The line number the error was raised at.
 * @param $context
 *   An array that points to the active symbol table at the point the error
 *   occurred.
 */
function _drupal_error_handler($error_level, $message, $filename, $line, $context) {
  require_once DRUPAL_ROOT . '/includes/errors.inc';
  _drupal_error_handler_real($error_level, $message, $filename, $line, $context);
}

/**
 * Provides custom PHP exception handling.
 *
 * Uncaught exceptions are those not enclosed in a try/catch block. They are
 * always fatal: the execution of the script will stop as soon as the exception
 * handler exits.
 *
 * @param $exception
 *   The exception object that was thrown.
 */
function _drupal_exception_handler($exception) {
  require_once DRUPAL_ROOT . '/includes/errors.inc';

  try {
    // Log the message to the watchdog and return an error page to the user.
    _drupal_log_error(_drupal_decode_exception($exception), TRUE);
  }
  catch (Exception $exception2) {
    // Another uncaught exception was thrown while handling the first one.
    // If we are displaying errors, then do so with no possibility of a further uncaught exception being thrown.
    if (error_displayable()) {
      print '<h1>Additional uncaught exception thrown while handling exception.</h1>';
      print '<h2>Original</h2><p>' . _drupal_render_exception_safe($exception) . '</p>';
      print '<h2>Additional</h2><p>' . _drupal_render_exception_safe($exception2) . '</p><hr />';
    }
  }
}

/**
 * Sets up the script environment and loads settings.php.
 */
function _drupal_bootstrap_configuration() {
  // Set the Drupal custom error handler.
  set_error_handler('_drupal_error_handler');
  set_exception_handler('_drupal_exception_handler');

  drupal_environment_initialize();
  // Start a page timer:
  timer_start('page');
  // Initialize the configuration, including variables from settings.php.
  drupal_settings_initialize();
}

/**
 * Attempts to serve a page from the cache.
 */
function _drupal_bootstrap_page_cache() {
  global $user;

  // Allow specifying special cache handlers in settings.php, like
  // using memcached or files for storing cache information.
  require_once DRUPAL_ROOT . '/includes/cache.inc';
  foreach (variable_get('cache_backends', array()) as $include) {
    require_once DRUPAL_ROOT . '/' . $include;
  }
  // Check for a cache mode force from settings.php.
  if (variable_get('page_cache_without_database')) {
    $cache_enabled = TRUE;
  }
  else {
    drupal_bootstrap(DRUPAL_BOOTSTRAP_VARIABLES, FALSE);
    $cache_enabled = variable_get('cache');
  }
  drupal_block_denied(ip_address());
  // If there is no session cookie and cache is enabled (or forced), try
  // to serve a cached page.
  if (!isset($_COOKIE[session_name()]) && $cache_enabled) {
    // Make sure there is a user object because its timestamp will be
    // checked, hook_boot might check for anonymous user etc.
    $user = drupal_anonymous_user();
    // Get the page from the cache.
    $cache = drupal_page_get_cache();
    // If there is a cached page, display it.
    if (is_object($cache)) {
      header('X-Drupal-Cache: HIT');
      // Restore the metadata cached with the page.
      $_GET['q'] = $cache->data['path'];
      drupal_set_title($cache->data['title'], PASS_THROUGH);
      date_default_timezone_set(drupal_get_user_timezone());
      // If the skipping of the bootstrap hooks is not enforced, call
      // hook_boot.
      if (variable_get('page_cache_invoke_hooks', TRUE)) {
        bootstrap_invoke_all('boot');
      }
      drupal_serve_page_from_cache($cache);
      // If the skipping of the bootstrap hooks is not enforced, call
      // hook_exit.
      if (variable_get('page_cache_invoke_hooks', TRUE)) {
        bootstrap_invoke_all('exit');
      }
      // We are done.
      exit;
    }
    else {
      header('X-Drupal-Cache: MISS');
    }
  }
}

/**
 * Initializes the database system and registers autoload functions.
 */
function _drupal_bootstrap_database() {
  // Redirect the user to the installation script if Drupal has not been
  // installed yet (i.e., if no $databases array has been defined in the
  // settings.php file) and we are not already installing.
  if (empty($GLOBALS['databases']) && !drupal_installation_attempted()) {
    include_once DRUPAL_ROOT . '/includes/install.inc';
    install_goto('install.php');
  }

  // The user agent header is used to pass a database prefix in the request when
  // running tests. However, for security reasons, it is imperative that we
  // validate we ourselves made the request.
  if ($test_prefix = drupal_valid_test_ua()) {
    // Set the test run id for use in other parts of Drupal.
    $test_info = &$GLOBALS['drupal_test_info'];
    $test_info['test_run_id'] = $test_prefix;
    $test_info['in_child_site'] = TRUE;

    foreach ($GLOBALS['databases']['default'] as &$value) {
      // Extract the current default database prefix.
      if (!isset($value['prefix'])) {
        $current_prefix = '';
      }
      elseif (is_array($value['prefix'])) {
        $current_prefix = $value['prefix']['default'];
      }
      else {
        $current_prefix = $value['prefix'];
      }

      // Remove the current database prefix and replace it by our own.
      $value['prefix'] = array(
        'default' => $current_prefix . $test_prefix,
      );
    }
  }

  // Initialize the database system. Note that the connection
  // won't be initialized until it is actually requested.
  require_once DRUPAL_ROOT . '/includes/database/database.inc';

  // Register autoload functions so that we can access classes and interfaces.
  // The database autoload routine comes first so that we can load the database
  // system without hitting the database. That is especially important during
  // the install or upgrade process.
  spl_autoload_register('drupal_autoload_class');
  spl_autoload_register('drupal_autoload_interface');
}

/**
 * Loads system variables and all enabled bootstrap modules.
 */
function _drupal_bootstrap_variables() {
  global $conf;

  // Initialize the lock system.
  require_once DRUPAL_ROOT . '/' . variable_get('lock_inc', 'includes/lock.inc');
  lock_initialize();

  // Load variables from the database, but do not overwrite variables set in settings.php.
  $conf = variable_initialize(isset($conf) ? $conf : array());
  // Load bootstrap modules.
  require_once DRUPAL_ROOT . '/includes/module.inc';
  module_load_all(TRUE);

  // Sanitize the destination parameter (which is often used for redirects) to
  // prevent open redirect attacks leading to other domains. Sanitize both
  // $_GET['destination'] and $_REQUEST['destination'] to protect code that
  // relies on either, but do not sanitize $_POST to avoid interfering with
  // unrelated form submissions. The sanitization happens here because
  // url_is_external() requires the variable system to be available.
  if (isset($_GET['destination']) || isset($_REQUEST['destination'])) {
    require_once DRUPAL_ROOT . '/includes/common.inc';
    // If the destination is an external URL, remove it.
    if (isset($_GET['destination']) && url_is_external($_GET['destination'])) {
      unset($_GET['destination']);
      unset($_REQUEST['destination']);
    }
    // If there's still something in $_REQUEST['destination'] that didn't come
    // from $_GET, check it too.
    if (isset($_REQUEST['destination']) && (!isset($_GET['destination']) || $_REQUEST['destination'] != $_GET['destination']) && url_is_external($_REQUEST['destination'])) {
      unset($_REQUEST['destination']);
    }
  }
}

/**
 * Invokes hook_boot(), initializes locking system, and sends HTTP headers.
 */
function _drupal_bootstrap_page_header() {
  bootstrap_invoke_all('boot');

  if (!drupal_is_cli()) {
    ob_start();
    drupal_page_header();
  }
}

/**
 * Returns the current bootstrap phase for this Drupal process.
 *
 * The current phase is the one most recently completed by drupal_bootstrap().
 *
 * @see drupal_bootstrap()
 */
function drupal_get_bootstrap_phase() {
  return drupal_bootstrap(NULL, FALSE);
}

/**
 * Returns the test prefix if this is an internal request from SimpleTest.
 *
 * @return
 *   Either the simpletest prefix (the string "simpletest" followed by any
 *   number of digits) or FALSE if the user agent does not contain a valid
 *   HMAC and timestamp.
 */
function drupal_valid_test_ua() {
  // No reason to reset this.
  static $test_prefix;

  if (isset($test_prefix)) {
    return $test_prefix;
  }

  if (isset($_SERVER['HTTP_USER_AGENT']) && preg_match("/^(simpletest\d+);(.+);(.+);(.+)$/", $_SERVER['HTTP_USER_AGENT'], $matches)) {
    list(, $prefix, $time, $salt, $hmac) = $matches;
    $check_string =  $prefix . ';' . $time . ';' . $salt;
    // We use the salt from settings.php to make the HMAC key, since
    // the database is not yet initialized and we can't access any Drupal variables.
    // The file properties add more entropy not easily accessible to others.
    $key = drupal_get_hash_salt() . filectime(__FILE__) . fileinode(__FILE__);
    $time_diff = REQUEST_TIME - $time;
    // Since we are making a local request a 5 second time window is allowed,
    // and the HMAC must match.
    if ($time_diff >= 0 && $time_diff <= 5 && $hmac == drupal_hmac_base64($check_string, $key)) {
      $test_prefix = $prefix;
      return $test_prefix;
    }
  }

  $test_prefix = FALSE;
  return $test_prefix;
}

/**
 * Generates a user agent string with a HMAC and timestamp for simpletest.
 */
function drupal_generate_test_ua($prefix) {
  static $key;

  if (!isset($key)) {
    // We use the salt from settings.php to make the HMAC key, since
    // the database is not yet initialized and we can't access any Drupal variables.
    // The file properties add more entropy not easily accessible to others.
    $key = drupal_get_hash_salt() . filectime(__FILE__) . fileinode(__FILE__);
  }
  // Generate a moderately secure HMAC based on the database credentials.
  $salt = uniqid('', TRUE);
  $check_string = $prefix . ';' . time() . ';' . $salt;
  return $check_string . ';' . drupal_hmac_base64($check_string, $key);
}

/**
 * Enables use of the theme system without requiring database access.
 *
 * Loads and initializes the theme system for site installs, updates and when
 * the site is in maintenance mode. This also applies when the database fails.
 *
 * @see _drupal_maintenance_theme()
 */
function drupal_maintenance_theme() {
  require_once DRUPAL_ROOT . '/includes/theme.maintenance.inc';
  _drupal_maintenance_theme();
}

/**
 * Returns a simple 404 Not Found page.
 *
 * If fast 404 pages are enabled, and this is a matching page then print a
 * simple 404 page and exit.
 *
 * This function is called from drupal_deliver_html_page() at the time when a
 * a normal 404 page is generated, but it can also optionally be called directly
 * from settings.php to prevent a Drupal bootstrap on these pages. See
 * documentation in settings.php for the benefits and drawbacks of using this.
 *
 * Paths to dynamically-generated content, such as image styles, should also be
 * accounted for in this function.
 */
function drupal_fast_404() {
  $exclude_paths = variable_get('404_fast_paths_exclude', FALSE);
  if ($exclude_paths && !preg_match($exclude_paths, $_GET['q'])) {
    $fast_paths = variable_get('404_fast_paths', FALSE);
    if ($fast_paths && preg_match($fast_paths, $_GET['q'])) {
      drupal_add_http_header('Status', '404 Not Found');
      $fast_404_html = variable_get('404_fast_html', '<!DOCTYPE html PUBLIC "-//W3C//DTD XHTML+RDFa 1.0//EN" "http://www.w3.org/MarkUp/DTD/xhtml-rdfa-1.dtd"><html xmlns="http://www.w3.org/1999/xhtml"><head><title>404 Not Found</title></head><body><h1>Not Found</h1><p>The requested URL "@path" was not found on this server.</p></body></html>');
      // Replace @path in the variable with the page path.
      print strtr($fast_404_html, array('@path' => check_plain(request_uri())));
      exit;
    }
  }
}

/**
 * Returns TRUE if a Drupal installation is currently being attempted.
 */
function drupal_installation_attempted() {
  return defined('MAINTENANCE_MODE') && MAINTENANCE_MODE == 'install';
}

/**
 * Returns the name of the proper localization function.
 *
 * get_t() exists to support localization for code that might run during
 * the installation phase, when some elements of the system might not have
 * loaded.
 *
 * This would include implementations of hook_install(), which could run
 * during the Drupal installation phase, and might also be run during
 * non-installation time, such as while installing the module from the
 * module administration page.
 *
 * Example usage:
 * @code
 *   $t = get_t();
 *   $translated = $t('translate this');
 * @endcode
 *
 * Use t() if your code will never run during the Drupal installation phase.
 * Use st() if your code will only run during installation and never any other
 * time. Use get_t() if your code could run in either circumstance.
 *
 * @see t()
 * @see st()
 * @ingroup sanitization
 */
function get_t() {
  static $t;
  // This is not converted to drupal_static because there is no point in
  // resetting this as it can not change in the course of a request.
  if (!isset($t)) {
    $t = drupal_installation_attempted() ? 'st' : 't';
  }
  return $t;
}

/**
 * Initializes all the defined language types.
 */
function drupal_language_initialize() {
  $types = language_types();

  // Ensure the language is correctly returned, even without multilanguage
  // support. Also make sure we have a $language fallback, in case a language
  // negotiation callback needs to do a full bootstrap.
  // Useful for eg. XML/HTML 'lang' attributes.
  $default = language_default();
  foreach ($types as $type) {
    $GLOBALS[$type] = $default;
  }
  if (drupal_multilingual()) {
    include_once DRUPAL_ROOT . '/includes/language.inc';
    foreach ($types as $type) {
      $GLOBALS[$type] = language_initialize($type);
    }
    // Allow modules to react on language system initialization in multilingual
    // environments.
    bootstrap_invoke_all('language_init');
  }
}

/**
 * Returns a list of the built-in language types.
 *
 * @return
 *   An array of key-values pairs where the key is the language type and the
 *   value is its configurability.
 */
function drupal_language_types() {
  return array(
    LANGUAGE_TYPE_INTERFACE => TRUE,
    LANGUAGE_TYPE_CONTENT => FALSE,
    LANGUAGE_TYPE_URL => FALSE,
  );
}

/**
 * Returns TRUE if there is more than one language enabled.
 *
 * @return
 *   TRUE if more than one language is enabled.
 */
function drupal_multilingual() {
  // The "language_count" variable stores the number of enabled languages to
  // avoid unnecessarily querying the database when building the list of
  // enabled languages on monolingual sites.
  return variable_get('language_count', 1) > 1;
}

/**
 * Returns an array of the available language types.
 *
 * @return
 *   An array of all language types where the keys of each are the language type
 *   name and its value is its configurability (TRUE/FALSE).
 */
function language_types() {
  return array_keys(variable_get('language_types', drupal_language_types()));
}

/**
 * Returns a list of installed languages, indexed by the specified key.
 *
 * @param $field
 *   (optional) The field to index the list with.
 *
 * @return
 *   An associative array, keyed on the values of $field.
 *   - If $field is 'weight' or 'enabled', the array is nested, with the outer
 *     array's values each being associative arrays with language codes as
 *     keys and language objects as values.
 *   - For all other values of $field, the array is only one level deep, and
 *     the array's values are language objects.
 */
function language_list($field = 'language') {
  $languages = &drupal_static(__FUNCTION__);
  // Init language list
  if (!isset($languages)) {
    if (drupal_multilingual() || module_exists('locale')) {
      $languages['language'] = db_query('SELECT * FROM {languages} ORDER BY weight ASC, name ASC')->fetchAllAssoc('language');
      // Users cannot uninstall the native English language. However, we allow
      // it to be hidden from the installed languages. Therefore, at least one
      // other language must be enabled then.
      if (!$languages['language']['en']->enabled && !variable_get('language_native_enabled', TRUE)) {
        unset($languages['language']['en']);
      }
    }
    else {
      // No locale module, so use the default language only.
      $default = language_default();
      $languages['language'][$default->language] = $default;
    }
  }

  // Return the array indexed by the right field
  if (!isset($languages[$field])) {
    $languages[$field] = array();
    foreach ($languages['language'] as $lang) {
      // Some values should be collected into an array
      if (in_array($field, array('enabled', 'weight'))) {
        $languages[$field][$lang->$field][$lang->language] = $lang;
      }
      else {
        $languages[$field][$lang->$field] = $lang;
      }
    }
  }
  return $languages[$field];
}

/**
 * Returns the default language used on the site
 *
 * @param $property
 *   Optional property of the language object to return
 */
function language_default($property = NULL) {
  $language = variable_get('language_default', (object) array('language' => 'en', 'name' => 'English', 'native' => 'English', 'direction' => 0, 'enabled' => 1, 'plurals' => 0, 'formula' => '', 'domain' => '', 'prefix' => '', 'weight' => 0, 'javascript' => ''));
  return $property ? $language->$property : $language;
}

/**
 * Returns the requested URL path of the page being viewed.
 *
 * Examples:
 * - http://example.com/node/306 returns "node/306".
 * - http://example.com/drupalfolder/node/306 returns "node/306" while
 *   base_path() returns "/drupalfolder/".
 * - http://example.com/path/alias (which is a path alias for node/306) returns
 *   "path/alias" as opposed to the internal path.
 * - http://example.com/index.php returns an empty string (meaning: front page).
 * - http://example.com/index.php?page=1 returns an empty string.
 *
 * @return
 *   The requested Drupal URL path.
 *
 * @see current_path()
 */
function request_path() {
  static $path;

  if (isset($path)) {
    return $path;
  }

  if (isset($_GET['q']) && is_string($_GET['q'])) {
    // This is a request with a ?q=foo/bar query string. $_GET['q'] is
    // overwritten in drupal_path_initialize(), but request_path() is called
    // very early in the bootstrap process, so the original value is saved in
    // $path and returned in later calls.
    $path = $_GET['q'];
  }
  elseif (isset($_SERVER['REQUEST_URI'])) {
    // This request is either a clean URL, or 'index.php', or nonsense.
    // Extract the path from REQUEST_URI.
    $request_path = strtok($_SERVER['REQUEST_URI'], '?');
    $base_path_len = strlen(rtrim(dirname($_SERVER['SCRIPT_NAME']), '\/'));
    // Unescape and strip $base_path prefix, leaving q without a leading slash.
    $path = substr(urldecode($request_path), $base_path_len + 1);
    // If the path equals the script filename, either because 'index.php' was
    // explicitly provided in the URL, or because the server added it to
    // $_SERVER['REQUEST_URI'] even when it wasn't provided in the URL (some
    // versions of Microsoft IIS do this), the front page should be served.
    if ($path == basename($_SERVER['PHP_SELF'])) {
      $path = '';
    }
  }
  else {
    // This is the front page.
    $path = '';
  }

  // Under certain conditions Apache's RewriteRule directive prepends the value
  // assigned to $_GET['q'] with a slash. Moreover we can always have a trailing
  // slash in place, hence we need to normalize $_GET['q'].
  $path = trim($path, '/');

  return $path;
}

/**
 * Returns a component of the current Drupal path.
 *
 * When viewing a page at the path "admin/structure/types", for example, arg(0)
 * returns "admin", arg(1) returns "structure", and arg(2) returns "types".
 *
 * Avoid use of this function where possible, as resulting code is hard to
 * read. In menu callback functions, attempt to use named arguments. See the
 * explanation in menu.inc for how to construct callbacks that take arguments.
 * When attempting to use this function to load an element from the current
 * path, e.g. loading the node on a node page, use menu_get_object() instead.
 *
 * @param $index
 *   The index of the component, where each component is separated by a '/'
 *   (forward-slash), and where the first component has an index of 0 (zero).
 * @param $path
 *   A path to break into components. Defaults to the path of the current page.
 *
 * @return
 *   The component specified by $index, or NULL if the specified component was
 *   not found. If called without arguments, it returns an array containing all
 *   the components of the current path.
 */
function arg($index = NULL, $path = NULL) {
  // Even though $arguments doesn't need to be resettable for any functional
  // reasons (the result of explode() does not depend on any run-time
  // information), it should be resettable anyway in case a module needs to
  // free up the memory used by it.
  // Use the advanced drupal_static() pattern, since this is called very often.
  static $drupal_static_fast;
  if (!isset($drupal_static_fast)) {
    $drupal_static_fast['arguments'] = &drupal_static(__FUNCTION__);
  }
  $arguments = &$drupal_static_fast['arguments'];

  if (!isset($path)) {
    $path = $_GET['q'];
  }
  if (!isset($arguments[$path])) {
    $arguments[$path] = explode('/', $path);
  }
  if (!isset($index)) {
    return $arguments[$path];
  }
  if (isset($arguments[$path][$index])) {
    return $arguments[$path][$index];
  }
}

/**
 * Returns the IP address of the client machine.
 *
 * If Drupal is behind a reverse proxy, we use the X-Forwarded-For header
 * instead of $_SERVER['REMOTE_ADDR'], which would be the IP address of
 * the proxy server, and not the client's. The actual header name can be
 * configured by the reverse_proxy_header variable.
 *
 * @return
 *   IP address of client machine, adjusted for reverse proxy and/or cluster
 *   environments.
 */
function ip_address() {
  $ip_address = &drupal_static(__FUNCTION__);

  if (!isset($ip_address)) {
    $ip_address = $_SERVER['REMOTE_ADDR'];

    if (variable_get('reverse_proxy', 0)) {
      $reverse_proxy_header = variable_get('reverse_proxy_header', 'HTTP_X_FORWARDED_FOR');
      if (!empty($_SERVER[$reverse_proxy_header])) {
        // If an array of known reverse proxy IPs is provided, then trust
        // the XFF header if request really comes from one of them.
        $reverse_proxy_addresses = variable_get('reverse_proxy_addresses', array());

        // Turn XFF header into an array.
        $forwarded = explode(',', $_SERVER[$reverse_proxy_header]);

        // Trim the forwarded IPs; they may have been delimited by commas and spaces.
        $forwarded = array_map('trim', $forwarded);

        // Tack direct client IP onto end of forwarded array.
        $forwarded[] = $ip_address;

        // Eliminate all trusted IPs.
        $untrusted = array_diff($forwarded, $reverse_proxy_addresses);

        // The right-most IP is the most specific we can trust.
        $ip_address = array_pop($untrusted);
      }
    }
  }

  return $ip_address;
}

/**
 * @addtogroup schemaapi
 * @{
 */

/**
 * Gets the schema definition of a table, or the whole database schema.
 *
 * The returned schema will include any modifications made by any
 * module that implements hook_schema_alter().
 *
 * @param $table
 *   The name of the table. If not given, the schema of all tables is returned.
 * @param $rebuild
 *   If true, the schema will be rebuilt instead of retrieved from the cache.
 */
function drupal_get_schema($table = NULL, $rebuild = FALSE) {
  static $schema;

  if ($rebuild || !isset($table)) {
    $schema = drupal_get_complete_schema($rebuild);
  }
  elseif (!isset($schema)) {
    $schema = new SchemaCache();
  }

  if (!isset($table)) {
    return $schema;
  }
  if (isset($schema[$table])) {
    return $schema[$table];
  }
  else {
    return FALSE;
  }
}

/**
 * Extends DrupalCacheArray to allow for dynamic building of the schema cache.
 */
class SchemaCache extends DrupalCacheArray {

  /**
   * Constructs a SchemaCache object.
   */
  public function __construct() {
    // Cache by request method.
    parent::__construct('schema:runtime:' . ($_SERVER['REQUEST_METHOD'] == 'GET'), 'cache');
  }

  /**
   * Overrides DrupalCacheArray::resolveCacheMiss().
   */
  protected function resolveCacheMiss($offset) {
    $complete_schema = drupal_get_complete_schema();
    $value = isset($complete_schema[$offset]) ? $complete_schema[$offset] :  NULL;
    $this->storage[$offset] = $value;
    $this->persist($offset);
    return $value;
  }
}

/**
 * Gets the whole database schema.
 *
 * The returned schema will include any modifications made by any
 * module that implements hook_schema_alter().
 *
 * @param $rebuild
 *   If true, the schema will be rebuilt instead of retrieved from the cache.
 */
function drupal_get_complete_schema($rebuild = FALSE) {
  static $schema = array();

  if (empty($schema) || $rebuild) {
    // Try to load the schema from cache.
    if (!$rebuild && $cached = cache_get('schema')) {
      $schema = $cached->data;
    }
    // Otherwise, rebuild the schema cache.
    else {
      $schema = array();
      // Load the .install files to get hook_schema.
      // On some databases this function may be called before bootstrap has
      // been completed, so we force the functions we need to load just in case.
      if (function_exists('module_load_all_includes')) {
        // This function can be called very early in the bootstrap process, so
        // we force the module_list() cache to be refreshed to ensure that it
        // contains the complete list of modules before we go on to call
        // module_load_all_includes().
        module_list(TRUE);
        module_load_all_includes('install');
      }

      require_once DRUPAL_ROOT . '/includes/common.inc';
      // Invoke hook_schema for all modules.
      foreach (module_implements('schema') as $module) {
        // Cast the result of hook_schema() to an array, as a NULL return value
        // would cause array_merge() to set the $schema variable to NULL as well.
        // That would break modules which use $schema further down the line.
        $current = (array) module_invoke($module, 'schema');
        // Set 'module' and 'name' keys for each table, and remove descriptions,
        // as they needlessly slow down cache_get() for every single request.
        _drupal_schema_initialize($current, $module);
        $schema = array_merge($schema, $current);
      }

      drupal_alter('schema', $schema);
      // If the schema is empty, avoid saving it: some database engines require
      // the schema to perform queries, and this could lead to infinite loops.
      if (!empty($schema) && (drupal_get_bootstrap_phase() == DRUPAL_BOOTSTRAP_FULL)) {
        cache_set('schema', $schema);
      }
      if ($rebuild) {
        cache_clear_all('schema:', 'cache', TRUE);
      }
    }
  }

  return $schema;
}

/**
 * @} End of "addtogroup schemaapi".
 */


/**
 * @addtogroup registry
 * @{
 */

/**
 * Confirms that an interface is available.
 *
 * This function is rarely called directly. Instead, it is registered as an
 * spl_autoload()  handler, and PHP calls it for us when necessary.
 *
 * @param $interface
 *   The name of the interface to check or load.
 *
 * @return
 *   TRUE if the interface is currently available, FALSE otherwise.
 */
function drupal_autoload_interface($interface) {
  return _registry_check_code('interface', $interface);
}

/**
 * Confirms that a class is available.
 *
 * This function is rarely called directly. Instead, it is registered as an
 * spl_autoload()  handler, and PHP calls it for us when necessary.
 *
 * @param $class
 *   The name of the class to check or load.
 *
 * @return
 *   TRUE if the class is currently available, FALSE otherwise.
 */
function drupal_autoload_class($class) {
  return _registry_check_code('class', $class);
}

/**
 * Checks for a resource in the registry.
 *
 * @param $type
 *   The type of resource we are looking up, or one of the constants
 *   REGISTRY_RESET_LOOKUP_CACHE or REGISTRY_WRITE_LOOKUP_CACHE, which
 *   signal that we should reset or write the cache, respectively.
 * @param $name
 *   The name of the resource, or NULL if either of the REGISTRY_* constants
 *   is passed in.
 *
 * @return
 *   TRUE if the resource was found, FALSE if not.
 *   NULL if either of the REGISTRY_* constants is passed in as $type.
 */
function _registry_check_code($type, $name = NULL) {
  static $lookup_cache, $cache_update_needed;

  if ($type == 'class' && class_exists($name) || $type == 'interface' && interface_exists($name)) {
    return TRUE;
  }

  if (!isset($lookup_cache)) {
    $lookup_cache = array();
    if ($cache = cache_get('lookup_cache', 'cache_bootstrap')) {
      $lookup_cache = $cache->data;
    }
  }

  // When we rebuild the registry, we need to reset this cache so
  // we don't keep lookups for resources that changed during the rebuild.
  if ($type == REGISTRY_RESET_LOOKUP_CACHE) {
    $cache_update_needed = TRUE;
    $lookup_cache = NULL;
    return;
  }

  // Called from drupal_page_footer, we write to permanent storage if there
  // changes to the lookup cache for this request.
  if ($type == REGISTRY_WRITE_LOOKUP_CACHE) {
    if ($cache_update_needed) {
      cache_set('lookup_cache', $lookup_cache, 'cache_bootstrap');
    }
    return;
  }

  // $type is either 'interface' or 'class', so we only need the first letter to
  // keep the cache key unique.
  $cache_key = $type[0] . $name;
  if (isset($lookup_cache[$cache_key])) {
    if ($lookup_cache[$cache_key]) {
      require_once DRUPAL_ROOT . '/' . $lookup_cache[$cache_key];
    }
    return (bool) $lookup_cache[$cache_key];
  }

  // This function may get called when the default database is not active, but
  // there is no reason we'd ever want to not use the default database for
  // this query.
  $file = Database::getConnection('default', 'default')
    ->select('registry', 'r', array('target' => 'default'))
    ->fields('r', array('filename'))
    // Use LIKE here to make the query case-insensitive.
    ->condition('r.name', db_like($name), 'LIKE')
    ->condition('r.type', $type)
    ->execute()
    ->fetchField();

  // Flag that we've run a lookup query and need to update the cache.
  $cache_update_needed = TRUE;

  // Misses are valuable information worth caching, so cache even if
  // $file is FALSE.
  $lookup_cache[$cache_key] = $file;

  if ($file) {
    require_once DRUPAL_ROOT . '/' . $file;
    return TRUE;
  }
  else {
    return FALSE;
  }
}

/**
 * Rescans all enabled modules and rebuilds the registry.
 *
 * Rescans all code in modules or includes directories, storing the location of
 * each interface or class in the database.
 */
function registry_rebuild() {
  system_rebuild_module_data();
  registry_update();
}

/**
 * Updates the registry based on the latest files listed in the database.
 *
 * This function should be used when system_rebuild_module_data() does not need
 * to be called, because it is already known that the list of files in the
 * {system} table matches those in the file system.
 *
 * @return
 *   TRUE if the registry was rebuilt, FALSE if another thread was rebuilding
 *   in parallel and the current thread just waited for completion.
 *
 * @see registry_rebuild()
 */
function registry_update() {
  // install_system_module() calls module_enable() which calls into this
  // function during initial system installation, so the lock system is neither
  // loaded nor does its storage exist yet.
  $in_installer = drupal_installation_attempted();
  if (!$in_installer && !lock_acquire(__FUNCTION__)) {
    // Another request got the lock, wait for it to finish.
    lock_wait(__FUNCTION__);
    return FALSE;
  }

  require_once DRUPAL_ROOT . '/includes/registry.inc';
  _registry_update();

  if (!$in_installer) {
    lock_release(__FUNCTION__);
  }
  return TRUE;
}

/**
 * @} End of "addtogroup registry".
 */

/**
 * Provides central static variable storage.
 *
 * All functions requiring a static variable to persist or cache data within
 * a single page request are encouraged to use this function unless it is
 * absolutely certain that the static variable will not need to be reset during
 * the page request. By centralizing static variable storage through this
 * function, other functions can rely on a consistent API for resetting any
 * other function's static variables.
 *
 * Example:
 * @code
 * function language_list($field = 'language') {
 *   $languages = &drupal_static(__FUNCTION__);
 *   if (!isset($languages)) {
 *     // If this function is being called for the first time after a reset,
 *     // query the database and execute any other code needed to retrieve
 *     // information about the supported languages.
 *     ...
 *   }
 *   if (!isset($languages[$field])) {
 *     // If this function is being called for the first time for a particular
 *     // index field, then execute code needed to index the information already
 *     // available in $languages by the desired field.
 *     ...
 *   }
 *   // Subsequent invocations of this function for a particular index field
 *   // skip the above two code blocks and quickly return the already indexed
 *   // information.
 *   return $languages[$field];
 * }
 * function locale_translate_overview_screen() {
 *   // When building the content for the translations overview page, make
 *   // sure to get completely fresh information about the supported languages.
 *   drupal_static_reset('language_list');
 *   ...
 * }
 * @endcode
 *
 * In a few cases, a function can have certainty that there is no legitimate
 * use-case for resetting that function's static variable. This is rare,
 * because when writing a function, it's hard to forecast all the situations in
 * which it will be used. A guideline is that if a function's static variable
 * does not depend on any information outside of the function that might change
 * during a single page request, then it's ok to use the "static" keyword
 * instead of the drupal_static() function.
 *
 * Example:
 * @code
 * function actions_do(...) {
 *   // $stack tracks the number of recursive calls.
 *   static $stack;
 *   $stack++;
 *   if ($stack > variable_get('actions_max_stack', 35)) {
 *     ...
 *     return;
 *   }
 *   ...
 *   $stack--;
 * }
 * @endcode
 *
 * In a few cases, a function needs a resettable static variable, but the
 * function is called many times (100+) during a single page request, so
 * every microsecond of execution time that can be removed from the function
 * counts. These functions can use a more cumbersome, but faster variant of
 * calling drupal_static(). It works by storing the reference returned by
 * drupal_static() in the calling function's own static variable, thereby
 * removing the need to call drupal_static() for each iteration of the function.
 * Conceptually, it replaces:
 * @code
 * $foo = &drupal_static(__FUNCTION__);
 * @endcode
 * with:
 * @code
 * // Unfortunately, this does not work.
 * static $foo = &drupal_static(__FUNCTION__);
 * @endcode
 * However, the above line of code does not work, because PHP only allows static
 * variables to be initializied by literal values, and does not allow static
 * variables to be assigned to references.
 * - http://php.net/manual/language.variables.scope.php#language.variables.scope.static
 * - http://php.net/manual/language.variables.scope.php#language.variables.scope.references
 * The example below shows the syntax needed to work around both limitations.
 * For benchmarks and more information, see http://drupal.org/node/619666.
 *
 * Example:
 * @code
 * function user_access($string, $account = NULL) {
 *   // Use the advanced drupal_static() pattern, since this is called very often.
 *   static $drupal_static_fast;
 *   if (!isset($drupal_static_fast)) {
 *     $drupal_static_fast['perm'] = &drupal_static(__FUNCTION__);
 *   }
 *   $perm = &$drupal_static_fast['perm'];
 *   ...
 * }
 * @endcode
 *
 * @param $name
 *   Globally unique name for the variable. For a function with only one static,
 *   variable, the function name (e.g. via the PHP magic __FUNCTION__ constant)
 *   is recommended. For a function with multiple static variables add a
 *   distinguishing suffix to the function name for each one.
 * @param $default_value
 *   Optional default value.
 * @param $reset
 *   TRUE to reset one or all variables(s). This parameter is only used
 *   internally and should not be passed in; use drupal_static_reset() instead.
 *   (This function's return value should not be used when TRUE is passed in.)
 *
 * @return
 *   Returns a variable by reference.
 *
 * @see drupal_static_reset()
 */
function &drupal_static($name, $default_value = NULL, $reset = FALSE) {
  static $data = array(), $default = array();
  // First check if dealing with a previously defined static variable.
  if (isset($data[$name]) || array_key_exists($name, $data)) {
    // Non-NULL $name and both $data[$name] and $default[$name] statics exist.
    if ($reset) {
      // Reset pre-existing static variable to its default value.
      $data[$name] = $default[$name];
    }
    return $data[$name];
  }
  // Neither $data[$name] nor $default[$name] static variables exist.
  if (isset($name)) {
    if ($reset) {
      // Reset was called before a default is set and yet a variable must be
      // returned.
      return $data;
    }
    // First call with new non-NULL $name. Initialize a new static variable.
    $default[$name] = $data[$name] = $default_value;
    return $data[$name];
  }
  // Reset all: ($name == NULL). This needs to be done one at a time so that
  // references returned by earlier invocations of drupal_static() also get
  // reset.
  foreach ($default as $name => $value) {
    $data[$name] = $value;
  }
  // As the function returns a reference, the return should always be a
  // variable.
  return $data;
}

/**
 * Resets one or all centrally stored static variable(s).
 *
 * @param $name
 *   Name of the static variable to reset. Omit to reset all variables.
 *   Resetting all variables should only be used, for example, for running unit
 *   tests with a clean environment.
 */
function drupal_static_reset($name = NULL) {
  drupal_static($name, NULL, TRUE);
}

/**
 * Detects whether the current script is running in a command-line environment.
 */
function drupal_is_cli() {
  return (!isset($_SERVER['SERVER_SOFTWARE']) && (php_sapi_name() == 'cli' || (is_numeric($_SERVER['argc']) && $_SERVER['argc'] > 0)));
}

/**
 * Formats text for emphasized display in a placeholder inside a sentence.
 *
 * Used automatically by format_string().
 *
 * @param $text
 *   The text to format (plain-text).
 *
 * @return
 *   The formatted text (html).
 */
function drupal_placeholder($text) {
  return '<em class="placeholder">' . check_plain($text) . '</em>';
}

/**
 * Registers a function for execution on shutdown.
 *
 * Wrapper for register_shutdown_function() that catches thrown exceptions to
 * avoid "Exception thrown without a stack frame in Unknown".
 *
 * @param $callback
 *   The shutdown function to register.
 * @param ...
 *   Additional arguments to pass to the shutdown function.
 *
 * @return
 *   Array of shutdown functions to be executed.
 *
 * @see register_shutdown_function()
 * @ingroup php_wrappers
 */
function &drupal_register_shutdown_function($callback = NULL) {
  // We cannot use drupal_static() here because the static cache is reset during
  // batch processing, which breaks batch handling.
  static $callbacks = array();

  if (isset($callback)) {
    // Only register the internal shutdown function once.
    if (empty($callbacks)) {
      register_shutdown_function('_drupal_shutdown_function');
    }
    $args = func_get_args();
    array_shift($args);
    // Save callback and arguments
    $callbacks[] = array('callback' => $callback, 'arguments' => $args);
  }
  return $callbacks;
}

/**
 * Executes registered shutdown functions.
 */
function _drupal_shutdown_function() {
  $callbacks = &drupal_register_shutdown_function();

  // Set the CWD to DRUPAL_ROOT as it is not guaranteed to be the same as it
  // was in the normal context of execution.
  chdir(DRUPAL_ROOT);

  try {
    while (list($key, $callback) = each($callbacks)) {
      call_user_func_array($callback['callback'], $callback['arguments']);
    }
  }
  catch (Exception $exception) {
    // If we are displaying errors, then do so with no possibility of a further uncaught exception being thrown.
   require_once DRUPAL_ROOT . '/includes/errors.inc';
   if (error_displayable()) {
      print '<h1>Uncaught exception thrown in shutdown function.</h1>';
      print '<p>' . _drupal_render_exception_safe($exception) . '</p><hr />';
    }
  }
}

/**
 * Compares the memory required for an operation to the available memory.
 *
 * @param $required
 *   The memory required for the operation, expressed as a number of bytes with
 *   optional SI or IEC binary unit prefix (e.g. 2, 3K, 5MB, 10G, 6GiB, 8bytes,
 *   9mbytes).
 * @param $memory_limit
 *   (optional) The memory limit for the operation, expressed as a number of
 *   bytes with optional SI or IEC binary unit prefix (e.g. 2, 3K, 5MB, 10G,
 *   6GiB, 8bytes, 9mbytes). If no value is passed, the current PHP
 *   memory_limit will be used. Defaults to NULL.
 *
 * @return
 *   TRUE if there is sufficient memory to allow the operation, or FALSE
 *   otherwise.
 */
function drupal_check_memory_limit($required, $memory_limit = NULL) {
  if (!isset($memory_limit)) {
    $memory_limit = ini_get('memory_limit');
  }

  // There is sufficient memory if:
  // - No memory limit is set.
  // - The memory limit is set to unlimited (-1).
  // - The memory limit is greater than the memory required for the operation.
  return ((!$memory_limit) || ($memory_limit == -1) || (parse_size($memory_limit) >= parse_size($required)));
}

/**
 * Invalidates a PHP file from any active opcode caches.
 *
 * If the opcode cache does not support the invalidation of individual files,
 * the entire cache will be flushed.
 *
 * @param string $filepath
 *   The absolute path of the PHP file to invalidate.
 */
function drupal_clear_opcode_cache($filepath) {
  if (!defined('PHP_VERSION_ID') || PHP_VERSION_ID < 50300) {
    // Below PHP 5.3, clearstatcache does not accept any function parameters.
    clearstatcache();
  }
  else {
    clearstatcache(TRUE, $filepath);
  }

  // Zend OPcache.
  if (function_exists('opcache_invalidate')) {
    opcache_invalidate($filepath, TRUE);
  }
  // APC.
  if (function_exists('apc_delete_file')) {
    // apc_delete_file() throws a PHP warning in case the specified file was
    // not compiled yet.
    // @see http://php.net/apc-delete-file
    @apc_delete_file($filepath);
  }
}<|MERGE_RESOLUTION|>--- conflicted
+++ resolved
@@ -8,11 +8,7 @@
 /**
  * The current system version.
  */
-<<<<<<< HEAD
-define('VERSION', '7.38-dev');
-=======
-define('VERSION', '7.38');
->>>>>>> 5cb79b4b
+define('VERSION', '7.39-dev');
 
 /**
  * Core API compatibility.
